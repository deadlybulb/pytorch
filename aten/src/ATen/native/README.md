--- conflicted
+++ resolved
@@ -268,12 +268,13 @@
 table:
 
 ```
-func: func(...) -> ...
+# overload is ignored
+func: func.overload(...) -> ...
 dispatch:
     CompositeImplicitAutograd: func
 
-# out functions get suffixed with _out in their name
-func: func.out(...) -> ...
+# overload is ignored, but out functions get suffixed with _out in their name
+func: func.out_overload(...) -> ...
 dispatch:
     CompositeImplicitAutograd: func_out
 ```
@@ -287,7 +288,7 @@
 
   - `CompositeExplicitAutograd` (previously known as `DefaultBackend`):
     implementations of kernels that work for all backends, but require an
-    explicit definition of autograd in `derivatives.yaml` to support autograd.
+    explicit definition of backward function in `derivatives.yaml` to support autograd.
     The most typical use of this key are for delegating functions; i.e.,
     functions that do a very small amount of work and then delegate to another
     operator to do the actual heavy lifting.  Under the hood, registering a
@@ -306,6 +307,9 @@
     lowering for external backends that may not have a specialized
     implementation.
 
+Functions registered to composite backends should work for any backend, if the
+nested functions they call work for those backends.
+
 For example, suppose `my_op` can be implemented in the following way:
 
 ```
@@ -325,7 +329,7 @@
 Whether to use implicit or explicit autograd for your kernel can be decided by the following steps:
 1. If you can, always start with a `CompositeImplicitAutograd` kernel that's composable from existing operators.
 2. If you don't want to use the derived gradient formula from `CompositeImplicitAutograd` kernel for autograd, either to
-   get better performance or better numerical stability, you should put the kernel in `CompositeExplicitAutograd`
+   get better performance or better numerical stability, you should register the kernel with `CompositeExplicitAutograd`
    so that it's only used in inference.
    Later for autograd, depending on whether your autograd kernel works for all backends or not,
    you can put them in alias `Autograd` or specific keys like `AutogradCPU`.
@@ -473,11 +477,7 @@
     - Yes: you're likely calling other `at::` ops in the implemetation. Go to step 2.
 
 2. Think about training: does your kernel support autograd? [check autograd support](#will-your-function-be-automatically-differentiable)
-<<<<<<< HEAD
     - Yes: in other words, you're providing a `CompositeImplicitAutograd` kernel which supports both inference and autograd.
-=======
-    - Yes: in other words, you're providing a `Math` kernel which supports both inference and autograd.
->>>>>>> a4a21e7d
       To use autograd support for training, simply skip adding a dispatch
       section and you're done. This will allow this op to be correctly
       registered for both inference and training.
