#import <ATen/native/metal/MetalCommandBuffer.h>
#import <ATen/native/metal/MetalTensorImpl.h>
#import <ATen/native/metal/MetalTensorImplStorage.h>
#import <ATen/native/metal/MetalUtils.h>
#import <ATen/native/metal/mpscnn/MPSCNNContext.h>
#import <ATen/native/metal/mpscnn/MPSCNNUtils.h>
#import <ATen/native/metal/mpscnn/MPSImage+Tensor.h>
#import <ATen/native/metal/mpscnn/MPSImageUtils.h>

#include <ATen/Tensor.h>
#include <torch/library.h>

namespace at {
namespace native {
namespace metal {

using MetalTensorImpl = at::MetalTensorImpl<MetalTensorImplStorage>;

static inline bool broadCastFirstInput(
    const Tensor& input1,
    const Tensor& input2) {
  if ((input2.sizes()[2] > 1 && input1.sizes()[2] == 1) ||
      (input2.sizes()[3] > 1 && input1.sizes()[3] == 1)) {
    return true;
  }
  return false;
}

Tensor binaryElementwiseShaderKernel(
    const Tensor& input1,
    const Tensor& input2,
    NSString* arrayKernel,
    NSString* nonarrayKernel) {
  MPSImage* X1 = imageFromTensor(input1);
  MPSImage* X2 = imageFromTensor(input2);
  std::vector<int64_t> outputSize = input1.sizes().vec();
  if (broadCastFirstInput(input1, input2)) {
    outputSize = input2.sizes().vec();
  }
  MetalTensorImplStorage mt{outputSize};
  MetalCommandBuffer* cb1 = getCommandBufferFromTensor(input1);
  MetalCommandBuffer* cb2 = getCommandBufferFromTensor(input2);
  TORCH_CHECK(
      [cb1 isEqual:cb2], @"inputs have different Metal command buffers");
  mt.texture()->allocateTemporaryTextureStorage(outputSize, cb1);
  MPSImage* Y = mt.texture()->image();
  id<MTLComputePipelineState> state = [[MPSCNNContext sharedInstance]
      pipelineState:mpscnn::kernelFor(X1, arrayKernel, nonarrayKernel)];
  id<MTLComputeCommandEncoder> encoder = [cb1.buffer computeCommandEncoder];
  [encoder setComputePipelineState:state];
  [encoder setTexture:[X1 texture] atIndex:0];
  [encoder setTexture:[X2 texture] atIndex:1];
  [encoder setTexture:[Y texture] atIndex:2];
  const auto& launchParams =
      mpscnn::spatialPointwiseKernelLaunchParams(state, Y);
  [encoder dispatchThreadgroups:launchParams.threadgroupsPerGrid
          threadsPerThreadgroup:launchParams.threadsPerThreadgroup];
  [encoder endEncoding];
  [X1 markRead];
  [X2 markRead];
  auto output = makeTensor(std::move(mt), input1.options());
  return output;
}

Tensor& binaryElementwiseShaderKernel_(
    Tensor& input1,
    const Tensor& input2,
    NSString* arrayKernel,
    NSString* nonarrayKernel) {
  MPSImage* X1 = imageFromTensor(input1);
  MPSImage* X2 = imageFromTensor(input2);
  std::vector<int64_t> outputSize = input1.sizes().vec();
  if (broadCastFirstInput(input1, input2)) {
    outputSize = input2.sizes().vec();
  }
  MetalCommandBuffer* cb1 = getCommandBufferFromTensor(input1);
  MetalCommandBuffer* cb2 = getCommandBufferFromTensor(input2);
  TORCH_CHECK(
      [cb1 isEqual:cb2], @"inputs have different Metal command buffers");
  MPSImage* Y = createTemporaryImage(cb1, outputSize);
  id<MTLComputePipelineState> state = [[MPSCNNContext sharedInstance]
      pipelineState:mpscnn::kernelFor(X1, arrayKernel, nonarrayKernel)];
  id<MTLComputeCommandEncoder> encoder = [cb1.buffer computeCommandEncoder];
  [encoder setComputePipelineState:state];
  [encoder setTexture:[X1 texture] atIndex:0];
  [encoder setTexture:[X2 texture] atIndex:1];
  [encoder setTexture:[Y texture] atIndex:2];
  const auto& launchParams =
      mpscnn::spatialPointwiseKernelLaunchParams(state, Y);
  [encoder dispatchThreadgroups:launchParams.threadgroupsPerGrid
          threadsPerThreadgroup:launchParams.threadsPerThreadgroup];
  [encoder endEncoding];
  [X1 markRead];
  [X2 markRead];
  MetalTensorImpl* impl = (MetalTensorImpl*)input1.unsafeGetTensorImpl();
  MetalTensorImplStorage& implStorage = impl->unsafe_opaque_handle();
  implStorage.texture()->copyFromTexture(Y);
  return input1;
}

template <typename T>
Tensor binaryElementwiseMPSCNNKernel(
    const Tensor& input1,
    const Tensor& input2) {
  MPSImage* X1 = imageFromTensor(input1);
  MPSImage* X2 = imageFromTensor(input2);
  std::vector<int64_t> outputSize = input1.sizes().vec();
  if (broadCastFirstInput(input1, input2)) {
    outputSize = input2.sizes().vec();
  }
  MetalTensorImplStorage mt{outputSize};
  MetalCommandBuffer* cb1 = getCommandBufferFromTensor(input1);
  MetalCommandBuffer* cb2 = getCommandBufferFromTensor(input2);
  TORCH_CHECK(
      [cb1 isEqual:cb2], @"inputs have different Metal command buffers");
  mt.texture()->allocateTemporaryTextureStorage(outputSize, cb1);
  MPSImage* Y = mt.texture()->image();
  T* kernel = [[T alloc] initWithDevice:[MPSCNNContext sharedInstance].device];
  kernel.primaryStrideInPixelsY = (NSUInteger)(input1.sizes()[2] == 1 ? 0 : 1);
  kernel.primaryStrideInPixelsX = (NSUInteger)(input1.sizes()[3] == 1 ? 0 : 1);
  kernel.secondaryStrideInPixelsY =
      (NSUInteger)(input2.sizes()[2] == 1 ? 0 : 1);
  kernel.secondaryStrideInPixelsX =
      (NSUInteger)(input2.sizes()[3] == 1 ? 0 : 1);
  [kernel encodeToCommandBuffer:cb1.buffer
                   primaryImage:X1
                 secondaryImage:X2
               destinationImage:Y];
  auto output = makeTensor(std::move(mt), input1.options());
  return output;
}

template <typename T>
Tensor& binaryElementwiseMPSCNNKernel_(Tensor& input1, const Tensor& input2) {
  MPSImage* X1 = imageFromTensor(input1);
  MPSImage* X2 = imageFromTensor(input2);
  std::vector<int64_t> outputSize = input1.sizes().vec();
  if (broadCastFirstInput(input1, input2)) {
    outputSize = input2.sizes().vec();
  }
  MetalTensorImplStorage mt{outputSize};
  MetalCommandBuffer* cb1 = getCommandBufferFromTensor(input1);
  MetalCommandBuffer* cb2 = getCommandBufferFromTensor(input2);
  TORCH_CHECK(
      [cb1 isEqual:cb2], @"inputs have different Metal command buffers");
  mt.texture()->allocateTemporaryTextureStorage(outputSize, cb1);
  MPSImage* Y = mt.texture()->image();
  T* kernel = [[T alloc] initWithDevice:[MPSCNNContext sharedInstance].device];
  kernel.primaryStrideInPixelsY = (NSUInteger)(input1.sizes()[2] == 1 ? 0 : 1);
  kernel.primaryStrideInPixelsX = (NSUInteger)(input1.sizes()[3] == 1 ? 0 : 1);
  kernel.secondaryStrideInPixelsY =
      (NSUInteger)(input2.sizes()[2] == 1 ? 0 : 1);
  kernel.secondaryStrideInPixelsX =
      (NSUInteger)(input2.sizes()[3] == 1 ? 0 : 1);
  [kernel encodeToCommandBuffer:cb1.buffer
                   primaryImage:X1
                 secondaryImage:X2
               destinationImage:Y];
  MetalTensorImpl* impl = (MetalTensorImpl*)input1.unsafeGetTensorImpl();
  MetalTensorImplStorage& implStorage = impl->unsafe_opaque_handle();
  implStorage.texture()->copyFromTexture(Y);
  return input1;
}

Tensor add_Tensor(const Tensor& input1, const Tensor& input2, const Scalar& alpha) {
  TORCH_CHECK(input1.is_metal());
  TORCH_CHECK(input1.dim() == input2.dim());
  TORCH_CHECK(input1.sizes()[0] == input2.sizes()[0]);
  TORCH_CHECK(input1.sizes()[1] == input2.sizes()[1]);
  auto input2_ = input2.is_metal() ? input2 : input2.metal();
  if (@available(iOS 11.3, *)) {
    return binaryElementwiseMPSCNNKernel<MPSCNNAdd>(input1, input2_);
  } else {
    return binaryElementwiseShaderKernel(
        input1, input2_, @"elementwise_add", @"elementwise_add_nonarray");
  }
}

Tensor& add__Tensor(Tensor& input1, const Tensor& input2, const Scalar& alpha) {
  TORCH_CHECK(input1.is_metal());
  TORCH_CHECK(input1.dim() == input2.dim());
  TORCH_CHECK(input1.sizes()[0] == input2.sizes()[0]);
  TORCH_CHECK(input1.sizes()[1] == input2.sizes()[1]);
  auto input2_ = input2.is_metal() ? input2 : input2.metal();
  if (@available(iOS 11.3, *)) {
    return binaryElementwiseMPSCNNKernel_<MPSCNNAdd>(input1, input2_);
  } else {
    return binaryElementwiseShaderKernel_(
        input1, input2_, @"elementwise_add", @"elementwise_add_nonarray");
  }
}

Tensor sub_Tensor(const Tensor& input1, const Tensor& input2, const Scalar& alpha) {
  TORCH_CHECK(input1.is_metal());
  TORCH_CHECK(input1.dim() == input2.dim());
  TORCH_CHECK(input1.sizes()[0] == input2.sizes()[0]);
  TORCH_CHECK(input1.sizes()[1] == input2.sizes()[1]);
  auto input2_ = input2.is_metal() ? input2 : input2.metal();
  if (@available(iOS 11.3, *)) {
    return binaryElementwiseMPSCNNKernel<MPSCNNSubtract>(input1, input2_);
  } else {
    return binaryElementwiseShaderKernel(
        input1, input2_, @"elementwise_sub", @"elementwise_sub_nonarray");
  }
}

<<<<<<< HEAD
Tensor& sub__Tensor(Tensor& input1, const Tensor& input2, Scalar alpha) {
=======
Tensor& sub__Tensor(Tensor& input1, const Tensor& input2, const Scalar& alpha) {
>>>>>>> df8f3ac9
  TORCH_CHECK(input1.is_metal());
  TORCH_CHECK(input1.dim() == input2.dim());
  TORCH_CHECK(input1.sizes()[0] == input2.sizes()[0]);
  TORCH_CHECK(input1.sizes()[1] == input2.sizes()[1]);
  auto input2_ = input2.is_metal() ? input2 : input2.metal();
  if (@available(iOS 11.3, *)) {
    return binaryElementwiseMPSCNNKernel_<MPSCNNSubtract>(input1, input2_);
  } else {
    return binaryElementwiseShaderKernel_(
        input1, input2_, @"elementwise_sub", @"elementwise_sub_nonarray");
  }
}

Tensor mul_Tensor(const Tensor& input1, const Tensor& input2) {
  TORCH_CHECK(input1.is_metal());
  TORCH_CHECK(input1.dim() == input2.dim());
  TORCH_CHECK(input1.sizes()[0] == input2.sizes()[0]);
  TORCH_CHECK(input1.sizes()[1] == input2.sizes()[1]);
  auto input2_ = input2.is_metal() ? input2 : input2.metal();
  if (@available(iOS 11.3, *)) {
    return binaryElementwiseMPSCNNKernel<MPSCNNMultiply>(input1, input2_);
  } else {
    return binaryElementwiseShaderKernel(
        input1, input2_, @"elementwise_mul", @"elementwise_mul_nonarray");
  }
}

Tensor& mul__Tensor(Tensor& input1, const Tensor& input2) {
  TORCH_CHECK(input1.is_metal());
  TORCH_CHECK(input1.dim() == input2.dim());
  TORCH_CHECK(input1.sizes()[0] == input2.sizes()[0]);
  TORCH_CHECK(input1.sizes()[1] == input2.sizes()[1]);
  auto input2_ = input2.is_metal() ? input2 : input2.metal();
  if (@available(iOS 11.3, *)) {
    return binaryElementwiseMPSCNNKernel_<MPSCNNMultiply>(input1, input2_);
  } else {
    return binaryElementwiseShaderKernel_(
        input1, input2_, @"elementwise_mul", @"elementwise_mul_nonarray");
  }
}

Tensor div_Tensor(const Tensor& input1, const Tensor& input2) {
  TORCH_CHECK(input1.is_metal());
  TORCH_CHECK(input1.dim() == input2.dim());
  TORCH_CHECK(input1.sizes()[0] == input2.sizes()[0]);
  TORCH_CHECK(input1.sizes()[1] == input2.sizes()[1]);
  auto input2_ = input2.is_metal() ? input2 : input2.metal();
  if (@available(iOS 11.3, *)) {
    return binaryElementwiseMPSCNNKernel<MPSCNNDivide>(input1, input2_);
  } else {
    return binaryElementwiseShaderKernel(
        input1, input2_, @"elementwise_div", @"elementwise_div_nonarray");
  }
}

Tensor& div__Tensor(Tensor& input1, const Tensor& input2) {
  TORCH_CHECK(input1.is_metal());
  TORCH_CHECK(input1.dim() == input2.dim());
  TORCH_CHECK(input1.sizes()[0] == input2.sizes()[0]);
  TORCH_CHECK(input1.sizes()[1] == input2.sizes()[1]);
  auto input2_ = input2.is_metal() ? input2 : input2.metal();
  if (@available(iOS 11.3, *)) {
    return binaryElementwiseMPSCNNKernel_<MPSCNNDivide>(input1, input2_);
  } else {
    return binaryElementwiseShaderKernel_(
        input1, input2_, @"elementwise_div", @"elementwise_div_nonarray");
  }
}

TORCH_LIBRARY_IMPL(aten, Metal, m) {
  m.impl("add.Tensor", TORCH_FN(add_Tensor));
  m.impl("add_.Tensor", TORCH_FN(add__Tensor));
  m.impl("mul.Tensor", TORCH_FN(mul_Tensor));
  m.impl("mul_.Tensor", TORCH_FN(mul__Tensor));
  m.impl("sub.Tensor", TORCH_FN(sub_Tensor));
  m.impl("sub_.Tensor", TORCH_FN(sub__Tensor));
  m.impl("div.Tensor", TORCH_FN(div_Tensor));
  m.impl("div_.Tensor", TORCH_FN(div__Tensor));
};

}
}
}<|MERGE_RESOLUTION|>--- conflicted
+++ resolved
@@ -204,11 +204,7 @@
   }
 }
 
-<<<<<<< HEAD
-Tensor& sub__Tensor(Tensor& input1, const Tensor& input2, Scalar alpha) {
-=======
 Tensor& sub__Tensor(Tensor& input1, const Tensor& input2, const Scalar& alpha) {
->>>>>>> df8f3ac9
   TORCH_CHECK(input1.is_metal());
   TORCH_CHECK(input1.dim() == input2.dim());
   TORCH_CHECK(input1.sizes()[0] == input2.sizes()[0]);
