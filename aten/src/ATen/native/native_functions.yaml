# See README.md in this directory for more guidance

# *********NB: _cast_* operators are DEPRECATED and will be removed
# eventually. These were previously used before TorchScript IR supported
# representing ScalarType's. They are now superseded by usage of
# `aten::to()`. The ops remain here for backward compatibility purposes.

# DEPRECATED. DO NOT USE
- func: _cast_Byte(Tensor self, bool non_blocking=False) -> Tensor
  variants: function

# DEPRECATED. DO NOT USE
- func: _cast_Char(Tensor self, bool non_blocking=False) -> Tensor
  variants: function

# DEPRECATED. DO NOT USE
- func: _cast_Double(Tensor self, bool non_blocking=False) -> Tensor
  variants: function

# DEPRECATED. DO NOT USE
- func: _cast_Float(Tensor self, bool non_blocking=False) -> Tensor
  variants: function

# DEPRECATED. DO NOT USE
- func: _cast_Int(Tensor self, bool non_blocking=False) -> Tensor
  variants: function

# DEPRECATED. DO NOT USE
- func: _cast_Long(Tensor self, bool non_blocking=False) -> Tensor
  variants: function

# DEPRECATED. DO NOT USE
- func: _cast_Short(Tensor self, bool non_blocking=False) -> Tensor
  variants: function

# DEPRECATED. DO NOT USE
- func: _cast_Half(Tensor self, bool non_blocking=False) -> Tensor
  variants: function

# Computes the gradient of current tensor w.r.t. graph leaves.
- func: _backward(Tensor self, Tensor[] inputs, Tensor? gradient=None, bool? retain_graph=None, bool create_graph=False) -> ()
<<<<<<< HEAD
  use_c10_dispatcher: hacky_wrapper_for_legacy_signatures
  manual_cpp_binding: True
=======
  manual_kernel_registration: True
>>>>>>> 4b7cfd70
  variants: method

# DEPRECATED. Sets the tensor data held by this `Variable` to be the same as
# `new_data`.  It requires that `new_data` and `Variable` have compatible tensor
# type, by checking `_has_compatible_shallow_copy_type(this, new_data)`.
#
# This function is deprecated because it doesn't really make sense in a world
# where Variables *are* Tensors (as opposed to them containing tensors, which
# is what the previous interpretation was.)
- func: set_data(Tensor(a!) self, Tensor new_data) -> ()
  manual_cpp_binding: True
  variants: method

- func: data(Tensor self) -> Tensor
  manual_cpp_binding: True
  variants: method

# True if this `Variable` is a leaf and thus does not have a `grad_fn`.
- func: is_leaf(Tensor self) -> bool
  manual_cpp_binding: True
  variants: method

# Returns the output index of this variable from the forward operation that
# produced it.  Conversely, it returns the input index of the gradient `Node` to
# which this `Variable` is connected (because in the gradient computation,
# inputs and outputs switch meaning).  For example:
#
#   y0, y1, y2 = f(x)
#   assert y0.output_nr == 0
#   assert y1.output_nr == 1
#   assert y2.output_nr == 2
#
- func: output_nr(Tensor self) -> int
  manual_cpp_binding: True
  variants: method

- func: _version(Tensor self) -> int
  manual_cpp_binding: True
  variants: method

- func: requires_grad_(Tensor(a!) self, bool requires_grad=True) -> Tensor(a!)
  manual_cpp_binding: True
  variants: method

# Enables .grad attribute for non-leaf Tensors.
- func: retain_grad(Tensor(a!) self) -> ()
  manual_cpp_binding: True
  variants: method

- func: _fw_primal(Tensor(a) self, int level) -> Tensor(a)
  variants: method
  dispatch:
    DefaultBackend: _fw_primal

- func: _make_dual(Tensor(a) primal, Tensor tangent, int level) -> Tensor(a)
  variants: function

- func: _unpack_dual(Tensor(a) dual, int level) -> (Tensor(a) primal, Tensor tangent)
  variants: function

- func: rename_(Tensor(a!) self, Dimname[]? names) -> Tensor(a!)
  variants: method

- func: rename(Tensor(a) self, Dimname[]? names) -> Tensor(a)
  variants: method

- func: align_to(Tensor(a) self, Dimname[] names) -> Tensor(a)
  variants: method

- func: align_to.ellipsis_idx(Tensor(a) self, Dimname[] order, int ellipsis_idx) -> Tensor(a)
  variants: method

- func: align_as(Tensor self, Tensor other) -> Tensor
  variants: method

- func: align_tensors(Tensor[] tensors) -> Tensor[]

# Not assert because it's a keyword; not Assert because FX already
# took that syntax
# TODO: need to specify this is side-effectful somehow
- func: _assert_async(Tensor self) -> ()
  dispatch:
    CPU: _assert_async_cpu
    CUDA: _assert_async_cuda

- func: refine_names(Tensor(a) self, Dimname[] names) -> Tensor(a)
  variants: method

- func: _use_cudnn_ctc_loss(Tensor log_probs, Tensor targets, int[] input_lengths, int[] target_lengths, int blank) -> bool
  dispatch:
    CUDA: _use_cudnn_ctc_loss

- func: _cudnn_ctc_loss(Tensor log_probs, Tensor targets, int[] input_lengths, int[] target_lengths, int blank, bool deterministic, bool zero_infinity) -> (Tensor, Tensor)
  dispatch:
    CUDA: _cudnn_ctc_loss

- func: _use_cudnn_rnn_flatten_weight() -> bool

- func: _cudnn_rnn_flatten_weight(Tensor[] weight_arr, int weight_stride0, int input_size, int mode, int hidden_size, int proj_size, int num_layers, bool batch_first, bool bidirectional) -> Tensor
  dispatch:
    CUDA: _cudnn_rnn_flatten_weight

- func: _cudnn_rnn(Tensor input, Tensor[] weight, int weight_stride0, Tensor? weight_buf, Tensor hx, Tensor? cx, int mode, int hidden_size, int proj_size, int num_layers, bool batch_first, float dropout, bool train, bool bidirectional, int[] batch_sizes, Tensor? dropout_state) -> (Tensor, Tensor, Tensor, Tensor, Tensor)
  dispatch:
    CUDA: _cudnn_rnn

- func: _cudnn_rnn_backward(Tensor input, Tensor[] weight, int weight_stride0, Tensor weight_buf, Tensor hx, Tensor? cx, Tensor output, Tensor? grad_output, Tensor? grad_hy, Tensor? grad_cy, int mode, int hidden_size, int proj_size, int num_layers, bool batch_first, float dropout, bool train, bool bidirectional, int[] batch_sizes, Tensor? dropout_state, Tensor reserve, bool[4] output_mask) -> (Tensor, Tensor, Tensor, Tensor[])
  dispatch:
    CUDA: _cudnn_rnn_backward

- func: _cudnn_init_dropout_state(float dropout, bool train, int dropout_seed, *, ScalarType? dtype=None, Layout? layout=None, Device? device=None, bool? pin_memory=False) -> Tensor
  use_c10_dispatcher: hacky_wrapper_for_legacy_signatures
  dispatch:
    CUDA: _cudnn_init_dropout_state

- func: _debug_has_internal_overlap(Tensor self) -> int
  variants: function

- func: _fused_dropout(Tensor self, float p, Generator? generator=None) -> (Tensor, Tensor)
  variants: function
  dispatch:
    CUDA: fused_dropout_cuda

- func: _masked_scale(Tensor self, Tensor mask, float scale) -> Tensor
  variants: function
  dispatch:
    CUDA: masked_scale_cuda

- func: _sobol_engine_draw(Tensor quasi, int n, Tensor sobolstate, int dimension, int num_generated, ScalarType? dtype) -> (Tensor, Tensor)

- func: _sobol_engine_ff_(Tensor(a!) self, int n, Tensor sobolstate, int dimension, int num_generated) -> Tensor(a!)

- func: _sobol_engine_scramble_(Tensor(a!) self, Tensor ltm, int dimension) -> Tensor(a!)

- func: _sobol_engine_initialize_state_(Tensor(a!) self, int dimension) -> Tensor(a!)

- func: _reshape_from_tensor(Tensor self, Tensor shape) -> Tensor

- func: _shape_as_tensor(Tensor self) -> Tensor

- func: dropout(Tensor input, float p, bool train) -> Tensor

- func: dropout_(Tensor(a!) self, float p, bool train) -> Tensor(a!)

- func: feature_dropout(Tensor input, float p, bool train) -> Tensor

- func: feature_dropout_(Tensor(a!) self, float p, bool train) -> Tensor(a!)

- func: alpha_dropout(Tensor input, float p, bool train) -> Tensor

- func: alpha_dropout_(Tensor(a!) self, float p, bool train) -> Tensor(a!)

- func: feature_alpha_dropout(Tensor input, float p, bool train) -> Tensor

- func: feature_alpha_dropout_(Tensor(a!) self, float p, bool train) -> Tensor(a!)

- func: abs(Tensor self) -> Tensor
  variants: function, method
  dispatch:
    DefaultBackend: abs

- func: abs_(Tensor(a!) self) -> Tensor(a!)
  variants: function, method
  dispatch:
    DefaultBackend: abs_

- func: abs.out(Tensor self, *, Tensor(a!) out) -> Tensor(a!)
  dispatch:
    CPU, CUDA: abs_out

# Note [Adding an alias]
# To add an alias do the following:
#
# 1) Copy the original functions native_functions.yaml entry, but replace the
#      original function's name with their own and delete any dispatch
#      keys for the aliases. Specifying a dispatch key will prevent
#      autograd from recording the operations the alias performs, which
#      will stop it from "inheriting" the original operation's autograd behavior.
# 2) Implement the corresponding functions and have them redispatch to the
#      original function.
# 3) Add entries for the alias (and original function, if needed) to
#      aten/src/ATen/core/interned_strings.h
#      (This may require removing an entry from ATen/core/aten_interned_strings.h.)
# 4) Add docstrings to the new function that reference the original function,
#      and document the method as usual (if it exists.)
#    (See torch/_torch_docs.py and docs/source/torch.rst if adding a function,
#     torch/_tensor_docs.py and docs/source/tensors.rst if adding a method,
#     or module-specific doc bindings (like torch/linalg/__init__.py) if
#     adding an alias in a namespace.)
# 5) Update torch/overrides.py consistent with the original function.
# 6) Update the alias_map in torch/csrc/jit/passes/normalize_ops.cpp.
# 7) Add aliases argument to existing OpInfo/UnaryUfuncInfo or create new OpInfo/UnaryUfuncInfo entry
# in op_db list in torch/testing/_internal/common_methods_invocations.py
#
# See torch.absolute, an alias for torch.abs, as an example.

# Absolute, alias for abs
- func: absolute(Tensor self) -> Tensor
  variants: function, method

- func: absolute_(Tensor(a!) self) -> Tensor(a!)
  variants: method

- func: absolute.out(Tensor self, *, Tensor(a!) out) -> Tensor(a!)

- func: angle(Tensor self) -> Tensor
  variants: function, method
  dispatch:
    CPU, CUDA: angle

- func: angle.out(Tensor self, *, Tensor(a!) out) -> Tensor(a!)
  dispatch:
    CPU, CUDA: angle_out

- func: view_as_real(Tensor(a) self) -> Tensor(a)
  variants: function
  dispatch:
    CPU, CUDA: view_as_real

- func: view_as_complex(Tensor(a) self) -> Tensor(a)
  variants: function
  dispatch:
    CPU, CUDA: view_as_complex

- func: sgn(Tensor self) -> Tensor
  variants: function, method
  dispatch:
    DefaultBackend: sgn

- func: sgn_(Tensor(a!) self) -> Tensor(a!)
  variants: method
  dispatch:
    DefaultBackend: sgn_

- func: sgn.out(Tensor self, *, Tensor(a!) out) -> Tensor(a!)
  dispatch:
    CPU, CUDA: sgn_out

- func: real(Tensor(a) self) -> Tensor(a)
  variants: function

- func: imag(Tensor(a) self) -> Tensor(a)
  variants: function

- func: conj(Tensor(a) self) -> Tensor(a)
  variants: function, method

- func: conj.out(Tensor self, *, Tensor(a!) out) -> Tensor(a!)
  dispatch:
    CPU, CUDA: conj_out

- func: _conj(Tensor self) -> Tensor
  variants: function
  dispatch:
    DefaultBackend: _conj

- func: acos(Tensor self) -> Tensor
  variants: function, method
  dispatch:
    CPU, CUDA: acos

- func: acos_(Tensor(a!) self) -> Tensor(a!)
  variants: function, method
  dispatch:
    DefaultBackend: acos_

- func: acos.out(Tensor self, *, Tensor(a!) out) -> Tensor(a!)
  dispatch:
    CPU, CUDA: acos_out

# arccos, alias of acos
- func: arccos(Tensor self) -> Tensor
  variants: function, method

- func: arccos_(Tensor(a!) self) -> Tensor(a!)
  variants: function, method

- func: arccos.out(Tensor self, *, Tensor(a!) out) -> Tensor(a!)

- func: avg_pool1d(Tensor self, int[1] kernel_size, int[1] stride=[], int[1] padding=0, bool ceil_mode=False, bool count_include_pad=True) -> Tensor

- func: adaptive_avg_pool1d(Tensor self, int[1] output_size) -> Tensor

# Return: (Tensor output, Tensor indices)
- func: adaptive_max_pool1d(Tensor self, int[1] output_size) -> (Tensor, Tensor)

- func: add.Tensor(Tensor self, Tensor other, *, Scalar alpha=1) -> Tensor
  structured_delegate: add.out
  variants: function, method
  dispatch:
    SparseCPU, SparseCUDA: add_sparse
    MkldnnCPU: mkldnn_add

- func: add_.Tensor(Tensor(a!) self, Tensor other, *, Scalar alpha=1) -> Tensor(a!)
  variants: method
  structured_delegate: add.out
  dispatch:
    SparseCPU, SparseCUDA: add_sparse_
    MkldnnCPU: mkldnn_add_

- func: add.out(Tensor self, Tensor other, *, Scalar alpha=1, Tensor(a!) out) -> Tensor(a!)
  structured: True
  structured_inherits: TensorIteratorBase
  dispatch:
    CPU, CUDA: add_out
    SparseCPU: add_out_sparse_cpu
    SparseCUDA: add_out_sparse_cuda
    MkldnnCPU: mkldnn_add_out

- func: _add_relu.Tensor(Tensor self, Tensor other, *, Scalar alpha=1) -> Tensor
  variants: function
  dispatch:
    CPU: add_relu

- func: _add_relu_.Tensor(Tensor(a!) self, Tensor other, *, Scalar alpha=1) -> Tensor(a!)
  variants: function
  dispatch:
    CPU: add_relu_

- func: _add_relu.out(Tensor self, Tensor other, *, Scalar alpha=1, Tensor(a!) out) -> Tensor(a!)
  variants: function
  dispatch:
    CPU: add_relu_out

# For C++ only, until we have conversion from C++ numbers to Tensor
- func: add.Scalar(Tensor self, Scalar other, Scalar alpha=1) -> Tensor
  variants: function, method
  dispatch:
    DefaultBackend: add

- func: add_.Scalar(Tensor(a!) self, Scalar other, Scalar alpha=1) -> Tensor(a!)
  variants: method
  dispatch:
    DefaultBackend: add_

- func: addmv(Tensor self, Tensor mat, Tensor vec, *, Scalar beta=1, Scalar alpha=1) -> Tensor
  variants: function, method
  dispatch:
    CPU, CUDA: addmv

- func: addmv_(Tensor(a!) self, Tensor mat, Tensor vec, *, Scalar beta=1, Scalar alpha=1) -> Tensor(a!)
  variants: function, method
  dispatch:
    CPU, CUDA: addmv_

- func: addmv.out(Tensor self, Tensor mat, Tensor vec, *, Scalar beta=1, Scalar alpha=1, Tensor(a!) out) -> Tensor(a!)
  dispatch:
    CPU, CUDA: addmv_out

- func: _addmv_impl_(Tensor(a!) self, Tensor self2, Tensor mat, Tensor vec, *, Scalar beta=1, Scalar alpha=1) -> Tensor(a!)
  dispatch:
    CPU: addmv_impl_cpu
    CUDA: addmv_impl_cuda

- func: addr(Tensor self, Tensor vec1, Tensor vec2, *, Scalar beta=1, Scalar alpha=1) -> Tensor
  variants: function, method
  dispatch:
    CPU, CUDA: addr
    Math: math_addr

- func: addr_(Tensor(a!) self, Tensor vec1, Tensor vec2, *, Scalar beta=1, Scalar alpha=1) -> Tensor(a!)
  variants: method
  dispatch:
    DefaultBackend: addr_

- func: addr.out(Tensor self, Tensor vec1, Tensor vec2, *, Scalar beta=1, Scalar alpha=1, Tensor(a!) out) -> Tensor(a!)
  dispatch:
    CPU, CUDA: addr_out
    Math: math_addr_out

- func: affine_grid_generator(Tensor theta, int[] size, bool align_corners) -> Tensor
  variants: function
  dispatch:
    DefaultBackend: affine_grid_generator

- func: affine_grid_generator_backward(Tensor grad, int[] size, bool align_corners) -> Tensor
  variants: function

- func: all.dim(Tensor self, int dim, bool keepdim=False) -> Tensor
  variants: function, method
  dispatch:
    CPU, CUDA: all

- func: all.out(Tensor self, int dim, bool keepdim=False, *, Tensor(a!) out) -> Tensor(a!)
  dispatch:
    CPU, CUDA: all_out

- func: all.dimname(Tensor self, Dimname dim, bool keepdim=False) -> Tensor
  variants: function, method

- func: all.dimname_out(Tensor self, Dimname dim, bool keepdim=False, *, Tensor(a!) out) -> Tensor(a!)

- func: allclose(Tensor self, Tensor other, float rtol=1e-05, float atol=1e-08, bool equal_nan=False) -> bool
  variants: function, method

- func: any.dim(Tensor self, int dim, bool keepdim=False) -> Tensor
  variants: function, method
  dispatch:
    CPU, CUDA: any

- func: any.out(Tensor self, int dim, bool keepdim=False, *, Tensor(a!) out) -> Tensor(a!)
  dispatch:
    CPU, CUDA: any_out

- func: any.dimname(Tensor self, Dimname dim, bool keepdim=False) -> Tensor
  variants: function, method

- func: any.dimname_out(Tensor self, Dimname dim, bool keepdim=False, *, Tensor(a!) out) -> Tensor(a!)

- func: arange(Scalar end, *, ScalarType? dtype=None, Layout? layout=None, Device? device=None, bool? pin_memory=None) -> Tensor
  use_c10_dispatcher: hacky_wrapper_for_legacy_signatures

- func: arange.start(Scalar start, Scalar end, *, ScalarType? dtype=None, Layout? layout=None, Device? device=None, bool? pin_memory=None) -> Tensor
  use_c10_dispatcher: hacky_wrapper_for_legacy_signatures

- func: arange.start_step(Scalar start, Scalar end, Scalar step, *, ScalarType? dtype=None, Layout? layout=None, Device? device=None, bool? pin_memory=None) -> Tensor
  use_c10_dispatcher: hacky_wrapper_for_legacy_signatures

- func: arange.out(Scalar end, *, Tensor(a!) out) -> Tensor(a!)

- func: arange.start_out(Scalar start, Scalar end, Scalar step=1, *, Tensor(a!) out) -> Tensor(a!)
  dispatch:
    CPU: arange_cpu_out
    CUDA: arange_cuda_out

# This function is a temporary hack to allow tracing of arange like constructs with dynamic
# bounds on arange.  Normal arange is not traceable because it does not take any tensor inputs;
# if the range you need is based on another tensor, calling this function directly will
# preserve tracing.  Get rid of this when arange can directly take tensors for bounds
# (so that it can be traced directly).
- func: _dim_arange(Tensor like, int dim) -> Tensor

- func: argmax(Tensor self, int? dim=None, bool keepdim=False) -> Tensor
  variants: function, method
  dispatch:
    CPU, CUDA: argmax

- func: argmax.out(Tensor self, int? dim=None, bool keepdim=False, *, Tensor(a!) out) -> Tensor(a!)
  dispatch:
    CPU, CUDA: argmax_out

- func: argmin(Tensor self, int? dim=None, bool keepdim=False) -> Tensor
  variants: function, method
  dispatch:
    CPU, CUDA: argmin

- func: argmin.out(Tensor self, int? dim=None, bool keepdim=False, *, Tensor(a!) out) -> Tensor(a!)
  dispatch:
    CPU, CUDA: argmin_out

- func: acosh(Tensor self) -> Tensor
  variants: function, method
  dispatch:
    CPU, CUDA: acosh

- func: acosh_(Tensor(a!) self) -> Tensor(a!)
  variants: function, method
  dispatch:
    DefaultBackend: acosh_

- func: acosh.out(Tensor self, *, Tensor(a!) out) -> Tensor(a!)
  dispatch:
    CPU, CUDA: acosh_out

# arccosh, alias for acosh
- func: arccosh(Tensor self) -> Tensor
  variants: function, method

- func: arccosh_(Tensor(a!) self) -> Tensor(a!)
  variants: function, method

- func: arccosh.out(Tensor self, *, Tensor(a!) out) -> Tensor(a!)

- func: asinh(Tensor self) -> Tensor
  variants: function, method
  dispatch:
    CPU, CUDA: asinh

- func: asinh_(Tensor(a!) self) -> Tensor(a!)
  variants: function, method
  dispatch:
    DefaultBackend: asinh_

- func: asinh.out(Tensor self, *, Tensor(a!) out) -> Tensor(a!)
  dispatch:
    CPU, CUDA: asinh_out

# arcsinh, alias for asinh
- func: arcsinh(Tensor self) -> Tensor
  variants: function, method

- func: arcsinh_(Tensor(a!) self) -> Tensor(a!)
  variants: function, method

- func: arcsinh.out(Tensor self, *, Tensor(a!) out) -> Tensor(a!)

- func: atanh(Tensor self) -> Tensor
  variants: function, method
  dispatch:
    CPU, CUDA: atanh

- func: atanh_(Tensor(a!) self) -> Tensor(a!)
  variants: function, method
  dispatch:
    DefaultBackend: atanh_

- func: atanh.out(Tensor self, *, Tensor(a!) out) -> Tensor(a!)
  dispatch:
    CPU, CUDA: atanh_out

# arctanh, alias for atanh
- func: arctanh(Tensor self) -> Tensor
  variants: function, method

- func: arctanh_(Tensor(a!) self) -> Tensor(a!)
  variants: function, method

- func: arctanh.out(Tensor self, *, Tensor(a!) out) -> Tensor(a!)

- func: as_strided(Tensor(a) self, int[] size, int[] stride, int? storage_offset=None) -> Tensor(a)
  variants: function, method
  dispatch:
    CPU, CUDA: as_strided_tensorimpl
    QuantizedCPU, QuantizedCUDA: as_strided_qtensorimpl
  device_guard: False

- func: as_strided_(Tensor(a!) self, int[] size, int[] stride, int? storage_offset=None) -> Tensor(a!)
  use_c10_dispatcher: hacky_wrapper_for_legacy_signatures
  variants: function, method
  device_guard: False
  dispatch:
    DefaultBackend: as_strided_

- func: asin(Tensor self) -> Tensor
  variants: function, method
  dispatch:
    CPU, CUDA: asin
    SparseCPU, SparseCUDA: asin_sparse

- func: asin_(Tensor(a!) self) -> Tensor(a!)
  variants: function, method
  dispatch:
    CPU, CUDA: asin_
    SparseCPU, SparseCUDA: asin_sparse_

- func: asin.out(Tensor self, *, Tensor(a!) out) -> Tensor(a!)
  dispatch:
    CPU, CUDA: asin_out
    SparseCPU, SparseCUDA: asin_out_sparse

# arcsin, alias of asin
- func: arcsin(Tensor self) -> Tensor
  variants: function, method

- func: arcsin_(Tensor(a!) self) -> Tensor(a!)
  variants: function, method

- func: arcsin.out(Tensor self, *, Tensor(a!) out) -> Tensor(a!)

- func: atan(Tensor self) -> Tensor
  variants: function, method
  dispatch:
    CPU, CUDA: atan

- func: atan_(Tensor(a!) self) -> Tensor(a!)
  variants: function, method
  dispatch:
    DefaultBackend: atan_

- func: atan.out(Tensor self, *, Tensor(a!) out) -> Tensor(a!)
  dispatch:
    CPU, CUDA: atan_out

# arctan, alias of atan
- func: arctan(Tensor self) -> Tensor
  variants: function, method

- func: arctan_(Tensor(a!) self) -> Tensor(a!)
  variants: function, method

- func: arctan.out(Tensor self, *, Tensor(a!) out) -> Tensor(a!)

- func: atleast_1d(Tensor self) -> Tensor
  variants: function

- func: atleast_1d.Sequence(Tensor[] tensors) -> Tensor[]

- func: atleast_2d(Tensor self) -> Tensor
  variants: function

- func: atleast_2d.Sequence(Tensor[] tensors) -> Tensor[]
  variants: function

- func: atleast_3d(Tensor self) -> Tensor
  variants: function

- func: atleast_3d.Sequence(Tensor[] tensors) -> Tensor[]
  variants: function

- func: baddbmm(Tensor self, Tensor batch1, Tensor batch2, *, Scalar beta=1, Scalar alpha=1) -> Tensor
  variants: function, method
  dispatch:
    CPU: baddbmm_cpu
    CUDA: baddbmm_cuda

- func: baddbmm_(Tensor(a!) self, Tensor batch1, Tensor batch2, *, Scalar beta=1, Scalar alpha=1) -> Tensor(a!)
  variants: method
  dispatch:
    CPU: baddbmm__cpu
    CUDA: baddbmm__cuda

- func: _baddbmm_mkl_(Tensor(a!) self, Tensor batch1, Tensor batch2, *, Scalar beta=1, Scalar alpha=1) -> Tensor(a!)
  variants: function

- func: baddbmm.out(Tensor self, Tensor batch1, Tensor batch2, *, Scalar beta=1, Scalar alpha=1, Tensor(a!) out) -> Tensor(a!)
  variants: function
  dispatch:
    CPU: baddbmm_out_cpu
    CUDA: baddbmm_out_cuda

- func: bartlett_window(int window_length, *, ScalarType? dtype=None, Layout? layout=None, Device? device=None, bool? pin_memory=None) -> Tensor
  use_c10_dispatcher: hacky_wrapper_for_legacy_signatures

- func: bartlett_window.periodic(int window_length, bool periodic, *, ScalarType? dtype=None, Layout? layout=None, Device? device=None, bool? pin_memory=None) -> Tensor
  use_c10_dispatcher: hacky_wrapper_for_legacy_signatures

- func: batch_norm(Tensor input, Tensor? weight, Tensor? bias, Tensor? running_mean, Tensor? running_var, bool training, float momentum, float eps, bool cudnn_enabled) -> Tensor

- func: quantized_batch_norm(Tensor input, Tensor? weight, Tensor? bias, Tensor mean, Tensor var, float eps, float output_scale, int output_zero_point) -> Tensor
  dispatch:
    QuantizedCPU: quantized_batch_norm

- func: _batch_norm_impl_index(Tensor input, Tensor? weight, Tensor? bias, Tensor? running_mean, Tensor? running_var, bool training, float momentum, float eps, bool cudnn_enabled) -> (Tensor, Tensor, Tensor, Tensor, int)

- func: _batch_norm_impl_index_backward(int impl_index, Tensor input, Tensor grad_output, Tensor? weight, Tensor? running_mean, Tensor? running_var, Tensor? save_mean, Tensor? save_var_transform, bool train, float eps, bool[3] output_mask, Tensor reservedSpace) -> (Tensor, Tensor, Tensor)

# Sample bernoulli with values in `self` as probability.
- func: bernoulli(Tensor self, *, Generator? generator=None) -> Tensor
  variants: function, method
  dispatch:
    DefaultBackend: bernoulli

- func: bernoulli.out(Tensor self, *, Generator? generator=None, Tensor(a!) out) -> Tensor(a!)
  variants: function
  dispatch:
    CPU, CUDA: bernoulli_out

- func: bernoulli_.Tensor(Tensor(a!) self, Tensor p, *, Generator? generator=None) -> Tensor(a!)
  variants: method
  dispatch:
    CPU, CUDA: bernoulli_

- func: bernoulli_.float(Tensor(a!) self, float p=0.5, *, Generator? generator=None) -> Tensor(a!)
  variants: method
  dispatch:
    CPU, CUDA: bernoulli_

# This out-of-place version isn't used explicitly, but needed by jit.
# There is no default valid on `p` here because it would introduce ambiguity
# with `bernoulli(Tensor self, *, Generator? generator=None)` declaration.
- func: bernoulli.p(Tensor self, float p, *, Generator? generator=None) -> Tensor
  variants: function, method

- func: bilinear(Tensor input1, Tensor input2, Tensor weight, Tensor? bias) -> Tensor

- func: binary_cross_entropy(Tensor self, Tensor target, Tensor? weight=None, int reduction=Mean) -> Tensor
  python_module: nn
  variants: function
  dispatch:
    CPU: binary_cross_entropy_cpu
    CUDA: binary_cross_entropy_cuda

- func: binary_cross_entropy.out(Tensor self, Tensor target, Tensor? weight=None, int reduction=Mean, *, Tensor(a!) out) -> Tensor(a!)
  use_c10_dispatcher: hacky_wrapper_for_legacy_signatures
  python_module: nn
  variants: function
  dispatch:
    CPU: binary_cross_entropy_out_cpu
    CUDA: binary_cross_entropy_out_cuda

- func: binary_cross_entropy_backward(Tensor grad_output, Tensor self, Tensor target, Tensor? weight=None, int reduction=Mean) -> Tensor
  python_module: nn
  variants: function
  dispatch:
    CPU: binary_cross_entropy_backward_cpu
    CUDA: binary_cross_entropy_backward_cuda

- func: binary_cross_entropy_backward.grad_input(Tensor grad_output, Tensor self, Tensor target, Tensor? weight=None, int reduction=Mean, *, Tensor(a!) grad_input) -> Tensor(a!)
  use_c10_dispatcher: hacky_wrapper_for_legacy_signatures
  python_module: nn
  variants: function
  dispatch:
    CPU: binary_cross_entropy_backward_out_cpu
    CUDA: binary_cross_entropy_backward_out_cuda

- func: binary_cross_entropy_with_logits(Tensor self, Tensor target, Tensor? weight=None, Tensor? pos_weight=None, int reduction=Mean) -> Tensor
  variants: function
  dispatch:
    DefaultBackend: binary_cross_entropy_with_logits

- func: binary_cross_entropy_with_logits_backward(Tensor grad_output, Tensor self, Tensor target, Tensor? weight=None, Tensor? pos_weight=None, int reduction=Mean) -> Tensor
  variants: function

- func: bincount(Tensor self, Tensor? weights=None, int minlength=0) -> Tensor
  variants: function, method
  dispatch:
    CPU: _bincount_cpu
    CUDA: _bincount_cuda

- func: bitwise_not(Tensor self) -> Tensor
  variants: function, method

- func: bitwise_not_(Tensor(a!) self) -> Tensor(a!)
  variants: method

- func: bitwise_not.out(Tensor self, *, Tensor(a!) out) -> Tensor(a!)
  dispatch:
    CPU, CUDA: bitwise_not_out

- func: copysign.Tensor(Tensor self, Tensor other) -> Tensor
  variants: function, method
  dispatch:
    CPU, CUDA: copysign

- func: copysign_.Tensor(Tensor(a!) self, Tensor other) -> Tensor(a!)
  variants: method
  dispatch:
    CPU, CUDA: copysign_

- func: copysign.out(Tensor self, Tensor other, *, Tensor(a!) out) -> Tensor(a!)
  dispatch:
    CPU, CUDA: copysign_out

- func: copysign.Scalar(Tensor self, Scalar other) -> Tensor
  variants: function, method
  dispatch:
    CPU, CUDA: copysign

- func: copysign_.Scalar(Tensor(a!) self, Scalar other) -> Tensor(a!)
  variants: method
  dispatch:
    CPU, CUDA: copysign_

- func: logical_not(Tensor self) -> Tensor
  variants: function, method

- func: logical_not_(Tensor(a!) self) -> Tensor(a!)
  variants: method

- func: logical_not.out(Tensor self, *, Tensor(a!) out) -> Tensor(a!)
  dispatch:
    CPU, CUDA: logical_not_out

- func: logical_xor(Tensor self, Tensor other) -> Tensor
  variants: function, method

- func: logical_xor_(Tensor(a!) self, Tensor other) -> Tensor(a!)
  variants: method

- func: logical_xor.out(Tensor self, Tensor other, *, Tensor(a!) out) -> Tensor(a!)
  dispatch:
    CPU, CUDA: logical_xor_out

- func: logical_and(Tensor self, Tensor other) -> Tensor
  variants: function, method

- func: logical_and_(Tensor(a!) self, Tensor other) -> Tensor(a!)
  variants: method

- func: logical_and.out(Tensor self, Tensor other, *, Tensor(a!) out) -> Tensor(a!)
  dispatch:
    CPU, CUDA: logical_and_out

- func: logical_or(Tensor self, Tensor other) -> Tensor
  variants: function, method

- func: logical_or_(Tensor(a!) self, Tensor other) -> Tensor(a!)
  variants: method

- func: logical_or.out(Tensor self, Tensor other, *, Tensor(a!) out) -> Tensor(a!)
  dispatch:
    CPU, CUDA: logical_or_out

- func: blackman_window(int window_length, *, ScalarType? dtype=None, Layout? layout=None, Device? device=None, bool? pin_memory=None) -> Tensor
  use_c10_dispatcher: hacky_wrapper_for_legacy_signatures

- func: blackman_window.periodic(int window_length, bool periodic, *, ScalarType? dtype=None, Layout? layout=None, Device? device=None, bool? pin_memory=None) -> Tensor
  use_c10_dispatcher: hacky_wrapper_for_legacy_signatures

- func: bmm(Tensor self, Tensor mat2) -> Tensor
  variants: function, method
  dispatch:
    CPU: bmm_cpu
    CUDA: bmm_cuda
    SparseCPU: bmm_sparse_cpu
    SparseCUDA: bmm_sparse_cuda

- func: _bmm(Tensor self, Tensor mat2, *, bool deterministic=False) -> Tensor
  variants: function
  dispatch:
    SparseCUDA: _bmm_sparse_cuda

- func: bmm.out(Tensor self, Tensor mat2, *, Tensor(a!) out) -> Tensor(a!)
  variants: function
  dispatch:
    CPU: bmm_out_cpu
    CUDA: bmm_out_cuda
    SparseCPU: bmm_out_sparse_cpu
    SparseCUDA: bmm_out_sparse_cuda

- func: _bmm.out(Tensor self, Tensor mat2, *, bool deterministic=False, Tensor(a!) out) -> Tensor(a!)
  variants: function
  dispatch:
    SparseCUDA: _bmm_out_sparse_cuda

- func: broadcast_tensors(Tensor[] tensors) -> Tensor[]
  device_guard: False

- func: broadcast_to(Tensor(a) self, int[] size) -> Tensor(a)
  variants: function, method

- func: cat(Tensor[] tensors, int dim=0) -> Tensor
  dispatch:
    DefaultBackend: cat

- func: cat.out(Tensor[] tensors, int dim=0, *, Tensor(a!) out) -> Tensor(a!)
  dispatch:
    DefaultBackend: cat_out

- func: cat.names(Tensor[] tensors, Dimname dim) -> Tensor

- func: cat.names_out(Tensor[] tensors, Dimname dim, *, Tensor(a!) out) -> Tensor(a!)

- func: block_diag(Tensor[] tensors) -> Tensor
  variants: function

- func: ceil(Tensor self) -> Tensor
  variants: function, method
  dispatch:
    DefaultBackend: ceil

- func: ceil_(Tensor(a!) self) -> Tensor(a!)
  variants: function, method
  dispatch:
    DefaultBackend: ceil_

- func: ceil.out(Tensor self, *, Tensor(a!) out) -> Tensor(a!)
  dispatch:
    CPU, CUDA: ceil_out

- func: chain_matmul(Tensor[] matrices) -> Tensor
  variants: function

- func: unsafe_chunk(Tensor self, int chunks, int dim=0) -> Tensor[]
  variants: function, method
  device_guard: False

- func: chunk(Tensor(a) self, int chunks, int dim=0) -> Tensor(a)[]
  variants: function, method
  device_guard: False

- func: tensor_split.sections(Tensor(a) self, int sections, int dim=0) -> Tensor(a)[]
  variants: function, method

- func: tensor_split.indices(Tensor(a) self, int[] indices, int dim=0) -> Tensor(a)[]
  variants: function, method

- func: tensor_split.tensor_indices_or_sections(Tensor(a) self, Tensor tensor_indices_or_sections, int dim=0) -> Tensor(a)[]
  variants: function, method

- func: clamp(Tensor self, Scalar? min=None, Scalar? max=None) -> Tensor
  variants: function, method
  dispatch:
    CPU, CUDA: clamp
    QuantizedCPU: clamp_quantized_cpu

- func: clamp_(Tensor(a!) self, Scalar? min=None, Scalar? max=None) -> Tensor(a!)
  variants: function, method
  dispatch:
    DefaultBackend: clamp_

- func: clamp.out(Tensor self, Scalar? min=None, Scalar? max=None, *, Tensor(a!) out) -> Tensor(a!)
  dispatch:
    CPU, CUDA: clamp_out

- func: clamp_max(Tensor self, Scalar max) -> Tensor
  variants: function, method
  dispatch:
    DefaultBackend: clamp_max

- func: clamp_max_(Tensor(a!) self, Scalar max) -> Tensor(a!)
  variants: function, method
  dispatch:
    DefaultBackend: clamp_max_

- func: clamp_max.out(Tensor self, Scalar max, *, Tensor(a!) out) -> Tensor(a!)
  dispatch:
    CPU, CUDA: clamp_max_out

- func: clamp_min(Tensor self, Scalar min) -> Tensor
  variants: function, method
  dispatch:
    DefaultBackend: clamp_min

- func: clamp_min_(Tensor(a!) self, Scalar min) -> Tensor(a!)
  variants: function, method
  dispatch:
    DefaultBackend: clamp_min_

- func: clamp_min.out(Tensor self, Scalar min, *, Tensor(a!) out) -> Tensor(a!)
  dispatch:
    CPU, CUDA: clamp_min_out

# clip is an alias for clamp
- func: clip(Tensor self, Scalar? min=None, Scalar? max=None) -> Tensor
  variants: function, method

- func: clip_(Tensor(a!) self, Scalar? min=None, Scalar? max=None) -> Tensor(a!)
  use_c10_dispatcher: hacky_wrapper_for_legacy_signatures
  variants: function, method

- func: clip.out(Tensor self, Scalar? min=None, Scalar? max=None, *, Tensor(a!) out) -> Tensor(a!)

- func: cudnn_is_acceptable(Tensor self) -> bool
  device_guard: False

- func: complex(Tensor real, Tensor imag) -> Tensor
  variants: function
  dispatch:
    DefaultBackend: complex

- func: complex.out(Tensor real, Tensor imag, *, Tensor(a!) out) -> Tensor(a!)
  dispatch:
    CPU, CUDA: complex_out

- func: polar(Tensor abs, Tensor angle) -> Tensor
  variants: function
  dispatch:
    DefaultBackend: polar

- func: polar.out(Tensor abs, Tensor angle, *, Tensor(a!) out) -> Tensor(a!)
  dispatch:
    CPU, CUDA: polar_out

- func: constant_pad_nd(Tensor self, int[] pad, Scalar value=0) -> Tensor
  variants: function
  dispatch:
    DefaultBackend: constant_pad_nd

- func: contiguous(Tensor(a) self, *, MemoryFormat memory_format=contiguous_format) -> Tensor(a)
  variants: method
  manual_cpp_binding: True

- func: convolution(Tensor input, Tensor weight, Tensor? bias, int[] stride, int[] padding, int[] dilation, bool transposed, int[] output_padding, int groups) -> Tensor

- func: convolution_overrideable(Tensor input, Tensor weight, Tensor? bias, int[] stride, int[] padding, int[] dilation, bool transposed, int[] output_padding, int groups) -> Tensor
  dispatch:
    DefaultBackend: convolution_overrideable

- func: convolution_backward_overrideable(Tensor grad_output, Tensor input, Tensor weight, int[] stride, int[] padding, int[] dilation, bool transposed, int[] output_padding, int groups, bool[3] output_mask) -> (Tensor grad_input, Tensor grad_weight, Tensor grad_bias)
  dispatch:
    DefaultBackend: convolution_backward_overrideable

- func: _convolution(Tensor input, Tensor weight, Tensor? bias, int[] stride, int[] padding, int[] dilation, bool transposed, int[] output_padding, int groups, bool benchmark, bool deterministic, bool cudnn_enabled, bool allow_tf32) -> Tensor

- func: _convolution.deprecated(Tensor input, Tensor weight, Tensor? bias, int[] stride, int[] padding, int[] dilation, bool transposed, int[] output_padding, int groups, bool benchmark, bool deterministic, bool cudnn_enabled) -> Tensor

- func: _convolution_mode(Tensor input, Tensor weight, Tensor? bias, int[] stride, str padding, int[] dilation, int groups) -> Tensor
  use_c10_dispatcher: hacky_wrapper_for_legacy_signatures

- func: _convolution_nogroup(Tensor input, Tensor weight, Tensor? bias, int[] stride, int[] padding, int[] dilation, bool transposed, int[] output_padding) -> Tensor

- func: _convolution_double_backward(Tensor? ggI, Tensor? ggW, Tensor? ggb, Tensor gO, Tensor weight, Tensor self, int[] stride, int[] padding, int[] dilation, bool transposed, int[] output_padding, int groups, bool benchmark, bool deterministic, bool cudnn_enabled, bool allow_tf32, bool[3] output_mask) -> (Tensor, Tensor, Tensor)

- func: conv1d(Tensor input, Tensor weight, Tensor? bias=None, int[1] stride=1, int[1] padding=0, int[1] dilation=1, int groups=1) -> Tensor

- func: conv2d(Tensor input, Tensor weight, Tensor? bias=None, int[2] stride=1, int[2] padding=0, int[2] dilation=1, int groups=1) -> Tensor

- func: conv3d(Tensor input, Tensor weight, Tensor? bias=None, int[3] stride=1, int[3] padding=0, int[3] dilation=1, int groups=1) -> Tensor

- func: conv1d.padding(Tensor input, Tensor weight, Tensor? bias=None, int[1] stride=1, str padding="valid", int[1] dilation=1, int groups=1) -> Tensor
  cpp_no_default_args: ['bias', 'stride', 'padding']

- func: conv2d.padding(Tensor input, Tensor weight, Tensor? bias=None, int[2] stride=1, str padding="valid", int[2] dilation=1, int groups=1) -> Tensor
  cpp_no_default_args: ['bias', 'stride', 'padding']

- func: conv3d.padding(Tensor input, Tensor weight, Tensor? bias=None, int[3] stride=1, str padding="valid", int[3] dilation=1, int groups=1) -> Tensor
  cpp_no_default_args: ['bias', 'stride', 'padding']

- func: conv_tbc(Tensor self, Tensor weight, Tensor bias, int pad=0) -> Tensor
  dispatch:
    DefaultBackend: conv_tbc

- func: conv_tbc_backward(Tensor self, Tensor input, Tensor weight, Tensor bias, int pad) -> (Tensor, Tensor, Tensor)

# NB: we inherit the goofy argument order from PyTorch torch.nn.functional
- func: conv_transpose1d(Tensor input, Tensor weight, Tensor? bias=None, int[1] stride=1, int[1] padding=0, int[1] output_padding=0, int groups=1, int[1] dilation=1) -> Tensor

- func: conv_transpose2d.input(Tensor input, Tensor weight, Tensor? bias=None, int[2] stride=1, int[2] padding=0, int[2] output_padding=0, int groups=1, int[2] dilation=1) -> Tensor

- func: conv_transpose3d.input(Tensor input, Tensor weight, Tensor? bias=None, int[3] stride=1, int[3] padding=0, int[3] output_padding=0, int groups=1, int[3] dilation=1) -> Tensor

- func: copy_(Tensor(a!) self, Tensor src, bool non_blocking=False) -> Tensor(a!)
  variants: method
  device_guard: False
  dispatch:
    DefaultBackend: copy_

- func: _copy_from(Tensor self, Tensor dst, bool non_blocking=False) -> Tensor
  dispatch: {}

- func: cos(Tensor self) -> Tensor
  variants: function, method
  dispatch:
    CPU, CUDA: cos

- func: cos_(Tensor(a!) self) -> Tensor(a!)
  variants: function, method
  dispatch:
    DefaultBackend: cos_

- func: cos.out(Tensor self, *, Tensor(a!) out) -> Tensor(a!)
  dispatch:
    CPU, CUDA: cos_out

- func: cosh(Tensor self) -> Tensor
  variants: function, method
  dispatch:
    CPU, CUDA: cosh

- func: cosh_(Tensor(a!) self) -> Tensor(a!)
  variants: function, method
  dispatch:
    DefaultBackend: cosh_

- func: cosh.out(Tensor self, *, Tensor(a!) out) -> Tensor(a!)
  dispatch:
    CPU, CUDA: cosh_out

- func: cosine_embedding_loss(Tensor input1, Tensor input2, Tensor target, float margin=0.0, int reduction=Mean) -> Tensor

- func: count_nonzero.dim_IntList(Tensor self, int[] dim) -> Tensor
  variants: function, method
  dispatch:
    CPU, CUDA: count_nonzero

- func: count_nonzero(Tensor self, int? dim=None) -> Tensor
  variants: function, method
  dispatch:
    DefaultBackend: count_nonzero

- func: cudnn_affine_grid_generator(Tensor theta, int N, int C, int H, int W) -> Tensor grid
  dispatch:
    CUDA: cudnn_affine_grid_generator_forward

# TODO: Why do I have to call this grad?!
- func: cudnn_affine_grid_generator_backward(Tensor grad, int N, int C, int H, int W) -> Tensor grad_theta
  dispatch:
    CUDA: cudnn_affine_grid_generator_backward

- func: cudnn_batch_norm(Tensor input, Tensor weight, Tensor? bias, Tensor? running_mean, Tensor? running_var, bool training, float exponential_average_factor, float epsilon) -> (Tensor, Tensor, Tensor, Tensor)
  dispatch:
    CUDA: cudnn_batch_norm

# NB: You can only use this if you used cudnn_batch_norm training=True
- func: cudnn_batch_norm_backward(Tensor input, Tensor grad_output, Tensor weight, Tensor? running_mean, Tensor? running_var, Tensor? save_mean, Tensor? save_var, float epsilon, Tensor reserveSpace) -> (Tensor, Tensor, Tensor)
  dispatch:
    CUDA: cudnn_batch_norm_backward

- func: cudnn_convolution.deprecated(Tensor self, Tensor weight, Tensor? bias, int[] padding, int[] stride, int[] dilation, int groups, bool benchmark, bool deterministic) -> Tensor
  dispatch:
    CUDA: cudnn_convolution_deprecated

- func: cudnn_convolution.deprecated2(Tensor self, Tensor weight, int[] padding, int[] stride, int[] dilation, int groups, bool benchmark, bool deterministic) -> Tensor
  dispatch:
    CUDA: cudnn_convolution_deprecated2

- func: cudnn_convolution(Tensor self, Tensor weight, int[] padding, int[] stride, int[] dilation, int groups, bool benchmark, bool deterministic, bool allow_tf32) -> Tensor
  dispatch:
    CUDA: cudnn_convolution

- func: cudnn_convolution_backward_input(int[] self_size, Tensor grad_output, Tensor weight, int[] padding, int[] stride, int[] dilation, int groups, bool benchmark, bool deterministic, bool allow_tf32) -> Tensor
  dispatch:
    CUDA: cudnn_convolution_backward_input

- func: cudnn_convolution_backward(Tensor self, Tensor grad_output, Tensor weight, int[] padding, int[] stride, int[] dilation, int groups, bool benchmark, bool deterministic, bool allow_tf32, bool[2] output_mask) -> (Tensor, Tensor)
  dispatch:
    CUDA: cudnn_convolution_backward

- func: cudnn_convolution_backward_weight(int[] weight_size, Tensor grad_output, Tensor self, int[] padding, int[] stride, int[] dilation, int groups, bool benchmark, bool deterministic, bool allow_tf32) -> Tensor
  dispatch:
    CUDA: cudnn_convolution_backward_weight

- func: cudnn_convolution_transpose.deprecated(Tensor self, Tensor weight, Tensor? bias, int[] padding, int[] output_padding, int[] stride, int[] dilation, int groups, bool benchmark, bool deterministic) -> Tensor
  dispatch:
    CUDA: cudnn_convolution_transpose_deprecated

- func: cudnn_convolution_transpose.deprecated2(Tensor self, Tensor weight, int[] padding, int[] output_padding, int[] stride, int[] dilation, int groups, bool benchmark, bool deterministic) -> Tensor
  dispatch:
    CUDA: cudnn_convolution_transpose_deprecated2

- func: cudnn_convolution_transpose(Tensor self, Tensor weight, int[] padding, int[] output_padding, int[] stride, int[] dilation, int groups, bool benchmark, bool deterministic, bool allow_tf32) -> Tensor
  dispatch:
    CUDA: cudnn_convolution_transpose

# NB: output_padding not strictly needed here, but it's helpful for the float
# backwards
- func: cudnn_convolution_transpose_backward(Tensor self, Tensor grad_output, Tensor weight, int[] padding, int[] output_padding, int[] stride, int[] dilation, int groups, bool benchmark, bool deterministic, bool allow_tf32, bool[2] output_mask) -> (Tensor, Tensor)
  dispatch:
    CUDA: cudnn_convolution_transpose_backward

- func: cudnn_convolution_transpose_backward_input(Tensor grad_output, Tensor weight, int[] padding, int[] stride, int[] dilation, int groups, bool benchmark, bool deterministic, bool allow_tf32) -> Tensor
  dispatch:
    CUDA: cudnn_convolution_transpose_backward_input

- func: cudnn_convolution_transpose_backward_weight(int[] weight_size, Tensor grad_output, Tensor self, int[] padding, int[] stride, int[] dilation, int groups, bool benchmark, bool deterministic, bool allow_tf32) -> Tensor
  dispatch:
    CUDA: cudnn_convolution_transpose_backward_weight

- func: cudnn_convolution_relu(Tensor self, Tensor weight, Tensor? bias, int[] stride, int[] padding, int[] dilation, int groups) -> Tensor
  dispatch:
    CUDA: cudnn_convolution_relu

- func: cudnn_convolution_add_relu(Tensor self, Tensor weight, Tensor z, Scalar? alpha, Tensor? bias, int[] stride, int[] padding, int[] dilation, int groups) -> Tensor
  dispatch:
    CUDA: cudnn_convolution_add_relu

# NB: input is special cased in a way I don't quite understand
- func: cudnn_grid_sampler(Tensor self, Tensor grid) -> Tensor output
  dispatch:
    CUDA: cudnn_grid_sampler_forward

- func: cudnn_grid_sampler_backward(Tensor self, Tensor grid, Tensor grad_output) -> (Tensor grad_self, Tensor grad_grid)
  dispatch:
    CUDA: cudnn_grid_sampler_backward

- func: cummax(Tensor self, int dim) -> (Tensor values, Tensor indices)
  variants: function, method
  dispatch:
    DefaultBackend: cummax

- func: cummax.out(Tensor self, int dim, *, Tensor(a!) values, Tensor(b!) indices) -> (Tensor(a!) values, Tensor(b!) indices)
  dispatch:
    DefaultBackend: cummax_out

- func: cummax.dimname(Tensor self, Dimname dim) -> (Tensor values, Tensor indices)
  variants: function, method

- func: cummax.dimname_out(Tensor self, Dimname dim, *, Tensor(a!) values, Tensor(b!) indices) -> (Tensor(a!) values, Tensor(b!) indices)

- func: _cummax_helper(Tensor self, Tensor(a!) values, Tensor(b!) indices, int dim) -> ()
  use_c10_dispatcher: hacky_wrapper_for_legacy_signatures
  variants: function
  dispatch:
    CPU: cummax_helper_cpu
    CUDA: cummax_helper_cuda

- func: cummin(Tensor self, int dim) -> (Tensor values, Tensor indices)
  variants: function, method
  dispatch:
    DefaultBackend: cummin

- func: cummin.out(Tensor self, int dim, *, Tensor(a!) values, Tensor(b!) indices) -> (Tensor(a!) values, Tensor(b!) indices)
  dispatch:
    DefaultBackend: cummin_out

- func: cummin.dimname(Tensor self, Dimname dim) -> (Tensor values, Tensor indices)
  variants: function, method

- func: cummin.dimname_out(Tensor self, Dimname dim, *, Tensor(a!) values, Tensor(b!) indices) -> (Tensor(a!) values, Tensor(b!) indices)

- func: _cummin_helper(Tensor self, Tensor(a!) values, Tensor(b!) indices, int dim) -> ()
  use_c10_dispatcher: hacky_wrapper_for_legacy_signatures
  variants: function
  dispatch:
    CPU: cummin_helper_cpu
    CUDA: cummin_helper_cuda

- func: cummaxmin_backward(Tensor grad, Tensor input, Tensor indices, int dim) -> Tensor
  variants: function
  device_guard: False

- func: cumprod(Tensor self, int dim, *, ScalarType? dtype=None) -> Tensor
  variants: function, method
  dispatch:
    DefaultBackend: cumprod

- func: cumprod_(Tensor(a!) self, int dim, *, ScalarType? dtype=None) -> Tensor(a!)
  variants: method
  dispatch:
    DefaultBackend: cumprod_

- func: cumprod.out(Tensor self, int dim, *, ScalarType? dtype=None, Tensor(a!) out) -> Tensor(a!)
  dispatch:
    DefaultBackend: cumprod_out

- func: cumprod.dimname(Tensor self, Dimname dim, *, ScalarType? dtype=None) -> Tensor
  variants: function, method

- func: cumprod_.dimname(Tensor(a!) self, Dimname dim, *, ScalarType? dtype=None) -> Tensor(a!)
  variants: method

- func: cumprod.dimname_out(Tensor self, Dimname dim, *, ScalarType? dtype=None, Tensor(a!) out) -> Tensor(a!)

- func: cumprod_backward(Tensor grad, Tensor input, int dim, Tensor output) -> Tensor
  variants: function
  device_guard: False

- func: cumsum(Tensor self, int dim, *, ScalarType? dtype=None) -> Tensor
  variants: function, method
  dispatch:
    DefaultBackend: cumsum

- func: cumsum_(Tensor(a!) self, int dim, *, ScalarType? dtype=None) -> Tensor(a!)
  variants: method
  dispatch:
    DefaultBackend: cumsum_

- func: cumsum.out(Tensor self, int dim, *, ScalarType? dtype=None, Tensor(a!) out) -> Tensor(a!)
  dispatch:
    DefaultBackend: cumsum_out

- func: cumsum.dimname(Tensor self, Dimname dim, *, ScalarType? dtype=None) -> Tensor
  variants: function, method

- func: cumsum_.dimname(Tensor(a!) self, Dimname dim, *, ScalarType? dtype=None) -> Tensor(a!)
  variants: method

- func: cumsum.dimname_out(Tensor self, Dimname dim, *, ScalarType? dtype=None, Tensor(a!) out) -> Tensor(a!)

- func: ctc_loss.IntList(Tensor log_probs, Tensor targets, int[] input_lengths, int[] target_lengths, int blank=0, int reduction=Mean, bool zero_infinity=False) -> Tensor

# convenience function that converts to intlists for you
- func: ctc_loss.Tensor(Tensor log_probs, Tensor targets, Tensor input_lengths, Tensor target_lengths, int blank=0, int reduction=Mean, bool zero_infinity=False) -> Tensor

- func: _ctc_loss(Tensor log_probs, Tensor targets, int[] input_lengths, int[] target_lengths, int blank=0, bool zero_infinity=False) -> (Tensor, Tensor)
  dispatch:
    CPU: ctc_loss_cpu
    CUDA: ctc_loss_gpu

- func: _ctc_loss_backward(Tensor grad, Tensor log_probs, Tensor targets, int[] input_lengths, int[] target_lengths, Tensor neg_log_likelihood, Tensor log_alpha, int blank, bool zero_infinity=False) -> Tensor
  dispatch:
    CPU: ctc_loss_backward_cpu
    CUDA: ctc_loss_backward_gpu

- func: diag_embed(Tensor self, int offset=0, int dim1=-2, int dim2=-1) -> Tensor
  variants: function, method

- func: diagflat(Tensor self, int offset=0) -> Tensor
  variants: function, method

- func: diagonal(Tensor(a) self, int offset=0, int dim1=0, int dim2=1) -> Tensor(a)
  variants: function, method
  dispatch:
    DefaultBackend: diagonal

- func: diagonal.Dimname(Tensor(a) self, *, Dimname outdim, Dimname dim1, Dimname dim2, int offset=0) -> Tensor(a)
  variants: function, method

- func: diagonal_backward(Tensor grad, int[] input_sizes, int offset, int dim1, int dim2) -> Tensor
  variants: function
  device_guard: False

- func: fill_diagonal_(Tensor(a!) self, Scalar fill_value, bool wrap=False) -> Tensor(a!)
  variants: method

- func: diff(Tensor self, int n=1, int dim=-1, Tensor? prepend=None, Tensor? append=None) -> Tensor
  variants: function, method

- func: diff.out(Tensor self, int n=1, int dim=-1, Tensor? prepend=None, Tensor? append=None, *, Tensor(a!) out) -> Tensor(a!)
  variants: function

- func: div.Tensor(Tensor self, Tensor other) -> Tensor
  variants: function, method
  structured_delegate: div.out
  dispatch:
    SparseCPU, SparseCUDA: div_sparse

- func: div_.Tensor(Tensor(a!) self, Tensor other) -> Tensor(a!)
  variants: method
  structured_delegate: div.out
  dispatch:
    SparseCPU, SparseCUDA: div_sparse_

- func: div.out(Tensor self, Tensor other, *, Tensor(a!) out) -> Tensor(a!)
  structured: True
  structured_inherits: TensorIteratorBase
  dispatch:
    CPU, CUDA: div_out
    SparseCPU, SparseCUDA: div_out_sparse_zerodim

- func: div.Tensor_mode(Tensor self, Tensor other, *, str rounding_mode) -> Tensor
  variants: function, method
  structured_delegate: div.out_mode

- func: div_.Tensor_mode(Tensor(a!) self, Tensor other, *, str rounding_mode) -> Tensor(a!)
  variants: method
  structured_delegate: div.out_mode

- func: div.out_mode(Tensor self, Tensor other, *, str rounding_mode, Tensor(a!) out) -> Tensor(a!)
  structured: True
  structured_inherits: TensorIteratorBase
  dispatch:
    CPU, CUDA: div_out_mode

# For C++ only, until we have conversion from C++ numbers to Tensor
- func: div.Scalar(Tensor self, Scalar other) -> Tensor
  variants: function, method
  dispatch:
    DefaultBackend: div

- func: div_.Scalar(Tensor(a!) self, Scalar other) -> Tensor(a!)
  variants: method
  dispatch:
    DefaultBackend: div_

- func: div.Scalar_mode(Tensor self, Scalar other, *, str rounding_mode) -> Tensor
  variants: function, method
  dispatch:
    DefaultBackend: div

- func: div_.Scalar_mode(Tensor(a!) self, Scalar other, *, str rounding_mode) -> Tensor(a!)
  variants: method
  dispatch:
    DefaultBackend: div_

# divide, alias for div
- func: divide.Tensor(Tensor self, Tensor other) -> Tensor
  variants: function, method

- func: divide_.Tensor(Tensor(a!) self, Tensor other) -> Tensor(a!)
  variants: method

- func: divide.out(Tensor self, Tensor other, *, Tensor(a!) out) -> Tensor(a!)

- func: divide.Scalar(Tensor self, Scalar other) -> Tensor
  variants: function, method

- func: divide_.Scalar(Tensor(a!) self, Scalar other) -> Tensor(a!)
  variants: method

- func: divide.Tensor_mode(Tensor self, Tensor other, *, str rounding_mode) -> Tensor
  variants: function, method

- func: divide_.Tensor_mode(Tensor(a!) self, Tensor other, *, str rounding_mode) -> Tensor(a!)
  variants: method

- func: divide.out_mode(Tensor self, Tensor other, *, str rounding_mode, Tensor(a!) out) -> Tensor(a!)

- func: divide.Scalar_mode(Tensor self, Scalar other, *, str rounding_mode) -> Tensor
  variants: function, method

- func: divide_.Scalar_mode(Tensor(a!) self, Scalar other, *, str rounding_mode) -> Tensor(a!)
  variants: method

  # true_divide, an alias for div
- func: true_divide.Tensor(Tensor self, Tensor other) -> Tensor
  variants: function, method

- func: true_divide_.Tensor(Tensor(a!) self, Tensor other) -> Tensor(a!)
  variants: method

- func: true_divide.out(Tensor self, Tensor other, *, Tensor(a!) out) -> Tensor(a!)

- func: true_divide.Scalar(Tensor self, Scalar other) -> Tensor
  variants: function, method

- func: true_divide_.Scalar(Tensor(a!) self, Scalar other) -> Tensor(a!)
  variants: method

- func: dot(Tensor self, Tensor tensor) -> Tensor
  variants: function, method
  dispatch:
    CPU: dot
    CUDA: dot_cuda

- func: dot.out(Tensor self, Tensor tensor, *, Tensor(a!) out) -> Tensor(a!)
  dispatch:
    DefaultBackend: dot_out

- func: vdot(Tensor self, Tensor other) -> Tensor
  variants: function, method
  dispatch:
    CPU: vdot
    CUDA: vdot_cuda

- func: vdot.out(Tensor self, Tensor other, *, Tensor(a!) out) -> Tensor(a!)
  dispatch:
    DefaultBackend: vdot_out

- func: einsum(str equation, Tensor[] tensors) -> Tensor

- func: embedding(Tensor weight, Tensor indices, int padding_idx=-1, bool scale_grad_by_freq=False, bool sparse=False) -> Tensor
  dispatch:
    DefaultBackend: embedding

- func: embedding_backward(Tensor grad, Tensor indices, int num_weights, int padding_idx, bool scale_grad_by_freq, bool sparse) -> Tensor

- func: embedding_dense_backward(Tensor grad_output, Tensor indices, int num_weights, int padding_idx, bool scale_grad_by_freq) -> Tensor
  dispatch:
    CPU: embedding_dense_backward_cpu
    CUDA: embedding_dense_backward_cuda

- func: embedding_renorm_(Tensor(a!) self, Tensor indices, float max_norm, float norm_type) -> Tensor(a!)
  dispatch:
    CPU: embedding_renorm_cpu_
    CUDA: embedding_renorm_cuda_

- func: embedding_sparse_backward(Tensor grad, Tensor indices, int num_weights, int padding_idx, bool scale_grad_by_freq) -> Tensor

# NOTE [ embedding_bag Native Functions ]
# The `_embedding_bag.*` variants assume that input tensors except for `weight`,
# e.g. `indices` and `offsets` (and `offset2bag`), are contiguous.
# We really only need to enforce this for `_embedding_bag` (the forward) because
# the backward inputs are the same as forward ones.
# The above `embedding_bag` wrapper is created to achieve this, e.g.,
# applying indices = indices.contiguous().
# The backward functions apply a check that these input tensors are contiguous.


- func: _embedding_bag_forward_only(Tensor weight, Tensor indices, Tensor offsets, bool scale_grad_by_freq=False, int mode=0, bool sparse=False, Tensor? per_sample_weights=None, bool include_last_offset=False) -> (Tensor, Tensor, Tensor, Tensor)
  dispatch:
    CPU: _embedding_bag_forward_only_cpu
    CUDA: _embedding_bag_forward_only_cuda

- func: _rowwise_prune(Tensor weight, Tensor mask, ScalarType compressed_indices_dtype) -> (Tensor, Tensor)

# row_stack is the alias of vstack
- func: row_stack(Tensor[] tensors) -> Tensor

- func: row_stack.out(Tensor[] tensors, *, Tensor(a!) out) -> Tensor(a!)

- func: embedding_bag(Tensor weight, Tensor indices, Tensor offsets, bool scale_grad_by_freq=False, int mode=0, bool sparse=False, Tensor? per_sample_weights=None, bool include_last_offset=False) -> (Tensor, Tensor, Tensor, Tensor)

- func: _embedding_bag(Tensor weight, Tensor indices, Tensor offsets, bool scale_grad_by_freq=False, int mode=0, bool sparse=False, Tensor? per_sample_weights=None, bool include_last_offset=False) -> (Tensor, Tensor, Tensor, Tensor)
  dispatch:
    CPU: _embedding_bag_cpu
    CUDA: _embedding_bag_cuda

- func: _embedding_bag_backward(Tensor grad, Tensor indices, Tensor offsets, Tensor offset2bag, Tensor bag_size, Tensor maximum_indices, int num_weights, bool scale_grad_by_freq, int mode, bool sparse, Tensor? per_sample_weights) -> Tensor

- func: _embedding_bag_sparse_backward(Tensor grad, Tensor indices, Tensor offsets, Tensor offset2bag, Tensor bag_size, int num_weights, bool scale_grad_by_freq, int mode, Tensor? per_sample_weights) -> Tensor

- func: _embedding_bag_dense_backward(Tensor grad, Tensor indices, Tensor offsets, Tensor offset2bag, Tensor bag_size, Tensor maximum_indices, int num_weights, bool scale_grad_by_freq, int mode, Tensor? per_sample_weights) -> Tensor
  dispatch:
    CPU: _embedding_bag_dense_backward_cpu
    CUDA: _embedding_bag_dense_backward_cuda

- func: _embedding_bag_per_sample_weights_backward(Tensor grad, Tensor weight, Tensor indices, Tensor offsets, Tensor offset2bag, int mode) -> Tensor
  dispatch:
    CPU: _embedding_bag_per_sample_weights_backward_cpu
    CUDA: _embedding_bag_per_sample_weights_backward_cuda

- func: empty.names(int[] size, *, Dimname[]? names, ScalarType? dtype=None, Layout? layout=None, Device? device=None, bool? pin_memory=None, MemoryFormat? memory_format=None) -> Tensor
  use_c10_dispatcher: hacky_wrapper_for_legacy_signatures
  device_guard: False

- func: empty.memory_format(int[] size, *, ScalarType? dtype=None, Layout? layout=None, Device? device=None, bool? pin_memory=None, MemoryFormat? memory_format=None) -> Tensor
  dispatch:
    CPU: empty_cpu
    CUDA: empty_cuda
    Meta: empty_meta
    MkldnnCPU: empty_mkldnn
    SparseCPU, SparseCUDA: empty_sparse

- func: new_empty(Tensor self, int[] size, *, ScalarType? dtype=None, Layout? layout=None, Device? device=None, bool? pin_memory=None) -> Tensor
  variants: method

- func: new_empty_strided(Tensor self, int[] size, int[] stride, *, ScalarType? dtype=None, Layout? layout=None, Device? device=None, bool? pin_memory=None) -> Tensor
  use_c10_dispatcher: hacky_wrapper_for_legacy_signatures
  variants: method

- func: new_full(Tensor self, int[] size, Scalar fill_value, *, ScalarType? dtype=None, Layout? layout=None, Device? device=None, bool? pin_memory=None) -> Tensor
  use_c10_dispatcher: hacky_wrapper_for_legacy_signatures
  variants: method

- func: new_zeros(Tensor self, int[] size, *, ScalarType? dtype=None, Layout? layout=None, Device? device=None, bool? pin_memory=None) -> Tensor
  use_c10_dispatcher: hacky_wrapper_for_legacy_signatures
  variants: method

# other overrides are to provide a more helpful error message that dtype is required
- func: _empty_affine_quantized(int[] size, *, ScalarType? dtype=None, Layout? layout=None, Device? device=None, bool? pin_memory=None, float scale=1, int zero_point=0, MemoryFormat? memory_format=contiguous_format) -> Tensor
  use_c10_dispatcher: hacky_wrapper_for_legacy_signatures
  dispatch:
    CPU: empty_affine_quantized_other_backends_stub
    QuantizedCPU, QuantizedCUDA: empty_affine_quantized

# it's a factory function receiving a tensor argument, thus overriding explicitly
# other overrides are to provide a more helpful error message that dtype is required
- func: _empty_per_channel_affine_quantized(int[] size, *, Tensor scales, Tensor zero_points, int axis, ScalarType? dtype=None, Layout? layout=None, Device? device=None, bool? pin_memory=None, MemoryFormat? memory_format=contiguous_format) -> Tensor
  use_c10_dispatcher: hacky_wrapper_for_legacy_signatures
  category_override: factory
  dispatch:
    CPU: empty_per_channel_affine_quantized_other_backends_stub
    QuantizedCPU, QuantizedCUDA: empty_per_channel_affine_quantized

- func: resize_(Tensor(a!) self, int[] size, *, MemoryFormat? memory_format=None) -> Tensor(a!)
  variants: method
  device_guard: False
  dispatch:
    CPU: resize_
    CUDA: resize_cuda_
    QuantizedCPU: quantized_resize_cpu_
    Meta: resize_meta_

- func: empty_quantized(int[] size, Tensor qtensor) -> Tensor
  variants: function
  dispatch:
    QuantizedCPU, QuantizedCUDA: empty_quantized

- func: empty.out(int[] size, *, MemoryFormat? memory_format=None, Tensor(a!) out) -> Tensor(a!)
  device_guard: False

- func: empty_like(Tensor self, *, ScalarType? dtype=None, Layout? layout=None, Device? device=None, bool? pin_memory=None, MemoryFormat? memory_format=None) -> Tensor
  use_c10_dispatcher: hacky_wrapper_for_legacy_signatures
  device_guard: False

- func: empty_strided(int[] size, int[] stride, *, ScalarType? dtype=None, Layout? layout=None, Device? device=None, bool? pin_memory=None) -> Tensor
  dispatch:
    CPU: empty_strided_cpu
    CUDA: empty_strided_cuda
    Meta: empty_strided_meta

- func: erf(Tensor self) -> Tensor
  variants: function, method
  dispatch:
    CPU, CUDA: erf

- func: erf_(Tensor(a!) self) -> Tensor(a!)
  variants: function, method
  dispatch:
    DefaultBackend: erf_

- func: erf.out(Tensor self, *, Tensor(a!) out) -> Tensor(a!)
  dispatch:
    CPU, CUDA: erf_out

- func: erfc(Tensor self) -> Tensor
  variants: function, method
  dispatch:
    CPU, CUDA: erfc

- func: erfc_(Tensor(a!) self) -> Tensor(a!)
  variants: function, method
  dispatch:
    DefaultBackend: erfc_

- func: erfc.out(Tensor self, *, Tensor(a!) out) -> Tensor(a!)
  dispatch:
    CPU, CUDA: erfc_out

- func: exp(Tensor self) -> Tensor
  variants: function, method
  dispatch:
    CPU, CUDA: exp

- func: exp_(Tensor(a!) self) -> Tensor(a!)
  variants: function, method
  dispatch:
    DefaultBackend: exp_

- func: exp.out(Tensor self, *, Tensor(a!) out) -> Tensor(a!)
  dispatch:
    CPU, CUDA: exp_out

- func: exp2(Tensor self) -> Tensor
  variants: function, method
  dispatch:
    CPU, CUDA: exp2

- func: exp2_(Tensor(a!) self) -> Tensor(a!)
  variants: function, method
  dispatch:
    DefaultBackend: exp2_

- func: exp2.out(Tensor self, *, Tensor(a!) out) -> Tensor(a!)
  dispatch:
    CPU, CUDA: exp2_out

- func: expm1(Tensor self) -> Tensor
  variants: function, method
  dispatch:
    CPU, CUDA: expm1

- func: expm1_(Tensor(a!) self) -> Tensor(a!)
  variants: function, method
  dispatch:
    DefaultBackend: expm1_

- func: expm1.out(Tensor self, *, Tensor(a!) out) -> Tensor(a!)
  dispatch:
    CPU, CUDA: expm1_out

- func: expand(Tensor(a) self, int[] size, *, bool implicit=False) -> Tensor(a)
  variants: method  # This is method-only to match the previous tensor API. In the future we could make this a function too.
  device_guard: False
  dispatch:
    DefaultBackend: expand

- func: expand_as(Tensor(a) self, Tensor other) -> Tensor(a)
  variants: method  # This is method-only to match the previous tensor API. In the future we could make this a function too.
  device_guard: False

- func: eye(int n, *, ScalarType? dtype=None, Layout? layout=None, Device? device=None, bool? pin_memory=None) -> Tensor
  use_c10_dispatcher: hacky_wrapper_for_legacy_signatures

- func: eye.m(int n, int m, *, ScalarType? dtype=None, Layout? layout=None, Device? device=None, bool? pin_memory=None) -> Tensor
  use_c10_dispatcher: hacky_wrapper_for_legacy_signatures

- func: eye.out(int n, *, Tensor(a!) out) -> Tensor(a!)
  dispatch:
    CPU: eye_out_cpu
    CUDA: eye_out_cuda

- func: eye.m_out(int n, int m, *, Tensor(a!) out) -> Tensor(a!)
  dispatch:
    CPU: eye_out_cpu
    CUDA: eye_out_cuda

- func: flatten.using_ints(Tensor(a) self, int start_dim=0, int end_dim=-1) -> Tensor(a)
  variants: function, method

- func: flatten.named_out_dim(Tensor(a) self, int start_dim, int end_dim, Dimname out_dim) -> Tensor(a)
  variants: function, method

- func: flatten.using_names(Tensor(a) self, Dimname start_dim, Dimname end_dim, Dimname out_dim) -> Tensor(a)
  variants: function, method

- func: flatten.DimnameList(Tensor(a) self, Dimname[] dims, Dimname out_dim) -> Tensor(a)
  variants: function, method

- func: unflatten.int(Tensor(a) self, int dim, int[] sizes, Dimname[]? names=None) -> Tensor(a)
  variants: method

- func: unflatten.Dimname(Tensor(a) self, Dimname dim, int[] sizes, Dimname[] names) -> Tensor(a)
  variants: method

- func: fill_.Scalar(Tensor(a!) self, Scalar value) -> Tensor(a!)
  variants: function, method
  dispatch:
    CPU, CUDA, QuantizedCPU, QuantizedCUDA: fill_

- func: fill_.Tensor(Tensor(a!) self, Tensor value) -> Tensor(a!)
  variants: function, method
  dispatch:
    CPU, CUDA, QuantizedCPU, QuantizedCUDA: fill_

- func: floor(Tensor self) -> Tensor
  variants: function, method
  dispatch:
    DefaultBackend: floor

- func: floor_(Tensor(a!) self) -> Tensor(a!)
  variants: function, method
  dispatch:
    DefaultBackend: floor_

- func: floor.out(Tensor self, *, Tensor(a!) out) -> Tensor(a!)
  dispatch:
    CPU, CUDA: floor_out

- func: floor_divide(Tensor self, Tensor other) -> Tensor
  variants: function, method
  dispatch:
    CPU, CUDA: floor_divide
    SparseCPU, SparseCUDA: floor_divide_sparse

- func: floor_divide_.Tensor(Tensor(a!) self, Tensor other) -> Tensor(a!)
  variants: method
  dispatch:
    CPU, CUDA: floor_divide_
    SparseCPU, SparseCUDA: floor_divide_sparse_

- func: floor_divide.out(Tensor self, Tensor other, *, Tensor(a!) out) -> Tensor(a!)
  dispatch:
    CPU, CUDA: floor_divide_out
    SparseCPU, SparseCUDA: floor_divide_out_sparse_zerodim

- func: floor_divide.Scalar(Tensor self, Scalar other) -> Tensor
  variants: function, method

- func: floor_divide_.Scalar(Tensor(a!) self, Scalar other) -> Tensor(a!)
  variants: method

- func: frac(Tensor self) -> Tensor
  variants: function, method
  dispatch:
    DefaultBackend: frac

- func: frac_(Tensor(a!) self) -> Tensor(a!)
  variants: function, method
  dispatch:
    DefaultBackend: frac_

- func: frac.out(Tensor self, *, Tensor(a!) out) -> Tensor(a!)
  dispatch:
    CPU, CUDA: frac_out

- func: full.names(int[] size, Scalar fill_value, *, Dimname[]? names, ScalarType? dtype=None, Layout? layout=None, Device? device=None, bool? pin_memory=None) -> Tensor
  use_c10_dispatcher: hacky_wrapper_for_legacy_signatures
  device_guard: False

- func: full(int[] size, Scalar fill_value, *, ScalarType? dtype=None, Layout? layout=None, Device? device=None, bool? pin_memory=None) -> Tensor
  use_c10_dispatcher: hacky_wrapper_for_legacy_signatures

- func: full.out(int[] size, Scalar fill_value, *, Tensor(a!) out) -> Tensor(a!)

- func: full_like(Tensor self, Scalar fill_value, *, ScalarType? dtype=None, Layout? layout=None, Device? device=None, bool? pin_memory=None, MemoryFormat? memory_format=None) -> Tensor
  use_c10_dispatcher: hacky_wrapper_for_legacy_signatures

- func: from_file(str filename, bool? shared=None, int? size=0, *, ScalarType? dtype=None, Layout? layout=None, Device? device=None, bool? pin_memory=None) -> Tensor
  use_c10_dispatcher: hacky_wrapper_for_legacy_signatures
  dispatch:
    CPU: from_file

- func: gcd.out(Tensor self, Tensor other, *, Tensor(a!) out) -> Tensor(a!)
  dispatch:
    CPU, CUDA: gcd_out

- func: gcd(Tensor self, Tensor other) -> Tensor
  variants: function, method

- func: gcd_(Tensor(a!) self, Tensor other) -> Tensor(a!)
  variants: function, method

- func: lcm.out(Tensor self, Tensor other, *, Tensor(a!) out) -> Tensor(a!)
  dispatch:
    CPU, CUDA: lcm_out

- func: lcm(Tensor self, Tensor other) -> Tensor
  variants: function, method

- func: lcm_(Tensor(a!) self, Tensor other) -> Tensor(a!)
  variants: function, method

# NOTE [ grid_sampler Native Functions ]
# `grid_sampler` does all the shape checking and then dispatches to one of
# `cudnn_grid_sampler`, `grid_sampler_2d`, or `grid_sampler_3d`, each of which
# has the corresponding backward defined as native functions as well. Therefore,
# in these functions and their backwards, no more shape checking is done.
#
# There is also _grid_sampler_2d_backward_cpu_fallback which is an
# implementation detail of grid_sampler_2d and is only exposed here for testing
# purposes.
#
# Additionally, arguments `padding_mode` and `interpolation_mode` are cast to
# enums defined in `native/GridSampler.h`. `cudnn_grid_sampler` doesn't take in
# `interpolation_mode` because it only supports Bilinear interpolation mode.
# Nor does it take in `align_corners` because it only supports the mode
# `align_corners = True`.
- func: grid_sampler(Tensor input, Tensor grid, int interpolation_mode, int padding_mode, bool align_corners) -> Tensor

- func: grid_sampler_2d(Tensor input, Tensor grid, int interpolation_mode, int padding_mode, bool align_corners) -> Tensor
  dispatch:
    CPU: grid_sampler_2d_cpu
    CUDA: grid_sampler_2d_cuda

- func: grid_sampler_2d_backward(Tensor grad_output, Tensor input, Tensor grid, int interpolation_mode, int padding_mode, bool align_corners) -> (Tensor, Tensor)
  dispatch:
    CPU: grid_sampler_2d_backward_cpu
    CUDA: grid_sampler_2d_backward_cuda

# See NOTE [ grid_sample CPU fallback ]
- func: _grid_sampler_2d_cpu_fallback(Tensor input, Tensor grid, int interpolation_mode, int padding_mode, bool align_corners) -> Tensor
  dispatch:
    DefaultBackend: _grid_sampler_2d_cpu_fallback

- func: _grid_sampler_2d_cpu_fallback_backward(Tensor grad_output, Tensor input, Tensor grid, int interpolation_mode, int padding_mode, bool align_corners) -> (Tensor, Tensor)

- func: grid_sampler_3d(Tensor input, Tensor grid, int interpolation_mode, int padding_mode, bool align_corners) -> Tensor
  dispatch:
    CPU: grid_sampler_3d_cpu
    CUDA: grid_sampler_3d_cuda

- func: grid_sampler_3d_backward(Tensor grad_output, Tensor input, Tensor grid, int interpolation_mode, int padding_mode, bool align_corners) -> (Tensor, Tensor)
  dispatch:
    CPU: grid_sampler_3d_backward_cpu
    CUDA: grid_sampler_3d_backward_cuda

- func: hann_window(int window_length, *, ScalarType? dtype=None, Layout? layout=None, Device? device=None, bool? pin_memory=None) -> Tensor
  use_c10_dispatcher: hacky_wrapper_for_legacy_signatures

- func: hann_window.periodic(int window_length, bool periodic, *, ScalarType? dtype=None, Layout? layout=None, Device? device=None, bool? pin_memory=None) -> Tensor
  use_c10_dispatcher: hacky_wrapper_for_legacy_signatures

- func: hamming_window(int window_length, *, ScalarType? dtype=None, Layout? layout=None, Device? device=None, bool? pin_memory=None) -> Tensor
  use_c10_dispatcher: hacky_wrapper_for_legacy_signatures

- func: hamming_window.periodic(int window_length, bool periodic, *, ScalarType? dtype=None, Layout? layout=None, Device? device=None, bool? pin_memory=None) -> Tensor
  use_c10_dispatcher: hacky_wrapper_for_legacy_signatures

- func: hamming_window.periodic_alpha(int window_length, bool periodic, float alpha, *, ScalarType? dtype=None, Layout? layout=None, Device? device=None, bool? pin_memory=None) -> Tensor
  use_c10_dispatcher: hacky_wrapper_for_legacy_signatures

- func: hamming_window.periodic_alpha_beta(int window_length, bool periodic, float alpha, float beta, *, ScalarType? dtype=None, Layout? layout=None, Device? device=None, bool? pin_memory=None) -> Tensor
  use_c10_dispatcher: hacky_wrapper_for_legacy_signatures

- func: kaiser_window(int window_length, *, ScalarType? dtype=None, Layout? layout=None, Device? device=None, bool? pin_memory=None) -> Tensor
  use_c10_dispatcher: hacky_wrapper_for_legacy_signatures

- func: kaiser_window.periodic(int window_length, bool periodic, *, ScalarType? dtype=None, Layout? layout=None, Device? device=None, bool? pin_memory=None) -> Tensor
  use_c10_dispatcher: hacky_wrapper_for_legacy_signatures

- func: kaiser_window.beta(int window_length, bool periodic, float beta, *, ScalarType? dtype=None, Layout? layout=None, Device? device=None, bool? pin_memory=None) -> Tensor
  use_c10_dispatcher: hacky_wrapper_for_legacy_signatures

- func: hinge_embedding_loss(Tensor self, Tensor target, float margin=1.0, int reduction=Mean) -> Tensor

- func: group_norm(Tensor input, int num_groups, Tensor? weight=None, Tensor? bias=None, float eps=1e-05, bool cudnn_enabled=True) -> Tensor

- func: native_group_norm(Tensor input, Tensor? weight, Tensor? bias, int N, int C, int HxW, int group, float eps) -> (Tensor, Tensor, Tensor)
  dispatch:
    CPU, CUDA: native_group_norm
    Math: math_group_norm

- func: native_group_norm_backward(Tensor grad_out, Tensor input, Tensor mean, Tensor rstd, Tensor? weight, int N, int C, int HxW, int group, bool[3] output_mask) -> (Tensor, Tensor, Tensor)
  dispatch:
    CPU, CUDA: native_group_norm_backward

# Real to complex forward FFT
- func: _fft_r2c(Tensor self, int[] dim, int normalization, bool onesided) -> Tensor
  variants: function
  dispatch:
    CPU: _fft_r2c_mkl
    CUDA: _fft_r2c_cufft

- func: _fft_r2c.out(Tensor self, int[] dim, int normalization, bool onesided, *, Tensor(a!) out) -> Tensor(a!)
  variants: function
  dispatch:
    CPU: _fft_r2c_mkl_out
    CUDA: _fft_r2c_cufft_out

# Complex to real inverse FFT
- func: _fft_c2r(Tensor self, int[] dim, int normalization, int last_dim_size) -> Tensor
  variants: function
  dispatch:
    CPU: _fft_c2r_mkl
    CUDA: _fft_c2r_cufft

- func: _fft_c2r.out(Tensor self, int[] dim, int normalization, int last_dim_size, *, Tensor(a!) out) -> Tensor(a!)
  variants: function
  dispatch:
    CPU: _fft_c2r_mkl_out
    CUDA: _fft_c2r_cufft_out

# Standard complex to complex FFT (forward or backward)
- func: _fft_c2c(Tensor self, int[] dim, int normalization, bool forward) -> Tensor
  variants: function
  dispatch:
    CPU: _fft_c2c_mkl
    CUDA: _fft_c2c_cufft

- func: _fft_c2c.out(Tensor self, int[] dim, int normalization, bool forward, *, Tensor(a!) out) -> Tensor(a!)
  variants: function
  dispatch:
    CPU: _fft_c2c_mkl_out
    CUDA: _fft_c2c_cufft_out

- func: _cufft_get_plan_cache_size(int device_index) -> int

- func: _cufft_get_plan_cache_max_size(int device_index) -> int

- func: _cufft_set_plan_cache_max_size(int device_index, int max_size) -> ()

- func: _cufft_clear_plan_cache(int device_index) -> ()

- func: index.Tensor(Tensor self, Tensor?[] indices) -> Tensor
  variants: function, method
  dispatch:
    CPU, CUDA: index
    QuantizedCPU: quantized_index
  # NB: This function is special-cased in tools/autograd/gen_variable_type.py
  # NB: The following functions are declared in aten/src/ATen/templates/TensorBody.h and defined in aten/src/ATen/TensorIndexing.cpp:
  # - Tensor Tensor::index(ArrayRef<TensorIndex> indices)
  # - Tensor Tensor::index(std::initializer_list<TensorIndex> indices)

- func: index_copy_(Tensor(a!) self, int dim, Tensor index, Tensor source) -> Tensor(a!)
  variants: method
  dispatch:
    DefaultBackend: index_copy_

- func: index_copy(Tensor self, int dim, Tensor index, Tensor source) -> Tensor
  variants: function, method

- func: index_copy_.dimname(Tensor(a!) self, Dimname dim, Tensor index, Tensor source) -> Tensor(a!)
  variants: method

- func: index_copy.dimname(Tensor self, Dimname dim, Tensor index, Tensor source) -> Tensor
  variants: function, method

- func: index_put_(Tensor(a!) self, Tensor?[] indices, Tensor values, bool accumulate=False) -> Tensor(a!)
  variants: function, method
  dispatch:
    DefaultBackend: index_put_
  # NB: The following functions are declared in aten/src/ATen/templates/TensorBody.h and defined in aten/src/ATen/TensorIndexing.cpp:
  # - Tensor & Tensor::index_put_(ArrayRef<TensorIndex> indices, Tensor const & rhs)
  # - Tensor & Tensor::index_put_(ArrayRef<TensorIndex> indices, Scalar v)
  # - Tensor & Tensor::index_put_(std::initializer_list<TensorIndex> indices, Tensor const & rhs)
  # - Tensor & Tensor::index_put_(std::initializer_list<TensorIndex> indices, Scalar v)

- func: index_put(Tensor self, Tensor?[] indices, Tensor values, bool accumulate=False) -> Tensor
  variants: function, method

- func: _index_put_impl_(Tensor(a!) self, Tensor?[] indices, Tensor values, bool accumulate=False, bool unsafe=False) -> Tensor(a!)
  variants: function
  dispatch:
    CPU, CUDA: _index_put_impl_

- func: instance_norm(Tensor input, Tensor? weight, Tensor? bias, Tensor? running_mean, Tensor? running_var, bool use_input_stats, float momentum, float eps, bool cudnn_enabled) -> Tensor
  variants: function

- func: inverse(Tensor self) -> Tensor
  variants: function, method
  dispatch:
    DefaultBackend: inverse

- func: inverse.out(Tensor self, *, Tensor(a!) out) -> Tensor(a!)
  dispatch:
    DefaultBackend: inverse_out

- func: _inverse_helper(Tensor self) -> Tensor
  variants: function
  dispatch:
    CPU: _inverse_helper_cpu
    CUDA: _inverse_helper_cuda

- func: isclose(Tensor self, Tensor other, float rtol=1e-05, float atol=1e-08, bool equal_nan=False) -> Tensor
  variants: function, method

- func: isnan(Tensor self) -> Tensor
  variants: function, method
  device_guard: False
  dispatch:
    CPU, CUDA: isnan
    SparseCPU, SparseCUDA: isnan_sparse

- func: is_distributed(Tensor self) -> bool
  variants: function, method
  device_guard: False

- func: is_floating_point(Tensor self) -> bool
  variants: function, method
  device_guard: False
  manual_cpp_binding: True

- func: is_complex(Tensor self) -> bool
  variants: function, method
  device_guard: False
  manual_cpp_binding: True

- func: isreal(Tensor self) -> Tensor
  variants: function, method

- func: is_nonzero(Tensor self) -> bool
  variants: function, method
  device_guard: False

- func: is_same_size(Tensor self, Tensor other) -> bool
  variants: function, method
  device_guard: False

- func: is_signed(Tensor self) -> bool
  variants: function, method
  device_guard: False
  manual_cpp_binding: True

- func: kl_div(Tensor self, Tensor target, int reduction=Mean, *, bool log_target=False) -> Tensor
  dispatch:
    DefaultBackend: kl_div

- func: kl_div_backward(Tensor grad_output, Tensor self, Tensor target, int reduction=Mean, *, bool log_target=False) -> Tensor
  dispatch:
    CPU: kl_div_backward_cpu
    CUDA: kl_div_backward_cuda

- func: kron(Tensor self, Tensor other) -> Tensor
  variants: function, method

- func: kron.out(Tensor self, Tensor other, *, Tensor(a!) out) -> Tensor(a!)

- func: kthvalue(Tensor self, int k, int dim=-1, bool keepdim=False) -> (Tensor values, Tensor indices)
  variants: function, method
  dispatch:
    DefaultBackend: kthvalue

- func: kthvalue.values(Tensor self, int k, int dim=-1, bool keepdim=False, *, Tensor(a!) values, Tensor(b!) indices) -> (Tensor(a!) values, Tensor(b!) indices)
  dispatch:
    CPU: kthvalue_out_cpu
    CUDA: kthvalue_out_cuda

- func: kthvalue.dimname(Tensor self, int k, Dimname dim, bool keepdim=False) -> (Tensor values, Tensor indices)
  variants: function, method

- func: kthvalue.dimname_out(Tensor self, int k, Dimname dim, bool keepdim=False, *, Tensor(a!) values, Tensor(b!) indices) -> (Tensor(a!) values, Tensor(b!) indices)

- func: layer_norm(Tensor input, int[] normalized_shape, Tensor? weight=None, Tensor? bias=None, float eps=1e-05, bool cudnn_enable=True) -> Tensor

- func: native_layer_norm(Tensor input, int[] normalized_shape, Tensor? weight, Tensor? bias, float eps) -> (Tensor, Tensor, Tensor)
  dispatch:
    CPU: layer_norm_cpu
    CUDA: layer_norm_cuda
    Math: math_native_layer_norm

- func: native_layer_norm_backward(Tensor grad_out, Tensor input, int[] normalized_shape, Tensor mean, Tensor rstd, Tensor? weight, Tensor? bias, bool[3] output_mask) -> (Tensor, Tensor, Tensor)
  dispatch:
    CPU: layer_norm_backward_cpu
    CUDA: layer_norm_backward_cuda

- func: nan_to_num(Tensor self, float? nan=None, float? posinf=None, float? neginf=None) -> Tensor
  variants: function, method
  dispatch:
    DefaultBackend: nan_to_num

- func: nan_to_num_(Tensor(a!) self, float? nan=None, float? posinf=None, float? neginf=None) -> Tensor(a!)
  variants: function, method
  dispatch:
    DefaultBackend: nan_to_num_

- func: nan_to_num.out(Tensor self, float? nan=None, float? posinf=None, float? neginf=None, *, Tensor(a!) out) -> Tensor(a!)
  dispatch:
    DefaultBackend: nan_to_num_out

- func: linear(Tensor input, Tensor weight, Tensor? bias=None) -> Tensor
  python_module: nn

- func: mkldnn_linear(Tensor self, Tensor weight, Tensor? bias=None) -> Tensor
  python_module: nn
  dispatch:
    MkldnnCPU: mkldnn_linear

- func: mkldnn_linear_backward_input(int[] input_size, Tensor grad_output, Tensor weight) -> Tensor
  use_c10_dispatcher: hacky_wrapper_for_legacy_signatures
  dispatch:
      MkldnnCPU: mkldnn_linear_backward_input

- func: mkldnn_linear_backward_weights(Tensor grad_output, Tensor input, Tensor weight, bool bias_defined) -> (Tensor, Tensor)
  use_c10_dispatcher: hacky_wrapper_for_legacy_signatures
  dispatch:
    MkldnnCPU: mkldnn_linear_backward_weights

- func: mkldnn_linear_backward(Tensor self, Tensor grad_output, Tensor weight, bool[3] output_mask) -> (Tensor, Tensor, Tensor)
  use_c10_dispatcher: hacky_wrapper_for_legacy_signatures
  dispatch:
    MkldnnCPU: mkldnn_linear_backward

- func: fbgemm_linear_int8_weight_fp32_activation(Tensor input, Tensor weight, Tensor packed, Tensor col_offsets, Scalar weight_scale, Scalar weight_zero_point, Tensor bias) -> Tensor

- func: fbgemm_linear_int8_weight(Tensor input, Tensor weight, Tensor packed, Tensor col_offsets, Scalar weight_scale, Scalar weight_zero_point, Tensor bias) -> Tensor

- func: fbgemm_linear_quantize_weight(Tensor input) -> (Tensor, Tensor, float, int)

- func: fbgemm_pack_gemm_matrix_fp16(Tensor input) -> Tensor

- func: fbgemm_linear_fp16_weight_fp32_activation(Tensor input, Tensor packed_weight, Tensor bias) -> Tensor

- func: fbgemm_linear_fp16_weight(Tensor input, Tensor packed_weight, Tensor bias) -> Tensor

- func: fbgemm_pack_quantized_matrix(Tensor input) -> Tensor

- func: fbgemm_pack_quantized_matrix.KN(Tensor input, int K, int N) -> Tensor

- func: ldexp.Tensor(Tensor self, Tensor other) -> Tensor
  variants: function, method

- func: ldexp_(Tensor(a!) self, Tensor other) -> Tensor(a!)
  variants: function, method

- func: ldexp.out(Tensor self, Tensor other, *, Tensor(a!) out) -> Tensor(a!)

- func: linspace(Scalar start, Scalar end, int? steps=None, *, ScalarType? dtype=None, Layout? layout=None, Device? device=None, bool? pin_memory=None) -> Tensor
  use_c10_dispatcher: hacky_wrapper_for_legacy_signatures

- func: linspace.out(Scalar start, Scalar end, int? steps=None, *, Tensor(a!) out) -> Tensor(a!)
  dispatch:
    CPU: linspace_cpu_out
    CUDA: linspace_cuda_out

- func: log(Tensor self) -> Tensor
  variants: function, method
  dispatch:
    CPU, CUDA: log

- func: log_(Tensor(a!) self) -> Tensor(a!)
  variants: function, method
  dispatch:
    DefaultBackend: log_

- func: log.out(Tensor self, *, Tensor(a!) out) -> Tensor(a!)
  dispatch:
    CPU, CUDA: log_out

- func: log10(Tensor self) -> Tensor
  variants: function, method
  dispatch:
    CPU, CUDA: log10

- func: log10_(Tensor(a!) self) -> Tensor(a!)
  variants: function, method
  dispatch:
    DefaultBackend: log10_

- func: log10.out(Tensor self, *, Tensor(a!) out) -> Tensor(a!)
  dispatch:
    CPU, CUDA: log10_out

- func: log1p(Tensor self) -> Tensor
  variants: function, method
  dispatch:
    CPU, CUDA: log1p
    SparseCPU, SparseCUDA: log1p_sparse

- func: log1p_(Tensor(a!) self) -> Tensor(a!)
  variants: function, method
  dispatch:
    CPU, CUDA: log1p_
    SparseCPU, SparseCUDA: log1p_sparse_

- func: log1p.out(Tensor self, *, Tensor(a!) out) -> Tensor(a!)
  dispatch:
    CPU, CUDA: log1p_out
    SparseCPU, SparseCUDA: log1p_out_sparse

- func: log2(Tensor self) -> Tensor
  variants: function, method
  dispatch:
    CPU, CUDA: log2

- func: log2_(Tensor(a!) self) -> Tensor(a!)
  variants: function, method
  dispatch:
    DefaultBackend: log2_

- func: log2.out(Tensor self, *, Tensor(a!) out) -> Tensor(a!)
  dispatch:
    CPU, CUDA: log2_out

- func: logaddexp.out(Tensor self, Tensor other, *, Tensor(a!) out) -> Tensor(a!)
  dispatch:
    CPU, CUDA: logaddexp_out

- func: logaddexp(Tensor self, Tensor other) -> Tensor
  variants: method, function
  dispatch:
    DefaultBackend: logaddexp

- func: logaddexp2.out(Tensor self, Tensor other, *, Tensor(a!) out) -> Tensor(a!)
  dispatch:
    CPU, CUDA: logaddexp2_out

- func: logaddexp2(Tensor self, Tensor other) -> Tensor
  variants: method, function
  dispatch:
    DefaultBackend: logaddexp2

- func: xlogy.Tensor(Tensor self, Tensor other) -> Tensor
  variants: function, method
  dispatch:
    CPU, CUDA: xlogy

- func: xlogy.Scalar_Self(Scalar self, Tensor other) -> Tensor
  variants: function
  dispatch:
    CPU, CUDA: xlogy

- func: xlogy.Scalar_Other(Tensor self, Scalar other) -> Tensor
  variants: function, method
  dispatch:
    CPU, CUDA: xlogy

# xlogy: inplace variant
- func: xlogy_.Tensor(Tensor(a!) self, Tensor other) -> Tensor(a!)
  variants: function, method
  dispatch:
    CPU, CUDA: xlogy_

- func: xlogy_.Scalar_Other(Tensor(a!) self, Scalar other) -> Tensor(a!)
  variants: function, method
  dispatch:
    CPU, CUDA: xlogy_

# xlogy: out variant
- func: xlogy.OutTensor(Tensor self, Tensor other, *, Tensor(a!) out) -> Tensor(a!)
  variants: function
  dispatch:
    CPU, CUDA: xlogy_out

- func: xlogy.OutScalar_Self(Scalar self, Tensor other, *, Tensor(a!) out) -> Tensor(a!)
  variants: function
  dispatch:
    CPU, CUDA: xlogy_out

- func: xlogy.OutScalar_Other(Tensor self, Scalar other, *, Tensor(a!) out) -> Tensor(a!)
  variants: function
  dispatch:
    CPU, CUDA: xlogy_out

- func: logdet(Tensor self) -> Tensor
  variants: function, method
  dispatch:
    DefaultBackend: logdet

- func: logspace(Scalar start, Scalar end, int? steps=None, float base=10.0, *, ScalarType? dtype=None, Layout? layout=None, Device? device=None, bool? pin_memory=None) -> Tensor
  use_c10_dispatcher: hacky_wrapper_for_legacy_signatures

- func: logspace.out(Scalar start, Scalar end, int? steps=None, float base=10.0, *, Tensor(a!) out) -> Tensor(a!)
  dispatch:
    CPU: logspace_cpu_out
    CUDA: logspace_cuda_out

# log_softmax allows positional dtype, unlike most operators, because kwonly is BC-breaking when loading jit models.
- func: log_softmax.int(Tensor self, int dim, ScalarType? dtype=None) -> Tensor
  variants: function, method

- func: log_softmax.Dimname(Tensor self, Dimname dim, *, ScalarType? dtype=None) -> Tensor
  variants: function, method

- func: _log_softmax(Tensor self, int dim, bool half_to_float) -> Tensor
  dispatch:
    CPU: log_softmax_cpu
    CUDA: log_softmax_cuda

- func: _log_softmax_backward_data(Tensor grad_output, Tensor output, int dim, Tensor self) -> Tensor
  dispatch:
    CPU: log_softmax_backward_cpu
    CUDA: log_softmax_backward_cuda

- func: _logcumsumexp(Tensor self, int dim) -> Tensor
  dispatch:
    CPU: _logcumsumexp_cpu
    CUDA: _logcumsumexp_cuda

- func: _logcumsumexp.out(Tensor self, int dim, *, Tensor(a!) out) -> Tensor(a!)
  dispatch:
    CPU: _logcumsumexp_out_cpu
    CUDA: _logcumsumexp_out_cuda

- func: logcumsumexp(Tensor self, int dim) -> Tensor
  variants: function, method
  dispatch:
    DefaultBackend: logcumsumexp

- func: logcumsumexp.out(Tensor self, int dim, *, Tensor(a!) out) -> Tensor(a!)
  dispatch:
    DefaultBackend: logcumsumexp_out

- func: logcumsumexp.dimname(Tensor self, Dimname dim) -> Tensor
  variants: function, method

- func: logcumsumexp.dimname_out(Tensor self, Dimname dim, *, Tensor(a!) out) -> Tensor(a!)

- func: logsumexp(Tensor self, int[1] dim, bool keepdim=False) -> Tensor
  variants: function, method
  dispatch:
    DefaultBackend: logsumexp

- func: logsumexp.out(Tensor self, int[1] dim, bool keepdim=False, *, Tensor(a!) out) -> Tensor(a!)
  dispatch:
    DefaultBackend: logsumexp_out

- func: logsumexp.names(Tensor self, Dimname[1] dim, bool keepdim=False) -> Tensor
  variants: function, method

- func: logsumexp.names_out(Tensor self, Dimname[1] dim, bool keepdim=False, *, Tensor(a!) out) -> Tensor(a!)

- func: margin_ranking_loss(Tensor input1, Tensor input2, Tensor target, float margin=0.0, int reduction=Mean) -> Tensor

- func: matmul(Tensor self, Tensor other) -> Tensor
  variants: function, method

- func: matmul.out(Tensor self, Tensor other, *, Tensor(a!) out) -> Tensor(a!)

- func: matrix_rank.tol(Tensor self, float tol, bool symmetric=False) -> Tensor

- func: matrix_rank(Tensor self, bool symmetric=False) -> Tensor

# Alias to linalg.matrix_power
- func: matrix_power(Tensor self, int n) -> Tensor
  variants: function, method

# Alias to linalg.matrix_power
- func: matrix_power.out(Tensor self, int n, *, Tensor(a!) out) -> Tensor(a!)

- func: matrix_exp(Tensor self) -> Tensor
  variants: function, method
  dispatch:
    CPU, CUDA: matrix_exp

- func: matrix_exp_backward(Tensor self, Tensor grad) -> Tensor

- func: _aminmax(Tensor self) -> (Tensor, Tensor)
  variants: function
  dispatch:
    CPU, CUDA: _aminmax_all

- func: _aminmax.dim(Tensor self, int dim, bool keepdim=False) -> (Tensor, Tensor)
  variants: function
  dispatch:
    CPU, CUDA: _aminmax

- func: _compute_linear_combination(Tensor input, Tensor coefficients) -> Tensor
  dispatch:
    CPU, CUDA: _compute_linear_combination

- func: _compute_linear_combination.out(Tensor input, Tensor coefficients, *, Tensor(a!) out) -> Tensor(a!)
  dispatch:
    CPU, CUDA: _compute_linear_combination_out

- func: max.dim(Tensor self, int dim, bool keepdim=False) -> (Tensor values, Tensor indices)
  variants: function, method
  dispatch:
    CPU, CUDA, QuantizedCPU, QuantizedCUDA: max

- func: max.dim_max(Tensor self, int dim, bool keepdim=False, *, Tensor(a!) max, Tensor(b!) max_values) -> (Tensor(a!) values, Tensor(b!) indices)
  dispatch:
    CPU, CUDA: max_out

- func: max.names_dim(Tensor self, Dimname dim, bool keepdim=False) -> (Tensor values, Tensor indices)
  variants: function, method

- func: max.names_dim_max(Tensor self, Dimname dim, bool keepdim=False, *, Tensor(a!) max, Tensor(b!) max_values) -> (Tensor(a!) values, Tensor(b!) indices)

- func: value_selecting_reduction_backward(Tensor grad, int dim, Tensor indices, int[] sizes, bool keepdim) -> Tensor
  variants: function
  device_guard: False

- func: amax(Tensor self, int[1] dim=[], bool keepdim=False) -> Tensor
  variants: function, method
  dispatch:
    DefaultBackend: amax

- func: amax.out(Tensor self, int[1] dim=[], bool keepdim=False, *, Tensor(a!) out) -> Tensor(a!)
  dispatch:
    CPU, CUDA: amax_out

# Return: (Tensor output, Tensor indices)
- func: max_pool1d_with_indices(Tensor self, int[1] kernel_size, int[1] stride=[], int[1] padding=0, int[1] dilation=1, bool ceil_mode=False) -> (Tensor, Tensor)

- func: max_pool1d(Tensor self, int[1] kernel_size, int[1] stride=[], int[1] padding=0, int[1] dilation=1, bool ceil_mode=False) -> Tensor

- func: max_pool2d(Tensor self, int[2] kernel_size, int[2] stride=[], int[2] padding=0, int[2] dilation=1, bool ceil_mode=False) -> Tensor

- func: mkldnn_max_pool2d(Tensor self, int[2] kernel_size, int[2] stride=[], int[2] padding=0, int[2] dilation=1, bool ceil_mode=False) -> Tensor
  dispatch:
    MkldnnCPU: mkldnn_max_pool2d

- func: mkldnn_max_pool2d_backward(Tensor grad_output, Tensor output, Tensor input, int[2] kernel_size, int[2] stride=[], int[2] padding=0, int[2] dilation=1, bool ceil_mode=False) -> Tensor
  dispatch:
    MkldnnCPU: mkldnn_max_pool2d_backward

- func: mkldnn_max_pool3d(Tensor self, int[3] kernel_size, int[3] stride=[], int[3] padding=0, int[3] dilation=1, bool ceil_mode=False) -> Tensor
  dispatch:
    MkldnnCPU: mkldnn_max_pool3d

- func: mkldnn_max_pool3d_backward(Tensor grad_output, Tensor output, Tensor input, int[3] kernel_size, int[3] stride=[], int[3] padding=0, int[3] dilation=1, bool ceil_mode=False) -> Tensor
  dispatch:
    MkldnnCPU: mkldnn_max_pool3d_backward

- func: quantized_max_pool1d(Tensor self, int[1] kernel_size, int[1] stride=[], int[1] padding=0, int[1] dilation=1, bool ceil_mode=False) -> Tensor
  dispatch:
    QuantizedCPU: quantized_max_pool1d

- func: quantized_max_pool2d(Tensor self, int[2] kernel_size, int[2] stride=[], int[2] padding=0, int[2] dilation=1, bool ceil_mode=False) -> Tensor
  dispatch:
    QuantizedCPU: quantized_max_pool2d

- func: max_pool3d(Tensor self, int[3] kernel_size, int[3] stride=[], int[3] padding=0, int[3] dilation=1, bool ceil_mode=False) -> Tensor

# The CPU and GPU dispatch variants are named weirdly here because otherwise there
# are namespacing issues in C++
- func: mean(Tensor self, *, ScalarType? dtype=None) -> Tensor
  variants: function, method
  dispatch:
    CPU, CUDA: mean_cpu_gpu
    QuantizedCPU: mean_quantized_cpu

- func: mean.dim(Tensor self, int[1] dim, bool keepdim=False, *, ScalarType? dtype=None) -> Tensor
  variants: function, method
  dispatch:
    CPU, CUDA: mean_cpu_gpu
    QuantizedCPU: mean_quantized_cpu

- func: mean.out(Tensor self, int[1] dim, bool keepdim=False, *, ScalarType? dtype=None, Tensor(a!) out) -> Tensor(a!)
  dispatch:
    CPU, CUDA: mean_out_cpu_gpu
    QuantizedCPU: mean_out_quantized_cpu

- func: mean.names_dim(Tensor self, Dimname[1] dim, bool keepdim=False, *, ScalarType? dtype=None) -> Tensor
  variants: function, method

- func: mean.names_out(Tensor self, Dimname[1] dim, bool keepdim=False, *, ScalarType? dtype=None, Tensor(a!) out) -> Tensor(a!)

- func: median(Tensor self) -> Tensor
  variants: function, method
  dispatch:
    CPU: median_cpu
    CUDA: median_cuda

- func: median.dim(Tensor self, int dim, bool keepdim=False) -> (Tensor values, Tensor indices)
  variants: function, method
  dispatch:
    DefaultBackend: median

- func: median.dim_values(Tensor self, int dim, bool keepdim=False, *, Tensor(a!) values, Tensor(b!) indices) -> (Tensor(a!) values, Tensor(b!) indices)
  dispatch:
    CPU: median_out_cpu
    CUDA: median_out_cuda

- func: median.names_dim(Tensor self, Dimname dim, bool keepdim=False) -> (Tensor values, Tensor indices)
  variants: function, method

- func: median.names_dim_values(Tensor self, Dimname dim, bool keepdim=False, *, Tensor(a!) values, Tensor(b!) indices) -> (Tensor(a!) values, Tensor(b!) indices)

- func: nanmedian(Tensor self) -> Tensor
  variants: function, method
  dispatch:
    CPU: nanmedian_cpu
    CUDA: nanmedian_cuda

- func: nanmedian.dim(Tensor self, int dim, bool keepdim=False) -> (Tensor values, Tensor indices)
  variants: function, method
  dispatch:
    DefaultBackend: nanmedian

- func: nanmedian.dim_values(Tensor self, int dim, bool keepdim=False, *, Tensor(a!) values, Tensor(b!) indices) -> (Tensor(a!) values, Tensor(b!) indices)
  dispatch:
    CPU: nanmedian_out_cpu
    CUDA: nanmedian_out_cuda

- func: nanmedian.names_dim(Tensor self, Dimname dim, bool keepdim=False) -> (Tensor values, Tensor indices)
  variants: function, method

- func: nanmedian.names_dim_values(Tensor self, Dimname dim, bool keepdim=False, *, Tensor(a!) values, Tensor(b!) indices) -> (Tensor(a!) values, Tensor(b!) indices)

- func: min.dim(Tensor self, int dim, bool keepdim=False) -> (Tensor values, Tensor indices)
  variants: function, method
  dispatch:
    CPU, CUDA, QuantizedCPU, QuantizedCUDA: min

- func: min.dim_min(Tensor self, int dim, bool keepdim=False, *, Tensor(a!) min, Tensor(b!) min_indices) -> (Tensor(a!) values, Tensor(b!) indices)
  dispatch:
    CPU, CUDA: min_out

- func: min.names_dim(Tensor self, Dimname dim, bool keepdim=False) -> (Tensor values, Tensor indices)
  variants: function, method

- func: min.names_dim_min(Tensor self, Dimname dim, bool keepdim=False, *, Tensor(a!) min, Tensor(b!) min_indices) -> (Tensor(a!) values, Tensor(b!) indices)

- func: amin(Tensor self, int[1] dim=[], bool keepdim=False) -> Tensor
  variants: function, method
  dispatch:
    DefaultBackend: amin

- func: amin.out(Tensor self, int[1] dim=[], bool keepdim=False, *, Tensor(a!) out) -> Tensor(a!)
  dispatch:
    CPU, CUDA: amin_out

- func: mkldnn_convolution(Tensor self, Tensor weight, Tensor? bias, int[] padding, int[] stride, int[] dilation, int groups) -> Tensor
  dispatch:
    DefaultBackend: mkldnn_convolution

- func: mkldnn_convolution_backward_input(int[] self_size, Tensor grad_output, Tensor weight, int[] padding, int[] stride, int[] dilation, int groups, bool bias_defined) -> Tensor

- func: mkldnn_convolution_backward_weights(int[] weight_size, Tensor grad_output, Tensor self, int[] padding, int[] stride, int[] dilation, int groups, bool bias_defined) -> (Tensor, Tensor)

- func: mkldnn_convolution_backward(Tensor self, Tensor grad_output, Tensor weight, int[] padding, int[] stride, int[] dilation, int groups, bool[3] output_mask) -> (Tensor, Tensor, Tensor)
  dispatch:
    DefaultBackend: mkldnn_convolution_backward

- func: miopen_batch_norm(Tensor input, Tensor weight, Tensor? bias, Tensor? running_mean, Tensor? running_var, bool training, float exponential_average_factor, float epsilon) -> (Tensor, Tensor, Tensor)
  dispatch:
    CUDA: miopen_batch_norm

- func: miopen_batch_norm_backward(Tensor input, Tensor grad_output, Tensor weight, Tensor? running_mean, Tensor? running_var, Tensor? save_mean, Tensor? save_var, float epsilon) -> (Tensor, Tensor, Tensor)
  dispatch:
    CUDA: miopen_batch_norm_backward

- func: miopen_convolution(Tensor self, Tensor weight, Tensor? bias, int[] padding, int[] stride, int[] dilation, int groups, bool benchmark, bool deterministic) -> Tensor
  dispatch:
    CUDA: miopen_convolution

- func: miopen_convolution_backward_input(int[] self_size, Tensor grad_output, Tensor weight, int[] padding, int[] stride, int[] dilation, int groups, bool benchmark, bool deterministic) -> Tensor
  dispatch:
    CUDA: miopen_convolution_backward_input

- func: miopen_convolution_backward(Tensor self, Tensor grad_output, Tensor weight, int[] padding, int[] stride, int[] dilation, int groups, bool benchmark, bool deterministic, bool[3] output_mask) -> (Tensor, Tensor, Tensor)
  dispatch:
    CUDA: miopen_convolution_backward

- func: miopen_convolution_backward_bias(Tensor grad_output) -> Tensor
  dispatch:
    CUDA: miopen_convolution_backward_bias

- func: miopen_convolution_backward_weight(int[] weight_size, Tensor grad_output, Tensor self, int[] padding, int[] stride, int[] dilation, int groups, bool benchmark, bool deterministic) -> Tensor
  dispatch:
    CUDA: miopen_convolution_backward_weight

- func: miopen_convolution_transpose(Tensor self, Tensor weight, Tensor? bias, int[] padding, int[] output_padding, int[] stride, int[] dilation, int groups, bool benchmark, bool deterministic) -> Tensor
  dispatch:
    CUDA: miopen_convolution_transpose

# NB: output_padding not strictly needed here, but it's helpful for the float
# backwards
- func: miopen_convolution_transpose_backward(Tensor self, Tensor grad_output, Tensor weight, int[] padding, int[] output_padding, int[] stride, int[] dilation, int groups, bool benchmark, bool deterministic, bool[3] output_mask) -> (Tensor, Tensor, Tensor)
  dispatch:
    CUDA: miopen_convolution_transpose_backward

- func: miopen_convolution_transpose_backward_input(Tensor grad_output, Tensor weight, int[] padding, int[] stride, int[] dilation, int groups, bool benchmark, bool deterministic) -> Tensor
  dispatch:
    CUDA: miopen_convolution_transpose_backward_input

- func: miopen_convolution_transpose_backward_weight(int[] weight_size, Tensor grad_output, Tensor self, int[] padding, int[] stride, int[] dilation, int groups, bool benchmark, bool deterministic) -> Tensor
  dispatch:
    CUDA: miopen_convolution_transpose_backward_weight

- func: miopen_depthwise_convolution(Tensor self, Tensor weight, Tensor? bias, int[] padding, int[] stride, int[] dilation, int groups, bool benchmark, bool deterministic) -> Tensor
  dispatch:
    CUDA: miopen_depthwise_convolution

- func: miopen_depthwise_convolution_backward_input(int[] self_size, Tensor grad_output, Tensor weight, int[] padding, int[] stride, int[] dilation, int groups, bool benchmark, bool deterministic) -> Tensor
  dispatch:
    CUDA: miopen_depthwise_convolution_backward_input

- func: miopen_depthwise_convolution_backward(Tensor self, Tensor grad_output, Tensor weight, int[] padding, int[] stride, int[] dilation, int groups, bool benchmark, bool deterministic, bool[3] output_mask) -> (Tensor, Tensor, Tensor)
  dispatch:
    CUDA: miopen_depthwise_convolution_backward

- func: miopen_depthwise_convolution_backward_weight(int[] weight_size, Tensor grad_output, Tensor self, int[] padding, int[] stride, int[] dilation, int groups, bool benchmark, bool deterministic) -> Tensor
  dispatch:
    CUDA: miopen_depthwise_convolution_backward_weight

- func: miopen_rnn(Tensor input, Tensor[] weight, int weight_stride0, Tensor hx, Tensor? cx, int mode, int hidden_size, int num_layers, bool batch_first, float dropout, bool train, bool bidirectional, int[] batch_sizes, Tensor? dropout_state) -> (Tensor, Tensor, Tensor, Tensor, Tensor)
  dispatch:
    CUDA: miopen_rnn

- func: miopen_rnn_backward(Tensor input, Tensor[] weight, int weight_stride0, Tensor weight_buf, Tensor hx, Tensor? cx, Tensor output, Tensor? grad_output, Tensor? grad_hy, Tensor? grad_cy, int mode, int hidden_size, int num_layers, bool batch_first, float dropout, bool train, bool bidirectional, int[] batch_sizes, Tensor? dropout_state, Tensor reserve, bool[4] output_mask) -> (Tensor, Tensor, Tensor, Tensor[])
  dispatch:
    CUDA: miopen_rnn_backward

- func: mm(Tensor self, Tensor mat2) -> Tensor
  variants: function, method
  dispatch:
    CPU: mm_cpu
    CUDA: mm_cuda
    SparseCPU, SparseCUDA: _sparse_mm

- func: mm.out(Tensor self, Tensor mat2, *, Tensor(a!) out) -> Tensor(a!)
  dispatch:
    CPU: mm_cpu_out
    CUDA: mm_out_cuda
    SparseCPU, SparseCUDA: _sparse_mm_out

- func: _sparse_mm(Tensor sparse, Tensor dense) -> Tensor

- func: _sparse_sparse_matmul(Tensor self, Tensor other) -> Tensor
  dispatch:
    SparseCPU: sparse_sparse_matmul_cpu
    SparseCUDA: sparse_sparse_matmul_cuda

- func: _sparse_mask_helper(Tensor t, Tensor mask_indices) -> Tensor
  dispatch:
    SparseCPU: sparse_mask_helper_cpu
    SparseCUDA: sparse_mask_helper_cuda

- func: mode(Tensor self, int dim=-1, bool keepdim=False) -> (Tensor values, Tensor indices)
  variants: function, method
  dispatch:
    CPU, CUDA: mode

- func: mode.values(Tensor self, int dim=-1, bool keepdim=False, *, Tensor(a!) values, Tensor(b!) indices) -> (Tensor(a!) values, Tensor(b!) indices)
  dispatch:
    DefaultBackend: mode_out

- func: mode.dimname(Tensor self, Dimname dim, bool keepdim=False) -> (Tensor values, Tensor indices)
  variants: function, method

- func: mode.dimname_out(Tensor self, Dimname dim, bool keepdim=False, *, Tensor(a!) values, Tensor(b!) indices) -> (Tensor(a!) values, Tensor(b!) indices)

- func: mul.Tensor(Tensor self, Tensor other) -> Tensor
  structured_delegate: mul.out
  variants: function, method
  dispatch:
    SparseCPU, SparseCUDA: mul_sparse
    MkldnnCPU: mkldnn_mul

- func: mul_.Tensor(Tensor(a!) self, Tensor other) -> Tensor(a!)
  structured_delegate: mul.out
  variants: method
  dispatch:
    SparseCPU, SparseCUDA: mul_sparse_
    MkldnnCPU: mkldnn_mul_

- func: mul.out(Tensor self, Tensor other, *, Tensor(a!) out) -> Tensor(a!)
  structured: True
  structured_inherits: TensorIteratorBase
  dispatch:
    CPU, CUDA: mul_out
    SparseCPU: mul_out_sparse_cpu
    SparseCUDA: mul_out_sparse_cuda
    MkldnnCPU: mkldnn_mul_out

  # For C++ only, until we have conversion from C++ numbers to Tensor
- func: mul.Scalar(Tensor self, Scalar other) -> Tensor
  variants: function, method
  dispatch:
    DefaultBackend: mul

- func: mul_.Scalar(Tensor(a!) self, Scalar other) -> Tensor(a!)
  variants: method
  dispatch:
    DefaultBackend: mul_

# multiply, alias for mul
- func: multiply.Tensor(Tensor self, Tensor other) -> Tensor
  variants: function, method

- func: multiply_.Tensor(Tensor(a!) self, Tensor other) -> Tensor(a!)
  variants: method

- func: multiply.out(Tensor self, Tensor other, *, Tensor(a!) out) -> Tensor(a!)
  use_c10_dispatcher: hacky_wrapper_for_legacy_signatures

- func: multiply.Scalar(Tensor self, Scalar other) -> Tensor
  variants: function, method

- func: multiply_.Scalar(Tensor(a!) self, Scalar other) -> Tensor(a!)
  variants: method

- func: mv(Tensor self, Tensor vec) -> Tensor
  variants: function, method
  dispatch:
    CPU, CUDA: mv
    SparseCPU, SparseCUDA: mv_sparse

- func: mv.out(Tensor self, Tensor vec, *, Tensor(a!) out) -> Tensor(a!)
  use_c10_dispatcher: hacky_wrapper_for_legacy_signatures
  dispatch:
    DefaultBackend: mv_out

- func: mvlgamma(Tensor self, int p) -> Tensor
  variants: function, method
  dispatch:
    DefaultBackend: mvlgamma

- func: mvlgamma_(Tensor(a!) self, int p) -> Tensor(a!)
  variants: method
  dispatch:
    DefaultBackend: mvlgamma_

- func: narrow_copy(Tensor self, int dim, int start, int length) -> Tensor
  variants: function, method
  dispatch:
    CPU: narrow_copy_dense_cpu
    SparseCPU, SparseCUDA: narrow_copy_sparse
    DefaultBackend: narrow_copy_dense

- func: narrow_copy.out(Tensor self, int dim, int start, int length, *, Tensor(a!) out) -> Tensor(a!)
  dispatch:
    CPU: narrow_copy_dense_cpu_out

- func: narrow(Tensor(a) self, int dim, int start, int length) -> Tensor(a)
  variants: function, method
  device_guard: False

- func: narrow.Tensor(Tensor(a) self, int dim, Tensor start, int length) -> Tensor(a)
  variants: function, method
  device_guard: False

- func: native_batch_norm(Tensor input, Tensor? weight, Tensor? bias, Tensor? running_mean, Tensor? running_var, bool training, float momentum, float eps) -> (Tensor, Tensor, Tensor)
  dispatch:
    CPU: batch_norm_cpu
    CUDA: batch_norm_cuda
    MkldnnCPU: mkldnn_batch_norm

- func: native_batch_norm.out(Tensor input, Tensor? weight, Tensor? bias, Tensor? running_mean, Tensor? running_var, bool training, float momentum, float eps, *, Tensor(a!) out, Tensor(b!) save_mean, Tensor(c!) save_invstd) -> (Tensor(a!), Tensor(b!), Tensor(c!))
  use_c10_dispatcher: hacky_wrapper_for_legacy_signatures
  dispatch:
    CUDA: batch_norm_cuda_out

- func: batch_norm_stats(Tensor input, float eps) -> (Tensor, Tensor)
  dispatch:
    CUDA: batch_norm_stats_cuda

- func: batch_norm_elemt(Tensor input, Tensor? weight, Tensor? bias, Tensor mean, Tensor invstd, float eps) -> Tensor
  dispatch:
    CUDA: batch_norm_elemt_cuda

- func: batch_norm_elemt.out(Tensor input, Tensor? weight, Tensor? bias, Tensor mean, Tensor invstd, float eps, *, Tensor(a!) out) -> Tensor(a!)
  use_c10_dispatcher: hacky_wrapper_for_legacy_signatures
  dispatch:
    CUDA: batch_norm_elemt_cuda_out

# for backward compatibility
- func: batch_norm_gather_stats(Tensor input, Tensor mean, Tensor invstd, Tensor? running_mean, Tensor? running_var, float momentum, float eps, int count) -> (Tensor, Tensor)
  dispatch:
    CUDA: batch_norm_gather_stats_cuda

- func: batch_norm_gather_stats_with_counts(Tensor input, Tensor mean, Tensor invstd, Tensor? running_mean, Tensor? running_var, float momentum, float eps, Tensor counts) -> (Tensor, Tensor)
  dispatch:
    CUDA: batch_norm_gather_stats_with_counts_cuda

- func: native_batch_norm_backward(Tensor grad_out, Tensor input, Tensor? weight, Tensor? running_mean, Tensor? running_var, Tensor? save_mean, Tensor? save_invstd, bool train, float eps, bool[3] output_mask) -> (Tensor, Tensor, Tensor)
  dispatch:
    CPU: batch_norm_backward_cpu
    CUDA: batch_norm_backward_cuda
    MkldnnCPU: mkldnn_batch_norm_backward

- func: batch_norm_backward_reduce(Tensor grad_out, Tensor input, Tensor mean, Tensor invstd, Tensor? weight, bool input_g, bool weight_g, bool bias_g) -> (Tensor, Tensor, Tensor, Tensor)
  dispatch:
    CUDA: batch_norm_backward_reduce_cuda

- func: batch_norm_backward_elemt(Tensor grad_out, Tensor input, Tensor mean, Tensor invstd, Tensor? weight, Tensor mean_dy, Tensor mean_dy_xmu, Tensor count) -> Tensor
  dispatch:
    CUDA: batch_norm_backward_elemt_cuda

- func: batch_norm_update_stats(Tensor input, Tensor? running_mean, Tensor? running_var, float momentum) -> (Tensor, Tensor)
  dispatch:
    CPU: batch_norm_update_stats_cpu
    CUDA: batch_norm_update_stats_cuda

- func: is_vulkan_available() -> bool

- func: _nnpack_available() -> bool

- func: _nnpack_spatial_convolution(Tensor input, Tensor weight, Tensor? bias, int[2] padding, int[2] stride=1) -> Tensor
  variants: function
  dispatch:
    DefaultBackend: _nnpack_spatial_convolution

- func: _nnpack_spatial_convolution_backward(Tensor input, Tensor grad_output, Tensor weight, int[2] padding, bool[3] output_mask) -> (Tensor, Tensor, Tensor)
  variants: function

- func: _nnpack_spatial_convolution_backward_input(Tensor input, Tensor grad_output, Tensor weight, int[2] padding) -> Tensor
  variants: function

- func: _nnpack_spatial_convolution_backward_weight(Tensor input, int[] weightsize, Tensor grad_output, int[2] padding) -> Tensor
  variants: function

- func: ones.names(int[] size, *, Dimname[]? names, ScalarType? dtype=None, Layout? layout=None, Device? device=None, bool? pin_memory=None) -> Tensor
  use_c10_dispatcher: hacky_wrapper_for_legacy_signatures
  device_guard: False

- func: ones(int[] size, *, ScalarType? dtype=None, Layout? layout=None, Device? device=None, bool? pin_memory=None) -> Tensor
  use_c10_dispatcher: hacky_wrapper_for_legacy_signatures

- func: ones.out(int[] size, *, Tensor(a!) out) -> Tensor(a!)
  use_c10_dispatcher: hacky_wrapper_for_legacy_signatures

- func: ones_like(Tensor self, *, ScalarType? dtype=None, Layout? layout=None, Device? device=None, bool? pin_memory=None, MemoryFormat? memory_format=None) -> Tensor
  use_c10_dispatcher: hacky_wrapper_for_legacy_signatures

- func: pairwise_distance(Tensor x1, Tensor x2, float p=2, float eps=1e-06, bool keepdim=False) -> Tensor

- func: cdist(Tensor x1, Tensor x2, float p=2, int? compute_mode=None) -> Tensor

- func: _euclidean_dist(Tensor x1, Tensor x2) -> Tensor
  dispatch:
    DefaultBackend: _euclidean_dist

- func: _cdist_forward(Tensor x1, Tensor x2, float p, int? compute_mode) -> Tensor
  dispatch:
    CPU, CUDA: _cdist_forward

- func: _cdist_backward(Tensor grad, Tensor x1, Tensor x2, float p, Tensor cdist) -> Tensor
  dispatch:
    CPU, CUDA: _cdist_backward

- func: pdist(Tensor self, float p=2) -> Tensor

- func: _pdist_forward(Tensor self, float p=2) -> Tensor
  dispatch:
    CPU, CUDA: _pdist_forward

- func: _pdist_backward(Tensor grad, Tensor self, float p, Tensor pdist) -> Tensor
  dispatch:
    CPU, CUDA: _pdist_backward

- func: cosine_similarity(Tensor x1, Tensor x2, int dim=1, float eps=1e-08) -> Tensor
  variants: function

- func: permute(Tensor(a) self, int[] dims) -> Tensor(a)
  variants: method  # This is method-only to match the previous tensor API. In the future we could make this a function too.
  dispatch:
    DefaultBackend: permute

- func: movedim.intlist(Tensor(a) self, int[] source, int[] destination) -> Tensor(a)
  variants: function, method

- func: movedim.int(Tensor(a) self, int source, int destination) -> Tensor(a)
  variants: function, method

# moveaxis, alias for movedim
- func: moveaxis.intlist(Tensor(a) self, int[] source, int[] destination) -> Tensor(a)
  variants: function, method

- func: moveaxis.int(Tensor(a) self, int source, int destination) -> Tensor(a)
  variants: function, method

# Only exposed from C++ -- in Python,
# we expose it as an attribute `T`, not a function.
#
# I'd like to name this "T" in C++ too, but
# calling a native function "T" causes undefined
# behavior on Windows, for reasons I don't understand
# (maybe related to capital letter collation somehow...)
- func: numpy_T(Tensor(a) self) -> Tensor(a)
  variants: method

- func: pixel_shuffle(Tensor self, int upscale_factor) -> Tensor

- func: pixel_unshuffle(Tensor self, int downscale_factor) -> Tensor

- func: channel_shuffle(Tensor self, int groups) -> Tensor
  dispatch:
    CPU: channel_shuffle
    QuantizedCPU: channel_shuffle_quantized_cpu

- func: is_pinned(Tensor self) -> bool
  variants: method

- func: pin_memory(Tensor(a) self) -> Tensor(a)
  variants: method

- func: pinverse(Tensor self, float rcond=1e-15) -> Tensor
  variants: function, method

- func: poisson_nll_loss(Tensor input, Tensor target, bool log_input, bool full, float eps, int reduction) -> Tensor
  variants: function

- func: rad2deg(Tensor self) -> Tensor
  variants: function, method
  dispatch:
    DefaultBackend: rad2deg

- func: rad2deg_(Tensor(a!) self) -> Tensor(a!)
  variants: function, method
  dispatch:
    DefaultBackend: rad2deg_

- func: rad2deg.out(Tensor self, *, Tensor(a!) out) -> Tensor(a!)
  use_c10_dispatcher: hacky_wrapper_for_legacy_signatures
  dispatch:
    DefaultBackend: rad2deg_out

- func: deg2rad(Tensor self) -> Tensor
  variants: function, method
  dispatch:
    DefaultBackend: deg2rad

- func: deg2rad_(Tensor(a!) self) -> Tensor(a!)
  variants: function, method
  dispatch:
    DefaultBackend: deg2rad_

- func: deg2rad.out(Tensor self, *, Tensor(a!) out) -> Tensor(a!)
  use_c10_dispatcher: hacky_wrapper_for_legacy_signatures
  dispatch:
    DefaultBackend: deg2rad_out

- func: scalar_tensor(Scalar s, *, ScalarType? dtype=None, Layout? layout=None, Device? device=None, bool? pin_memory=None) -> Tensor
  use_c10_dispatcher: hacky_wrapper_for_legacy_signatures

- func: rand.names(int[] size, *, Dimname[]? names, ScalarType? dtype=None, Layout? layout=None, Device? device=None, bool? pin_memory=None) -> Tensor
  use_c10_dispatcher: hacky_wrapper_for_legacy_signatures
  device_guard: False

- func: rand.generator_with_names(int[] size, *, Generator? generator, Dimname[]? names, ScalarType? dtype=None, Layout? layout=None, Device? device=None, bool? pin_memory=None) -> Tensor
  use_c10_dispatcher: hacky_wrapper_for_legacy_signatures
  device_guard: False

- func: rand(int[] size, *, ScalarType? dtype=None, Layout? layout=None, Device? device=None, bool? pin_memory=None) -> Tensor
  use_c10_dispatcher: hacky_wrapper_for_legacy_signatures

- func: rand.generator(int[] size, *, Generator? generator, ScalarType? dtype=None, Layout? layout=None, Device? device=None, bool? pin_memory=None) -> Tensor
  use_c10_dispatcher: hacky_wrapper_for_legacy_signatures

- func: rand.out(int[] size, *, Tensor(a!) out) -> Tensor(a!)
  use_c10_dispatcher: hacky_wrapper_for_legacy_signatures

- func: rand.generator_out(int[] size, *, Generator? generator, Tensor(a!) out) -> Tensor(a!)
  use_c10_dispatcher: hacky_wrapper_for_legacy_signatures

- func: rand_like(Tensor self, *, ScalarType? dtype=None, Layout? layout=None, Device? device=None, bool? pin_memory=None, MemoryFormat? memory_format=None) -> Tensor
  use_c10_dispatcher: hacky_wrapper_for_legacy_signatures

- func: randint(int high, int[] size, *, ScalarType? dtype=None, Layout? layout=None, Device? device=None, bool? pin_memory=None) -> Tensor
  use_c10_dispatcher: hacky_wrapper_for_legacy_signatures

- func: randint.generator(int high, int[] size, *, Generator? generator, ScalarType? dtype=None, Layout? layout=None, Device? device=None, bool? pin_memory=None) -> Tensor
  use_c10_dispatcher: hacky_wrapper_for_legacy_signatures

- func: randint.low(int low, int high, int[] size, *, ScalarType? dtype=None, Layout? layout=None, Device? device=None, bool? pin_memory=None) -> Tensor
  use_c10_dispatcher: hacky_wrapper_for_legacy_signatures

- func: randint.low_generator(int low, int high, int[] size, *, Generator? generator, ScalarType? dtype=None, Layout? layout=None, Device? device=None, bool? pin_memory=None) -> Tensor
  use_c10_dispatcher: hacky_wrapper_for_legacy_signatures

- func: randint.out(int high, int[] size, *, Tensor(a!) out) -> Tensor(a!)
  use_c10_dispatcher: hacky_wrapper_for_legacy_signatures

- func: randint.generator_out(int high, int[] size, *, Generator? generator, Tensor(a!) out) -> Tensor(a!)
  use_c10_dispatcher: hacky_wrapper_for_legacy_signatures

- func: randint.low_out(int low, int high, int[] size, *, Tensor(a!) out) -> Tensor(a!)
  use_c10_dispatcher: hacky_wrapper_for_legacy_signatures

- func: randint.low_generator_out(int low, int high, int[] size, *, Generator? generator, Tensor(a!) out) -> Tensor(a!)
  use_c10_dispatcher: hacky_wrapper_for_legacy_signatures

- func: randint_like(Tensor self, int high, *, ScalarType? dtype=None, Layout? layout=None, Device? device=None, bool? pin_memory=None, MemoryFormat? memory_format=None) -> Tensor
  use_c10_dispatcher: hacky_wrapper_for_legacy_signatures

- func: randint_like.low_dtype(Tensor self, int low, int high, *, ScalarType? dtype=None, Layout? layout=None, Device? device=None, bool? pin_memory=None, MemoryFormat? memory_format=None) -> Tensor
  use_c10_dispatcher: hacky_wrapper_for_legacy_signatures

- func: randn(int[] size, *, ScalarType? dtype=None, Layout? layout=None, Device? device=None, bool? pin_memory=None) -> Tensor
  use_c10_dispatcher: hacky_wrapper_for_legacy_signatures

- func: randn.generator(int[] size, *, Generator? generator, ScalarType? dtype=None, Layout? layout=None, Device? device=None, bool? pin_memory=None) -> Tensor
  use_c10_dispatcher: hacky_wrapper_for_legacy_signatures

- func: randn.names(int[] size, *, Dimname[]? names, ScalarType? dtype=None, Layout? layout=None, Device? device=None, bool? pin_memory=None) -> Tensor
  use_c10_dispatcher: hacky_wrapper_for_legacy_signatures
  device_guard: False

- func: randn.generator_with_names(int[] size, *, Generator? generator, Dimname[]? names, ScalarType? dtype=None, Layout? layout=None, Device? device=None, bool? pin_memory=None) -> Tensor
  use_c10_dispatcher: hacky_wrapper_for_legacy_signatures
  device_guard: False

- func: randn.out(int[] size, *, Tensor(a!) out) -> Tensor(a!)
  use_c10_dispatcher: hacky_wrapper_for_legacy_signatures

- func: randn.generator_out(int[] size, *, Generator? generator, Tensor(a!) out) -> Tensor(a!)
  use_c10_dispatcher: hacky_wrapper_for_legacy_signatures

- func: randn_like(Tensor self, *, ScalarType? dtype=None, Layout? layout=None, Device? device=None, bool? pin_memory=None, MemoryFormat? memory_format=None) -> Tensor
  use_c10_dispatcher: hacky_wrapper_for_legacy_signatures

- func: randperm(int n, *, ScalarType? dtype=None, Layout? layout=None, Device? device=None, bool? pin_memory=None) -> Tensor
  use_c10_dispatcher: hacky_wrapper_for_legacy_signatures

- func: randperm.generator(int n, *, Generator? generator, ScalarType? dtype=None, Layout? layout=None, Device? device=None, bool? pin_memory=None) -> Tensor
  use_c10_dispatcher: hacky_wrapper_for_legacy_signatures

- func: randperm.out(int n, *, Tensor(a!) out) -> Tensor(a!)
  use_c10_dispatcher: hacky_wrapper_for_legacy_signatures

- func: randperm.generator_out(int n, *, Generator? generator, Tensor(a!) out) -> Tensor(a!)
  use_c10_dispatcher: hacky_wrapper_for_legacy_signatures
  dispatch:
    CPU: randperm_out_cpu
    CUDA: randperm_out_cuda

- func: range.step(Scalar start, Scalar end, Scalar step=1, *, ScalarType? dtype=None, Layout? layout=None, Device? device=None, bool? pin_memory=None) -> Tensor
  use_c10_dispatcher: hacky_wrapper_for_legacy_signatures

- func: range(Scalar start, Scalar end, *, ScalarType? dtype=None, Layout? layout=None, Device? device=None, bool? pin_memory=None) -> Tensor
  use_c10_dispatcher: hacky_wrapper_for_legacy_signatures

- func: range.out(Scalar start, Scalar end, Scalar step=1, *, Tensor(a!) out) -> Tensor(a!)
  use_c10_dispatcher: hacky_wrapper_for_legacy_signatures
  dispatch:
    CPU: range_cpu_out
    CUDA: range_cuda_out

- func: ravel(Tensor(a) self) -> Tensor(a)
  variants: function, method

- func: reciprocal(Tensor self) -> Tensor
  variants: function, method
  dispatch:
    CPU, CUDA: reciprocal

- func: reciprocal_(Tensor(a!) self) -> Tensor(a!)
  variants: function, method
  dispatch:
    DefaultBackend: reciprocal_

- func: reciprocal.out(Tensor self, *, Tensor(a!) out) -> Tensor(a!)
  use_c10_dispatcher: hacky_wrapper_for_legacy_signatures
  dispatch:
    CPU, CUDA: reciprocal_out

- func: neg(Tensor self) -> Tensor
  variants: function, method
  dispatch:
    CPU, CUDA, SparseCPU, SparseCUDA: neg

- func: neg_(Tensor(a!) self) -> Tensor(a!)
  variants: function, method
  dispatch:
    CPU, CUDA: neg_
    SparseCPU, SparseCUDA: neg_sparse_

- func: neg.out(Tensor self, *, Tensor(a!) out) -> Tensor(a!)
  use_c10_dispatcher: hacky_wrapper_for_legacy_signatures
  dispatch:
    CPU, CUDA: neg_out
    SparseCPU, SparseCUDA: neg_out_sparse

# Alias for neg
- func: negative(Tensor self) -> Tensor
  variants: function, method

- func: negative_(Tensor(a!) self) -> Tensor(a!)
  variants: function, method

- func: negative.out(Tensor self, *, Tensor(a!) out) -> Tensor(a!)
  use_c10_dispatcher: hacky_wrapper_for_legacy_signatures

- func: repeat(Tensor self, int[] repeats) -> Tensor
  variants: method  # This is method-only to match the previous tensor API. In the future we could make this a function too.
  dispatch:
    DefaultBackend: repeat

- func: repeat_interleave.Tensor(Tensor repeats) -> Tensor
  variants: function
  dispatch:
    CPU: repeat_interleave_cpu
    CUDA: repeat_interleave_cuda

- func: repeat_interleave.self_Tensor(Tensor self, Tensor repeats, int? dim=None) -> Tensor
  variants: function, method

- func: repeat_interleave.self_int(Tensor self, int repeats, int? dim=None) -> Tensor
  variants: function, method

- func: reshape(Tensor(a) self, int[] shape) -> Tensor(a)
  variants: function, method
  device_guard: False

- func: _mkldnn_reshape(Tensor self, int[] shape) -> Tensor
  device_guard: False
  dispatch:
    MkldnnCPU: mkldnn_reshape

- func: reshape_as(Tensor(a) self, Tensor other) -> Tensor(a)
  variants: method
  device_guard: False

- func: round(Tensor self) -> Tensor
  variants: function, method
  dispatch:
    DefaultBackend: round

- func: round_(Tensor(a!) self) -> Tensor(a!)
  variants: function, method
  dispatch:
    DefaultBackend: round_

- func: round.out(Tensor self, *, Tensor(a!) out) -> Tensor(a!)
  use_c10_dispatcher: hacky_wrapper_for_legacy_signatures
  dispatch:
    CPU: round_out
    CUDA: round_out

- func: rrelu(Tensor self, Scalar lower=0.125, Scalar upper=0.3333333333333333, bool training=False, Generator? generator=None) -> Tensor

- func: rrelu_(Tensor(a!) self, Scalar lower=0.125, Scalar upper=0.3333333333333333, bool training=False, Generator? generator=None) -> Tensor(a!)

- func: relu(Tensor self) -> Tensor
  variants: function, method
  dispatch:
    CPU, CUDA: relu
    MkldnnCPU: mkldnn_relu
    QuantizedCPU: relu_quantized_cpu

- func: relu_(Tensor(a!) self) -> Tensor(a!)
  variants: function, method
  dispatch:
    CPU, CUDA: relu_
    MkldnnCPU: mkldnn_relu_
    QuantizedCPU: relu_quantized_cpu_

- func: relu6(Tensor self) -> Tensor
  python_module: nn

- func: relu6_(Tensor(a!) self) -> Tensor(a!)
  python_module: nn

- func: prelu(Tensor self, Tensor weight) -> Tensor
  variants: function, method
  dispatch:
    CPU: prelu_cpu
    CUDA: prelu_cuda

- func: prelu_backward(Tensor grad_output, Tensor self, Tensor weight) -> (Tensor, Tensor)
  variants: function, method
  dispatch:
    CPU: prelu_backward_cpu
    CUDA: prelu_backward_cuda

- func: gelu(Tensor self) -> Tensor
  python_module: nn
  dispatch:
    CPU: gelu_cpu
    CUDA: gelu_cuda

- func: gelu_backward(Tensor grad, Tensor self) -> Tensor
  python_module: nn
  dispatch:
    CPU: gelu_backward_cpu
    CUDA: gelu_backward_cuda

- func: infinitely_differentiable_gelu_backward(Tensor grad, Tensor self) -> Tensor
  variants: function
  python_module: nn
  device_guard: False

- func: hardshrink(Tensor self, Scalar lambd=0.5) -> Tensor
  variants: function, method
  dispatch:
    CPU, CUDA: hardshrink

- func: hardshrink_backward(Tensor grad_out, Tensor self, Scalar lambd) -> Tensor
  variants: function, method
  dispatch:
    CPU, CUDA: hardshrink_backward

- func: rsqrt(Tensor self) -> Tensor
  variants: function, method
  dispatch:
    CPU, CUDA: rsqrt

- func: rsqrt_(Tensor(a!) self) -> Tensor(a!)
  variants: function, method
  dispatch:
    DefaultBackend: rsqrt_

- func: rsqrt.out(Tensor self, *, Tensor(a!) out) -> Tensor(a!)
  use_c10_dispatcher: hacky_wrapper_for_legacy_signatures
  dispatch:
    CPU, CUDA: rsqrt_out

- func: select.Dimname(Tensor(a) self, Dimname dim, int index) -> Tensor(a)
  variants: function, method
  device_guard: False

- func: select.int(Tensor(a) self, int dim, int index) -> Tensor(a)
  variants: function, method
  device_guard: False
  dispatch:
    DefaultBackend: select

- func: select_backward(Tensor grad, int[] input_sizes, int dim, int index) -> Tensor
  variants: function
  device_guard: False

- func: selu(Tensor self) -> Tensor

- func: selu_(Tensor(a!) self) -> Tensor(a!)

- func: celu(Tensor self, Scalar alpha=1.0) -> Tensor
  dispatch:
    DefaultBackend: celu

- func: celu_(Tensor(a!) self, Scalar alpha=1.0) -> Tensor(a!)
  dispatch:
    DefaultBackend: celu_

- func: silu(Tensor self) -> Tensor
  python_module: nn
  dispatch:
    DefaultBackend: silu

- func: silu_(Tensor(a!) self) -> Tensor(a!)
  python_module: nn
  dispatch:
    DefaultBackend: silu_

- func: silu.out(Tensor self, *, Tensor(a!) out) -> Tensor(a!)
  use_c10_dispatcher: hacky_wrapper_for_legacy_signatures
  python_module: nn
  dispatch:
    CPU, CUDA: silu_out

- func: silu_backward(Tensor grad_output, Tensor self) -> Tensor
  python_module: nn
  dispatch:
    CPU, CUDA: silu_backward
    Math: math_silu_backward

- func: sigmoid(Tensor self) -> Tensor
  variants: function, method
  dispatch:
    CPU, CUDA: sigmoid
    QuantizedCPU: sigmoid_quantized_cpu
    MkldnnCPU: mkldnn_sigmoid

- func: sigmoid_(Tensor(a!) self) -> Tensor(a!)
  variants: function, method
  dispatch:
    CPU, CUDA: sigmoid_
    MkldnnCPU: mkldnn_sigmoid_

- func: sigmoid.out(Tensor self, *, Tensor(a!) out) -> Tensor(a!)
  use_c10_dispatcher: hacky_wrapper_for_legacy_signatures
  dispatch:
    CPU, CUDA: sigmoid_out

- func: logit(Tensor self, float? eps=None) -> Tensor
  variants: function, method
  dispatch:
    CPU, CUDA: logit

- func: logit_(Tensor(a!) self, float? eps=None) -> Tensor(a!)
  variants: function, method
  dispatch:
    CPU, CUDA: logit_

- func: logit.out(Tensor self, float? eps=None, *, Tensor(a!) out) -> Tensor(a!)
  use_c10_dispatcher: hacky_wrapper_for_legacy_signatures
  dispatch:
    CPU, CUDA: logit_out

- func: sin(Tensor self) -> Tensor
  structured_delegate: sin.out
  variants: function, method

- func: sin_(Tensor(a!) self) -> Tensor(a!)
  structured_delegate: sin.out
  variants: function, method

- func: sin.out(Tensor self, *, Tensor(a!) out) -> Tensor(a!)
  structured: True
  structured_inherits: TensorIteratorBase
  dispatch:
    CPU, CUDA: sin_out

- func: sinc(Tensor self) -> Tensor
  variants: function, method
  dispatch:
    CPU, CUDA: sinc

- func: sinc_(Tensor(a!) self) -> Tensor(a!)
  variants: function, method
  dispatch:
    DefaultBackend: sinc_

- func: sinc.out(Tensor self, *, Tensor(a!) out) -> Tensor(a!)
  dispatch:
    CPU, CUDA: sinc_out

- func: sinh(Tensor self) -> Tensor
  variants: function, method
  dispatch:
    CPU, CUDA: sinh

- func: sinh_(Tensor(a!) self) -> Tensor(a!)
  variants: function, method
  dispatch:
    DefaultBackend: sinh_

- func: sinh.out(Tensor self, *, Tensor(a!) out) -> Tensor(a!)
  dispatch:
    CPU, CUDA: sinh_out

# Returns a copy of this `Variable` that is detached from its autograd graph.
# This method is OK to call if the `Variable` is a view.
#
# NOTE: Previously, if we change the tensor metadata (e.g. sizes / strides /
# storage / storage_offset) of a tensor created from `detach()`, those metadata
# in the original tensor will also be updated. However, the new behavior is that
# those metadata changes to the detached tensor will not update the original tensor
# anymore, and in the `detach()` function we need to set `allow_tensor_metadata_change_`
# to false to make such changes explicitly illegal, in order to prevent users from
# changing metadata of the detached tensor and expecting the original tensor to also
# be updated.
- func: detach(Tensor(a) self) -> Tensor(a)
  variants: function, method
  dispatch:
    DefaultBackend: detach

# Like `detach()`, but modifies this `Variable` in-place. This method may
# only be called on non-view `Variable`s. You can use `is_view()` to check
# this. If this `Variable` is a view, throws an `std::runtime_error()`.
- func: detach_(Tensor(a!) self) -> Tensor(a!)
  variants: function, method
  dispatch:
    DefaultBackend: detach_

- func: size.int(Tensor self, int dim) -> int
  variants: function
  device_guard: False
  manual_cpp_binding: True

- func: size.Dimname(Tensor self, Dimname dim) -> int
  variants: function, method
  device_guard: False

- func: slice.Tensor(Tensor(a) self, int dim=0, int? start=0, int? end=9223372036854775807, int step=1) -> Tensor(a)
  variants: function, method
  device_guard: False
  dispatch:
    DefaultBackend: slice

- func: slice_backward(Tensor grad, int[] input_sizes, int dim, int start, int end, int step) -> Tensor
  variants: function
  device_guard: False

- func: slogdet(Tensor self) -> (Tensor sign, Tensor logabsdet)
  variants: function, method
  dispatch:
    DefaultBackend: slogdet

- func: smm(Tensor self, Tensor mat2) -> Tensor
  variants: function, method

# softmax allows positional dtype, unlike most operators, because kwonly is BC-breaking when loading jit models.
- func: softmax.int(Tensor self, int dim, ScalarType? dtype=None) -> Tensor
  variants: function, method

- func: softmax.Dimname(Tensor self, Dimname dim, *, ScalarType? dtype=None) -> Tensor
  variants: function, method

- func: _softmax(Tensor self, int dim, bool half_to_float) -> Tensor
  dispatch:
    CPU: softmax_cpu
    CUDA: softmax_cuda
    MkldnnCPU: mkldnn_softmax

- func: _softmax_backward_data(Tensor grad_output, Tensor output, int dim, Tensor self) -> Tensor
  dispatch:
    CPU: softmax_backward_cpu
    CUDA: softmax_backward_cuda

- func: unsafe_split.Tensor(Tensor self, int split_size, int dim=0) -> Tensor[]
  variants: function, method
  device_guard: False
  dispatch:
    DefaultBackend: unsafe_split

- func: split.Tensor(Tensor(a) self, int split_size, int dim=0) -> Tensor(a)[]
  variants: function, method
  device_guard: False
  dispatch:
    DefaultBackend: split

- func: unsafe_split_with_sizes(Tensor self, int[] split_sizes, int dim=0) -> Tensor[]
  variants: function, method
  device_guard: False
  dispatch:
    DefaultBackend: unsafe_split_with_sizes

- func: split_with_sizes(Tensor(a) self, int[] split_sizes, int dim=0) -> Tensor(a)[]
  variants: function, method
  device_guard: False
  dispatch:
    DefaultBackend: split_with_sizes

- func: squeeze(Tensor(a) self) -> Tensor(a)
  variants: function, method
  device_guard: False
  dispatch:
    DefaultBackend: squeeze

- func: squeeze.dim(Tensor(a) self, int dim) -> Tensor(a)
  variants: function, method
  device_guard: False
  dispatch:
    DefaultBackend: squeeze

- func: squeeze.dimname(Tensor(a) self, Dimname dim) -> Tensor(a)
  variants: function, method
  device_guard: False

- func: squeeze_(Tensor(a!) self) -> Tensor(a!)
  variants: method
  device_guard: False
  dispatch:
    DefaultBackend: squeeze_

- func: squeeze_.dim(Tensor(a!) self, int dim) -> Tensor(a!)
  variants: method
  device_guard: False
  dispatch:
    DefaultBackend: squeeze_

- func: squeeze_.dimname(Tensor(a!) self, Dimname dim) -> Tensor(a!)
  variants: method
  device_guard: False

- func: sspaddmm(Tensor self, Tensor mat1, Tensor mat2, *, Scalar beta=1, Scalar alpha=1) -> Tensor
  variants: function, method

- func: sspaddmm.out(Tensor self, Tensor mat1, Tensor mat2, *, Scalar beta=1, Scalar alpha=1, Tensor(a!) out) -> Tensor(a!)
  use_c10_dispatcher: hacky_wrapper_for_legacy_signatures
  dispatch:
    CPU: _sspaddmm_out_only_sparse
    CUDA: _sspaddmm_out_only_sparse_cuda
    SparseCPU: _sspaddmm_out_cpu
    SparseCUDA: _sspaddmm_out_cuda

- func: stack(Tensor[] tensors, int dim=0) -> Tensor
  dispatch:
    DefaultBackend: stack

- func: stack.out(Tensor[] tensors, int dim=0, *, Tensor(a!) out) -> Tensor(a!)
  use_c10_dispatcher: hacky_wrapper_for_legacy_signatures
  dispatch:
    DefaultBackend: stack_out

- func: _stack(Tensor[] tensors, int dim=0) -> Tensor
  dispatch: # match the backends supported by _cat
    CPU: _stack_cpu
    DefaultBackend: _stack

- func: _stack.out(Tensor[] tensors, int dim=0, *, Tensor(a!) out) -> Tensor(a!)
  dispatch: # match the backends supported by _cat_out
    CPU: _stack_out_cpu
    DefaultBackend: _stack_out

- func: hstack(Tensor[] tensors) -> Tensor

- func: hstack.out(Tensor[] tensors, *, Tensor(a!) out) -> Tensor(a!)
  use_c10_dispatcher: hacky_wrapper_for_legacy_signatures

- func: vstack(Tensor[] tensors) -> Tensor

- func: vstack.out(Tensor[] tensors, *, Tensor(a!) out) -> Tensor(a!)
  use_c10_dispatcher: hacky_wrapper_for_legacy_signatures

- func: dstack(Tensor[] tensors) -> Tensor

- func: dstack.out(Tensor[] tensors, *, Tensor(a!) out) -> Tensor(a!)
  use_c10_dispatcher: hacky_wrapper_for_legacy_signatures

# The signature is designed to be consistent with librosa except that it is
# missing the `pad_mode` and `center` arguments, which are taken care of at
# `torch.functional.py`. They shall be moved here once we have mapping between
# Python strings and C++ Enum in codegen.
- func: stft(Tensor self, int n_fft, int? hop_length=None, int? win_length=None, Tensor? window=None, bool normalized=False, bool? onesided=None, bool? return_complex=None) -> Tensor
  variants: function, method

- func: istft(Tensor self, int n_fft, int? hop_length=None, int? win_length=None, Tensor? window=None, bool center=True, bool normalized=False, bool? onesided=None, int? length=None, bool return_complex=False) -> Tensor
  variants: function, method

- func: stride.int(Tensor self, int dim) -> int
  variants: function
  device_guard: False
  manual_cpp_binding: True

- func: stride.Dimname(Tensor self, Dimname dim) -> int
  variants: function, method
  device_guard: False

- func: sum(Tensor self, *, ScalarType? dtype=None) -> Tensor
  variants: function, method
  dispatch:
    CPU, CUDA: sum

- func: sum.dim_IntList(Tensor self, int[1] dim, bool keepdim=False, *, ScalarType? dtype=None) -> Tensor
  variants: function, method
  dispatch:
    CPU, CUDA: sum

- func: sum.dim_DimnameList(Tensor self, Dimname[1] dim, bool keepdim=False, *, ScalarType? dtype=None) -> Tensor
  variants: function, method

- func: sum.IntList_out(Tensor self, int[1] dim, bool keepdim=False, *, ScalarType? dtype=None, Tensor(a!) out) -> Tensor(a!)
  use_c10_dispatcher: hacky_wrapper_for_legacy_signatures
  dispatch:
    CPU, CUDA: sum_out

- func: sum.DimnameList_out(Tensor self, Dimname[1] dim, bool keepdim=False, *, ScalarType? dtype=None, Tensor(a!) out) -> Tensor(a!)
  use_c10_dispatcher: hacky_wrapper_for_legacy_signatures

- func: nansum(Tensor self, *, ScalarType? dtype=None) -> Tensor
  variants: function, method
  dispatch:
    CPU, CUDA: nansum

- func: nansum.dim_IntList(Tensor self, int[1] dim, bool keepdim=False, *, ScalarType? dtype=None) -> Tensor
  variants: function, method
  dispatch:
    CPU, CUDA: nansum

- func: nansum.IntList_out(Tensor self, int[1] dim, bool keepdim=False, *, ScalarType? dtype=None, Tensor(a!) out) -> Tensor(a!)
  use_c10_dispatcher: hacky_wrapper_for_legacy_signatures
  dispatch:
    CPU, CUDA: nansum_out

- func: sum_to_size(Tensor self, int[] size) -> Tensor
  variants: method
  device_guard: False

- func: sqrt(Tensor self) -> Tensor
  variants: function, method
  dispatch:
    CPU, CUDA: sqrt
    SparseCPU, SparseCUDA: sqrt_sparse

- func: sqrt_(Tensor(a!) self) -> Tensor(a!)
  variants: function, method
  dispatch:
    CPU, CUDA: sqrt_

- func: sqrt.out(Tensor self, *, Tensor(a!) out) -> Tensor(a!)
  use_c10_dispatcher: hacky_wrapper_for_legacy_signatures
  dispatch:
    CPU, CUDA: sqrt_out
    SparseCPU, SparseCUDA: sqrt_out_sparse

- func: square(Tensor self) -> Tensor
  variants: function, method

- func: square_(Tensor(a!) self) -> Tensor(a!)
  variants: function, method

- func: std(Tensor self, bool unbiased=True) -> Tensor
  variants: function, method
  dispatch:
    CPU, CUDA: std

- func: std.dim(Tensor self, int[1] dim, bool unbiased=True, bool keepdim=False) -> Tensor
  variants: function, method
  dispatch:
    CPU, CUDA: std

- func: std_mean(Tensor self, bool unbiased=True) -> (Tensor, Tensor)
  variants: function
  dispatch:
    CPU, CUDA: std_mean

- func: std_mean.dim(Tensor self, int[1] dim, bool unbiased=True, bool keepdim=False) -> (Tensor, Tensor)
  variants: function
  dispatch:
    CPU, CUDA: std_mean

- func: std_mean.names_dim(Tensor self, Dimname[1] dim, bool unbiased=True, bool keepdim=False) -> (Tensor, Tensor)
  variants: function

- func: std.out(Tensor self, int[1] dim, bool unbiased=True, bool keepdim=False, *, Tensor(a!) out) -> Tensor(a!)
  use_c10_dispatcher: hacky_wrapper_for_legacy_signatures
  dispatch:
    CPU, CUDA: std_out

- func: std.names_dim(Tensor self, Dimname[1] dim, bool unbiased=True, bool keepdim=False) -> Tensor
  variants: function, method

- func: std.names_out(Tensor self, Dimname[1] dim, bool unbiased=True, bool keepdim=False, *, Tensor(a!) out) -> Tensor(a!)
  use_c10_dispatcher: hacky_wrapper_for_legacy_signatures

- func: prod(Tensor self, *, ScalarType? dtype=None) -> Tensor
  variants: function, method
  dispatch:
    CPU, CUDA: prod

- func: prod.dim_int(Tensor self, int dim, bool keepdim=False, *, ScalarType? dtype=None) -> Tensor
  variants: function, method
  dispatch:
    CPU, CUDA: prod

- func: prod.int_out(Tensor self, int dim, bool keepdim=False, *, ScalarType? dtype=None, Tensor(a!) out) -> Tensor(a!)
  use_c10_dispatcher: hacky_wrapper_for_legacy_signatures
  dispatch:
    CPU, CUDA: prod_out

- func: prod.dim_Dimname(Tensor self, Dimname dim, bool keepdim=False, *, ScalarType? dtype=None) -> Tensor
  variants: function, method

- func: prod.Dimname_out(Tensor self, Dimname dim, bool keepdim=False, *, ScalarType? dtype=None, Tensor(a!) out) -> Tensor(a!)
  use_c10_dispatcher: hacky_wrapper_for_legacy_signatures

- func: t(Tensor(a) self) -> Tensor(a)
  device_guard: False
  variants: function, method
  dispatch:
    DefaultBackend: t

- func: t_(Tensor(a!) self) -> Tensor(a!)
  device_guard: False
  variants: method
  dispatch:
    DefaultBackend: t_

- func: tan(Tensor self) -> Tensor
  variants: function, method
  dispatch:
    CPU, CUDA: tan

- func: tan_(Tensor(a!) self) -> Tensor(a!)
  variants: function, method
  dispatch:
    DefaultBackend: tan_

- func: tan.out(Tensor self, *, Tensor(a!) out) -> Tensor(a!)
  use_c10_dispatcher: hacky_wrapper_for_legacy_signatures
  dispatch:
    CPU, CUDA: tan_out

- func: tanh(Tensor self) -> Tensor
  variants: function, method
  dispatch:
    CPU, CUDA: tanh
    QuantizedCPU: tanh_quantized_cpu

- func: tanh_(Tensor(a!) self) -> Tensor(a!)
  variants: function, method
  dispatch:
    DefaultBackend: tanh_

- func: tanh.out(Tensor self, *, Tensor(a!) out) -> Tensor(a!)
  use_c10_dispatcher: hacky_wrapper_for_legacy_signatures
  dispatch:
    CPU, CUDA: tanh_out

- func: tensordot(Tensor self, Tensor other, int[] dims_self, int[] dims_other) -> Tensor
  variants: function

- func: tensordot.out(Tensor self, Tensor other, int[] dims_self, int[] dims_other, *, Tensor(a!) out) -> Tensor(a!)
  use_c10_dispatcher: hacky_wrapper_for_legacy_signatures
  variants: function
  dispatch:
    CPU, CUDA: tensordot_out

# TODO: namespace threshold in 'nn'
- func: threshold(Tensor self, Scalar threshold, Scalar value) -> Tensor
  variants: function
  dispatch:
    CPU: threshold
    CUDA: threshold_cuda
    QuantizedCPU: threshold_quantized_cpu

- func: threshold_(Tensor(a!) self, Scalar threshold, Scalar value) -> Tensor(a!)
  variants: function
  dispatch:
    CPU: threshold_
    CUDA: threshold__cuda

- func: threshold.out(Tensor self, Scalar threshold, Scalar value, *, Tensor(a!) out) -> Tensor(a!)
  use_c10_dispatcher: hacky_wrapper_for_legacy_signatures
  dispatch:
    CPU: threshold_out
    CUDA: threshold_out_cuda

- func: threshold_backward(Tensor grad_output, Tensor self, Scalar threshold) -> Tensor
  variants: function
  dispatch:
    CPU: threshold_backward
    CUDA: threshold_backward_cuda
    MkldnnCPU: mkldnn_relu_backward

- func: tile(Tensor self, int[] dims) -> Tensor
  variants: function, method

- func: transpose.int(Tensor(a) self, int dim0, int dim1) -> Tensor(a)
  variants: function, method
  device_guard: False
  dispatch:
    DefaultBackend: transpose

- func: transpose.Dimname(Tensor(a) self, Dimname dim0, Dimname dim1) -> Tensor(a)
  variants: function, method
  device_guard: False

- func: _mkldnn_transpose(Tensor self, int dim0, int dim1) -> Tensor
  device_guard: False
  dispatch:
    MkldnnCPU: mkldnn_transpose

- func: transpose_(Tensor(a!) self, int dim0, int dim1) -> Tensor(a!)
  variants: method
  device_guard: False
  dispatch:
    DefaultBackend: transpose_

- func: _mkldnn_transpose_(Tensor(a!) self, int dim0, int dim1) -> Tensor(a!)
  device_guard: False
  dispatch:
    MkldnnCPU: mkldnn_transpose_

- func: one_hot(Tensor self, int num_classes=-1) -> Tensor
  python_module: nn
  variants: function

- func: flip(Tensor self, int[] dims) -> Tensor
  variants: function, method
  dispatch:
    CPU, QuantizedCPU: flip_cpu
    CUDA: flip_cuda

- func: fliplr(Tensor self) -> Tensor
  variants: function, method

- func: flipud(Tensor self) -> Tensor
  variants: function, method

- func: roll(Tensor self, int[1] shifts, int[1] dims=[]) -> Tensor
  variants: function, method
  dispatch:
    CPU: roll_cpu
    CUDA: roll_cuda

# default int[] value [0,1] should not add space after comma, since codegen parser uses ', ' to split args

- func: rot90(Tensor self, int k=1, int[] dims=[0,1]) -> Tensor
  variants: function, method
  dispatch:
    DefaultBackend: rot90

- func: trapz.x(Tensor y, Tensor x, *, int dim=-1) -> Tensor

- func: trapz.dx(Tensor y, *, float dx=1, int dim=-1) -> Tensor

- func: _trilinear(Tensor i1, Tensor i2, Tensor i3, int[] expand1, int[] expand2, int[] expand3, int[] sumdim, int unroll_dim=1) -> Tensor
  dispatch:
    DefaultBackend: _trilinear

- func: triplet_margin_loss(Tensor anchor, Tensor positive, Tensor negative, float margin=1.0, float p=2, float eps=1e-06, bool swap=False, int reduction=Mean) -> Tensor

- func: trunc(Tensor self) -> Tensor
  variants: function, method
  dispatch:
    DefaultBackend: trunc

- func: trunc_(Tensor(a!) self) -> Tensor(a!)
  variants: function, method
  dispatch:
    DefaultBackend: trunc_

- func: trunc.out(Tensor self, *, Tensor(a!) out) -> Tensor(a!)
  use_c10_dispatcher: hacky_wrapper_for_legacy_signatures
  dispatch:
    CPU, CUDA: trunc_out

# Alias for trunc
- func: fix(Tensor self) -> Tensor
  variants: function, method

- func: fix_(Tensor(a!) self) -> Tensor(a!)
  variants: function, method

- func: fix.out(Tensor self, *, Tensor(a!) out) -> Tensor(a!)
  use_c10_dispatcher: hacky_wrapper_for_legacy_signatures

- func: type_as(Tensor self, Tensor other) -> Tensor
  variants: method

- func: _has_compatible_shallow_copy_type(Tensor self, Tensor from) -> bool
  variants: function

- func: _unique(Tensor self, bool sorted=True, bool return_inverse=False) -> (Tensor, Tensor)
  variants: function
  dispatch:
    CPU: _unique_cpu
    CUDA: _unique_cuda

- func: unique_dim(Tensor self, int dim, bool sorted=True, bool return_inverse=False, bool return_counts=False) -> (Tensor, Tensor, Tensor)
  variants: function
  dispatch:
    CPU: unique_dim_cpu
    CUDA: unique_dim_cuda

- func: unique_consecutive(Tensor self, bool return_inverse=False, bool return_counts=False, int? dim=None) -> (Tensor, Tensor, Tensor)
  variants: function
  dispatch:
    CPU: unique_consecutive_cpu
    CUDA: unique_consecutive_cuda

- func: unique_dim_consecutive(Tensor self, int dim, bool return_inverse=False, bool return_counts=False) -> (Tensor, Tensor, Tensor)
  variants: function
  dispatch:
    CPU: unique_dim_consecutive_cpu
    CUDA: unique_dim_consecutive_cuda

# _unique and _unique_dim are fragile and modifying them easily cause internal break
# the below operator is a temporary hack for adding return_counts support
# Please don't rely on these two operators, they will be removed soon

- func: _unique2(Tensor self, bool sorted=True, bool return_inverse=False, bool return_counts=False) -> (Tensor, Tensor, Tensor)
  variants: function
  dispatch:
    CPU: _unique2_cpu
    CUDA: _unique2_cuda

- func: _unsafe_view(Tensor self, int[] size) -> Tensor
  dispatch:
    DefaultBackend: _unsafe_view

- func: unsqueeze(Tensor(a) self, int dim) -> Tensor(a)
  variants: function, method
  device_guard: False
  dispatch:
    DefaultBackend: unsqueeze

- func: unsqueeze_(Tensor(a!) self, int dim) -> Tensor(a!)
  variants: method
  device_guard: False
  dispatch:
    DefaultBackend: unsqueeze_

- func: vander(Tensor x, int? N=None, bool increasing=False) -> Tensor

- func: var(Tensor self, bool unbiased=True) -> Tensor
  variants: function, method
  dispatch:
    CPU, CUDA: var

- func: var.dim(Tensor self, int[1] dim, bool unbiased=True, bool keepdim=False) -> Tensor
  variants: function, method
  dispatch:
    CPU, CUDA: var

- func: var.out(Tensor self, int[1] dim, bool unbiased=True, bool keepdim=False, *, Tensor(a!) out) -> Tensor(a!)
  use_c10_dispatcher: hacky_wrapper_for_legacy_signatures
  dispatch:
    CPU, CUDA: var_out

- func: var.names_dim(Tensor self, Dimname[1] dim, bool unbiased=True, bool keepdim=False) -> Tensor
  variants: function, method

- func: var.names_out(Tensor self, Dimname[1] dim, bool unbiased=True, bool keepdim=False, *, Tensor(a!) out) -> Tensor(a!)
  use_c10_dispatcher: hacky_wrapper_for_legacy_signatures

- func: var_mean(Tensor self, bool unbiased=True) -> (Tensor, Tensor)
  variants: function
  dispatch:
    CPU, CUDA: var_mean

- func: var_mean.dim(Tensor self, int[1] dim, bool unbiased=True, bool keepdim=False) -> (Tensor, Tensor)
  variants: function
  dispatch:
    CPU, CUDA: var_mean

- func: var_mean.names_dim(Tensor self, Dimname[1] dim, bool unbiased=True, bool keepdim=False) -> (Tensor, Tensor)
  variants: function

- func: view_as(Tensor(a) self, Tensor other) -> Tensor(a)
  variants: method
  device_guard: False

# we define both of these because 'where' does the broadcast and '_s_where' doesn't;
# this allows us to implicitly calculate the broadcast derivative, while only dealing with the
# _s_where derivative.
- func: where.self(Tensor condition, Tensor self, Tensor other) -> Tensor
  variants: function, method

- func: where.ScalarSelf(Tensor condition, Scalar self, Tensor other) -> Tensor
  variants: function

- func: where.ScalarOther(Tensor condition, Tensor self, Scalar other) -> Tensor
  variants: function

- func: where.Scalar(Tensor condition, Scalar self, Scalar other) -> Tensor
  variants: function

- func: where(Tensor condition) -> Tensor[]
  variants: function

- func: _s_where(Tensor condition, Tensor self, Tensor other) -> Tensor
  variants: function
  dispatch:
    CPU, CUDA: _s_where

- func: norm_except_dim(Tensor v, int pow=2, int dim=0) -> Tensor
  variants: function

# VariableType::_weight_norm does not want to be given a gap in the autograd graph,
# so we don't define "dispatch" variants for it.
- func: _weight_norm(Tensor v, Tensor g, int dim=0) -> Tensor
  variants: function

- func: _weight_norm_cuda_interface(Tensor v, Tensor g, int dim=0) -> (Tensor, Tensor)
  variants: function
  dispatch:
    CUDA: weight_norm_cuda

- func: _weight_norm_cuda_interface_backward(Tensor grad_w, Tensor saved_v, Tensor saved_g, Tensor saved_norms, int dim) -> (Tensor, Tensor)
  variants: function
  dispatch:
    CUDA: weight_norm_cuda_backward

- func: _weight_norm_differentiable_backward(Tensor grad_w, Tensor saved_v, Tensor saved_g, Tensor saved_norms, int dim) -> (Tensor, Tensor)
  variants: function

- func: zeros.names(int[] size, *, Dimname[]? names, ScalarType? dtype=None, Layout? layout=None, Device? device=None, bool? pin_memory=None) -> Tensor
  use_c10_dispatcher: hacky_wrapper_for_legacy_signatures
  device_guard: False

- func: zeros(int[] size, *, ScalarType? dtype=None, Layout? layout=None, Device? device=None, bool? pin_memory=None) -> Tensor
  use_c10_dispatcher: hacky_wrapper_for_legacy_signatures

- func: zeros.out(int[] size, *, Tensor(a!) out) -> Tensor(a!)
  use_c10_dispatcher: hacky_wrapper_for_legacy_signatures

- func: zeros_like(Tensor self, *, ScalarType? dtype=None, Layout? layout=None, Device? device=None, bool? pin_memory=None, MemoryFormat? memory_format=None) -> Tensor
  use_c10_dispatcher: hacky_wrapper_for_legacy_signatures

- func: _standard_gamma_grad(Tensor self, Tensor output) -> Tensor
  variants: function
  dispatch:
    CPU: _standard_gamma_grad_cpu
    CUDA: _standard_gamma_grad_cuda

- func: _standard_gamma(Tensor self, Generator? generator=None) -> Tensor
  variants: function
  dispatch:
    CPU: _s_gamma_cpu
    CUDA: _s_gamma_cuda

- func: _dirichlet_grad(Tensor x, Tensor alpha, Tensor total) -> Tensor
  dispatch:
    CPU: _dirichlet_grad_cpu
    CUDA: _dirichlet_grad_cuda

- func: _sample_dirichlet(Tensor self, Generator? generator=None) -> Tensor
  variants: function
  dispatch:
    CPU: _s_dirichlet_cpu
    CUDA: _s_dirichlet_cuda

- func: poisson(Tensor self, Generator? generator=None) -> Tensor
  dispatch:
    CPU: _s_poisson_cpu
    CUDA: _s_poisson_cuda

- func: binomial(Tensor count, Tensor prob, Generator? generator=None) -> Tensor
  dispatch:
    CPU: _s_binomial_cpu
    CUDA: _s_binomial_cuda

# When more variants get ported to native, this dispatch will get more
# complicated

- func: native_norm(Tensor self, Scalar p=2) -> Tensor
  dispatch:
    SparseCPU, SparseCUDA: norm_sparse

- func: native_norm.ScalarOpt_dim_dtype(Tensor self, Scalar? p, int[1] dim, bool keepdim, ScalarType? dtype) -> Tensor
  dispatch:
    SparseCPU, SparseCUDA: norm_sparse

# TODO: reduce signatures down to one when optional args is available
- func: _sparse_sum(Tensor self) -> Tensor

- func: _sparse_sum.dtype(Tensor self, *, ScalarType dtype) -> Tensor

- func: _sparse_sum.dim(Tensor self, int[1] dim) -> Tensor
  dispatch:
    DefaultBackend: _sparse_sum

- func: _sparse_sum.dim_dtype(Tensor self, int[1] dim, *, ScalarType dtype) -> Tensor

- func: _sparse_sum_backward(Tensor grad, Tensor self, int[] dim) -> Tensor
  dispatch:
    SparseCPU: _sparse_sum_backward_cpu
    SparseCUDA: _sparse_sum_backward_cuda

- func: _sparse_softmax.int(Tensor self, int dim, ScalarType? dtype=None) -> Tensor
  variants: function

- func: _sparse_softmax.Dimname(Tensor self, Dimname dim, *, ScalarType? dtype=None) -> Tensor
  variants: function

- func: _sparse_softmax(Tensor self, int dim, bool half_to_float) -> Tensor
  dispatch:
    SparseCPU: softmax_sparse_cpu
    SparseCUDA: softmax_sparse_cuda

- func: _sparse_softmax_backward_data(Tensor grad_output, Tensor output, int dim, Tensor self) -> Tensor
  dispatch:
    SparseCPU: softmax_backward_sparse_cpu
    SparseCUDA: softmax_backward_sparse_cuda

- func: _sparse_log_softmax.int(Tensor self, int dim, ScalarType? dtype=None) -> Tensor
  variants: function

- func: _sparse_log_softmax.Dimname(Tensor self, Dimname dim, *, ScalarType? dtype=None) -> Tensor
  variants: function

- func: _sparse_log_softmax(Tensor self, int dim, bool half_to_float) -> Tensor
  dispatch:
    SparseCPU: log_softmax_sparse_cpu
    SparseCUDA: log_softmax_sparse_cuda

- func: _sparse_log_softmax_backward_data(Tensor grad_output, Tensor output, int dim, Tensor self) -> Tensor
  dispatch:
    SparseCPU: log_softmax_backward_sparse_cpu
    SparseCUDA: log_softmax_backward_sparse_cuda

- func: norm.ScalarOpt_dtype(Tensor self, Scalar? p, *, ScalarType dtype) -> Tensor
  variants: function, method
  dispatch:
    CPU, CUDA, SparseCPU, SparseCUDA: norm

- func: norm.Scalar(Tensor self, Scalar p=2) -> Tensor
  variants: function, method
  dispatch:
    CPU, CUDA, SparseCPU, SparseCUDA: norm

- func: norm.ScalarOpt_dim_dtype(Tensor self, Scalar? p, int[1] dim, bool keepdim, *, ScalarType dtype) -> Tensor
  variants: function, method
  dispatch:
    CPU, CUDA, SparseCPU, SparseCUDA: norm

- func: norm.ScalarOpt_dim(Tensor self, Scalar? p, int[1] dim, bool keepdim=False) -> Tensor
  variants: function, method
  dispatch:
    CPU, CUDA, SparseCPU, SparseCUDA: norm

- func: norm.dtype_out(Tensor self, Scalar? p, int[1] dim, bool keepdim, *, ScalarType dtype, Tensor(a!) out) -> Tensor(a!)
  use_c10_dispatcher: hacky_wrapper_for_legacy_signatures
  dispatch:
    CPU, CUDA: norm_out

- func: norm.out(Tensor self, Scalar? p, int[1] dim, bool keepdim=False, *, Tensor(a!) out) -> Tensor(a!)
  use_c10_dispatcher: hacky_wrapper_for_legacy_signatures
  dispatch:
    CPU, CUDA: norm_out

# These four redispatch in their implementation, so OK to be Math
- func: norm.names_ScalarOpt_dim_dtype(Tensor self, Scalar? p, Dimname[1] dim, bool keepdim, *, ScalarType dtype) -> Tensor
  variants: function, method

- func: norm.names_ScalarOpt_dim(Tensor self, Scalar? p, Dimname[1] dim, bool keepdim=False) -> Tensor
  variants: function, method

- func: norm.names_dtype_out(Tensor self, Scalar? p, Dimname[1] dim, bool keepdim, *, ScalarType dtype, Tensor(a!) out) -> Tensor(a!)
  use_c10_dispatcher: hacky_wrapper_for_legacy_signatures

- func: norm.names_out(Tensor self, Scalar? p, Dimname[1] dim, bool keepdim=False, *, Tensor(a!) out) -> Tensor(a!)
  use_c10_dispatcher: hacky_wrapper_for_legacy_signatures

- func: frexp.Tensor(Tensor self) -> (Tensor mantissa, Tensor exponent)
  variants: method, function
  dispatch:
    DefaultBackend: frexp

- func: frexp.Tensor_out(Tensor self, *, Tensor(a!) mantissa, Tensor(b!) exponent) -> (Tensor(a!) mantissa, Tensor(b!) exponent)
  dispatch:
    DefaultBackend: frexp_out

- func: frobenius_norm(Tensor self) -> Tensor
  variants: function

- func: frobenius_norm.dim(Tensor self, int[1] dim, bool keepdim=False) -> Tensor
  variants: function

- func: frobenius_norm.out(Tensor self, int[1] dim, bool keepdim=False, *, Tensor(a!) out) -> Tensor(a!)
  use_c10_dispatcher: hacky_wrapper_for_legacy_signatures
  variants: function

- func: nuclear_norm(Tensor self, bool keepdim=False) -> Tensor
  variants: function

- func: nuclear_norm.out(Tensor self, bool keepdim=False, *, Tensor(a!) out) -> Tensor(a!)
  use_c10_dispatcher: hacky_wrapper_for_legacy_signatures
  variants: function

- func: nuclear_norm.dim(Tensor self, int[2] dim, bool keepdim=False) -> Tensor
  variants: function

- func: nuclear_norm.dim_out(Tensor self, int[2] dim, bool keepdim=False, *, Tensor(a!) out) -> Tensor(a!)
  use_c10_dispatcher: hacky_wrapper_for_legacy_signatures
  variants: function

- func: clone(Tensor self, *, MemoryFormat? memory_format=None) -> Tensor
  variants: function, method
  dispatch:
    CPU, CUDA: clone
    SparseCPU, SparseCUDA: clone_sparse
    MkldnnCPU: mkldnn_clone
    QuantizedCPU, QuantizedCUDA: quantized_clone

- func: resize_as_(Tensor(a!) self, Tensor the_template, *, MemoryFormat? memory_format=None) -> Tensor(a!)
  variants: function, method
  dispatch:
    DefaultBackend: resize_as_

- func: zero_(Tensor(a!) self) -> Tensor(a!)
  variants: method, function
  dispatch:
    CPU, CUDA: zero_
    SparseCPU, SparseCUDA: zero_sparse_
    MkldnnCPU: mkldnn_zero_

- func: sub.out(Tensor self, Tensor other, *, Scalar alpha=1, Tensor(a!) out) -> Tensor(a!)
  structured: True
  structured_inherits: TensorIteratorBase
  dispatch:
    CPU, CUDA: sub_out
    SparseCPU, SparseCUDA: sub_out_sparse

- func: sub.Tensor(Tensor self, Tensor other, *, Scalar alpha=1) -> Tensor
  variants: function, method
  structured_delegate: sub.out
  dispatch:
    SparseCPU, SparseCUDA: sub_sparse

- func: sub_.Tensor(Tensor(a!) self, Tensor other, *, Scalar alpha=1) -> Tensor(a!)
  variants: method
  structured_delegate: sub.out
  dispatch:
    SparseCPU, SparseCUDA: sub_sparse_

# For C++ only, until we have conversion from C++ numbers to Tensor
- func: sub.Scalar(Tensor self, Scalar other, Scalar alpha=1) -> Tensor
  variants: function, method
  dispatch:
    DefaultBackend: sub

- func: sub_.Scalar(Tensor(a!) self, Scalar other, Scalar alpha=1) -> Tensor(a!)
  variants: method
  dispatch:
    DefaultBackend: sub_

# subtract, alias for sub
- func: subtract.out(Tensor self, Tensor other, *, Scalar alpha=1, Tensor(a!) out) -> Tensor(a!)
  use_c10_dispatcher: hacky_wrapper_for_legacy_signatures

- func: subtract.Tensor(Tensor self, Tensor other, *, Scalar alpha=1) -> Tensor
  variants: function, method

- func: subtract_.Tensor(Tensor(a!) self, Tensor other, *, Scalar alpha=1) -> Tensor(a!)
  variants: method

# For C++ only, until we have conversion from C++ numbers to Tensor
- func: subtract.Scalar(Tensor self, Scalar other, Scalar alpha=1) -> Tensor
  variants: function, method

- func: subtract_.Scalar(Tensor(a!) self, Scalar other, Scalar alpha=1) -> Tensor(a!)
  variants: method

- func: rsub.Tensor(Tensor self, Tensor other, *, Scalar alpha=1) -> Tensor
  variants: function
  dispatch:
    CPU, CUDA: rsub

- func: heaviside.out(Tensor self, Tensor values, *, Tensor(a!) out) -> Tensor(a!)
  use_c10_dispatcher: hacky_wrapper_for_legacy_signatures
  dispatch:
    CPU, CUDA: heaviside_out

- func: heaviside(Tensor self, Tensor values) -> Tensor
  variants: function, method

- func: heaviside_(Tensor(a!) self, Tensor values) -> Tensor(a!)
  use_c10_dispatcher: hacky_wrapper_for_legacy_signatures
  variants: method

# For C++ only, until we have conversion from C++ numbers to Tensor
- func: rsub.Scalar(Tensor self, Scalar other, Scalar alpha=1) -> Tensor
  variants: function
  dispatch:
    DefaultBackend: rsub

# Functionally the same as addmm, but we give it a different derivative formula
# that doesn't propagate gradients to non-present entries on sparse.
- func: _sparse_addmm(Tensor self, Tensor sparse, Tensor dense, *, Scalar beta=1, Scalar alpha=1) -> Tensor
  dispatch:
    DefaultBackend: _sparse_addmm

- func: addmm.out(Tensor self, Tensor mat1, Tensor mat2, *, Scalar beta=1, Scalar alpha=1, Tensor(a!) out) -> Tensor(a!)
  use_c10_dispatcher: hacky_wrapper_for_legacy_signatures
  dispatch:
    CPU: addmm_cpu_out
    CUDA: addmm_out_cuda
    SparseCPU: addmm_out_sparse_dense_cpu
    SparseCUDA: addmm_out_sparse_dense_cuda

- func: addmm(Tensor self, Tensor mat1, Tensor mat2, *, Scalar beta=1, Scalar alpha=1) -> Tensor
  variants: function, method
  dispatch:
    CPU: addmm_cpu
    CUDA: addmm_cuda
    SparseCPU: addmm_sparse_dense_cpu
    SparseCUDA: addmm_sparse_dense_cuda

- func: addmm_(Tensor(a!) self, Tensor mat1, Tensor mat2, *, Scalar beta=1, Scalar alpha=1) -> Tensor(a!)
  variants: method
  dispatch:
    CPU: addmm_cpu_
    CUDA: addmm__cuda
    # Warning!  For whatever reason, the inplace sparse addmm is NON
    # broadcasting
    SparseCPU: s_addmm_sparse_dense_cpu_
    SparseCUDA: s_addmm_sparse_dense_cuda_

# NOTE [ Sparse: autograd and API ]
#
#
# Sparse Tensor Constructors
# ~~~~~~~~~~~~~~~~~~~~~~~~~~
#
# The API entry points to sparse tensor construction should be
# `sparse_coo tensor` and `_sparse_coo_tensor_unsafe`. Depending on whether the
# indices and values tensors are given, they eventually dispatch to either
# `sparse_coo_tensor_with_dims` or `sparse_coo_tensor_with_dims_and_tensors`.
#
# The autograd support for ctor is implement on `sparse_coo_tensor_with_dims_and_tensors`.
#
# The API methods `sparse_coo tensor` and `_sparse_coo_tensor_unsafe`
# **must not** have specific type dispatches because otherwise codegen will
# consider them as abstract methods (see Note [Abstract ATen methods]), dispatch
# using **Tensor** type, and thus lose autograd tracking on the actual method
# they dispatch to, e.g., `sparse_coo_tensor_with_dims_and_tensors`.
#
#
# Sparse Methods API Design
# ~~~~~~~~~~~~~~~~~~~~~~~~~
#
# Goals: 1. Flexible API for users to write custom sparse ops
#        2. ctor and member accessor with autograd support
#
# To achieve 1, we need to provide a set of *dangerous* APIs (dangerous in the
# sense that misusing them will break sparse tensor invariant and may out in
# unexpected behavior, e.g., crash). These methods are all prefixed with
# underscore "_" to indicate that they should be used with care. We provide:
#
#   + `_indices()`: returns the *raw* indices within the sparse tensor (not just
#                   sharing storage). Any inplace operation will change the
#                   actual indices, including t_, set_, as_strided_, resize_,
#                   etc.
#   + `_values()`: returns the *raw* values within the sparse tensor. Similar
#                  semantics as `_indices()`
#   + `_nnz()`: returns the number of non-zero entries. This will always be
#               determined by the shapes of indices and values.
#   + `_coalesced_(bool)`: inplace sets whether the tensor is coalesced, and
#                          returns itself.
#
# These methods are very useful in writing new operations, e.g., a custom
# autograd Function.
#
# We also provide other public *safe* APIs:
#   + `indices()`: returns a **view** of the indices tensor if the sparse tensor
#                  is **coalesced**.
#   + `values()`: returns a **view** of the values tensor if the containing
#                 sparse tensor is **coalesced**.
#   + `sparse_dim()`: number of sparse dimensions
#   + `dense_dim()`: number of dense dimensions
#   + `is_coalesced()`: whether the sparse tensor is coalesced
#
# `_indices()` and `_values()` should returns the raw indices and values dense
# tensors within a sparse tensor. They can be quite unsafe with inplace
# operations like `t_()`, and exposes uncoalesced indices and values. The public
# recommended API is `indices()` and `values()`, both of which first check that
# the tensor is coalesced and return views on those tensors.
#
#
# Autograd Support
# ~~~~~~~~~~~~~~~~
#
# Autograd is supported on `values()` and sparse tensor ctor with indices and
# values tensors. E.g., `torch.sparse_coo_tensor(i, v).values().sum()` is
# differentiable w.r.t. `v`.
#
# NB: The `values()` and `_values()` operators are special in that they are
# layout-aware, i.e., the output depends not just on the data it represents, but
# also on the input layout details (in this case, the `indices` tensor). See
# NOTE [ as_strided Backward and layout-aware/agnostic autograd ] in Functions.cpp
# for discussion on layout-aware vs layout-agnostic autograd. Since PyTorch ops
# operate in the layout-agnostic mode, similar to `as_strided`, backward of
# these two operators need to consider them in a layout-agnostic way:
#   + `values()`:
#     Input is coalesced.
#     We just pretend having `input.indices()` as an additional argument
#     `input_indices`, then forward is similar to
#     `input.to(kStrided).index_select(input_indices)` regardless of the layout.
#     Note that `values()` normally is layout-aware even if we constrain
#     ourselves on sparse inputs since it may include all zeros values entries
#     as "present" entries.
#   + `_values()`:
#     Input may be uncoalesced.
#     It is not straightforward to construct a layout-agnostic version because
#     duplicate indices entries may exist and additional parameterization is
#     needed to distribute the value into different values entries. Furthermore,
#     this op is intended to provide ways to write custom sparse ops, rather
#     than being used in autograd graph, so it is marked as *non-differentiable*
#     in derivatives.yaml.
#
# Before reading the following, see NOTE [ Autograd Variable Views ] in
# variable.h for details on views that are tracked by autograd, and views that
# are not.
#
# Moreover, these methods return tensors that share storage with inputs, so we
# mark these methods as view ops to support autograd history tracking.
# The sparse tensor ctor output should technically be view of both input indices
# and values tensors, but currently we only support setting as view of a single
# Variable, so it is only view of the values tensor.
# TODO: clone indices in sparse tensor ctor.
#
# For other methods that return outputs that share storage with inputs, i.e.,
# `indices()` and `_indices()`. We mark their outputs as non-differentiable, so
# the view relation is not tracked by autograd, but the version counter is still
# shared. In other words, their outputs are non-differentiable views of the
# sparse tensor.

# FIXME: would be nicer if TensorOptions was optional based; not adding default arguments for options given
# the default would never make sense.
- func: sparse_coo_tensor.size(int[] size, *, ScalarType? dtype=None, Layout? layout=None, Device? device=None, bool? pin_memory=False) -> Tensor
  use_c10_dispatcher: hacky_wrapper_for_legacy_signatures

- func: sparse_coo_tensor.indices(Tensor indices, Tensor values, *, ScalarType? dtype=None, Layout? layout=None, Device? device=None, bool? pin_memory=None) -> Tensor
  use_c10_dispatcher: hacky_wrapper_for_legacy_signatures

- func: sparse_coo_tensor.indices_size(Tensor indices, Tensor values, int[] size, *, ScalarType? dtype=None, Layout? layout=None, Device? device=None, bool? pin_memory=None) -> Tensor
  use_c10_dispatcher: hacky_wrapper_for_legacy_signatures

- func: _sparse_coo_tensor_unsafe(Tensor indices, Tensor values, int[] size, *, ScalarType? dtype=None, Layout? layout=None, Device? device=None, bool? pin_memory=None) -> Tensor
  use_c10_dispatcher: hacky_wrapper_for_legacy_signatures

- func: _validate_sparse_coo_tensor_args(Tensor indices, Tensor values, int[] size) -> ()

- func: _sparse_coo_tensor_with_dims(int sparse_dim, int dense_dim, int[] size, *, ScalarType? dtype=None, Layout? layout=None, Device? device=None, bool? pin_memory=False) -> Tensor
  dispatch:
    SparseCPU, SparseCUDA: new_with_dims_sparse

- func: _sparse_coo_tensor_with_dims_and_tensors(int sparse_dim, int dense_dim, int[] size, Tensor indices, Tensor values, *, ScalarType? dtype=None, Layout? layout=None, Device? device=None, bool? pin_memory=False) -> Tensor
  dispatch:
    SparseCPU, SparseCUDA: new_with_dims_and_tensor_sparse

- func: sparse_resize_(Tensor(a!) self, int[] size, int sparse_dim, int dense_dim) -> Tensor(a!)
  variants: method
  dispatch:
    SparseCPU, SparseCUDA: sparse_resize_

- func: sparse_resize_and_clear_(Tensor(a!) self, int[] size, int sparse_dim, int dense_dim) -> Tensor(a!)
  variants: method
  dispatch:
    SparseCPU, SparseCUDA: sparse_resize_and_clear_

- func: sparse_mask(Tensor self, Tensor mask) -> Tensor
  variants: method
  dispatch:
    SparseCPU: sparse_mask_cpu
    SparseCUDA: sparse_mask_cuda

- func: to_dense(Tensor self, ScalarType? dtype=None) -> Tensor
  variants: method
  dispatch:
    SparseCPU, SparseCUDA: sparse_to_dense
    MkldnnCPU: mkldnn_to_dense

- func: to_dense_backward(Tensor grad, Tensor input) -> Tensor

- func: sparse_dim(Tensor self) -> int
  variants: method
  dispatch:
    SparseCPU, SparseCUDA: sparse_dim_sparse
  device_guard: False

# legacy method
- func: _dimI(Tensor self) -> int
  variants: method
  dispatch:
    SparseCPU, SparseCUDA: sparse_dim_sparse
  device_guard: False

- func: dense_dim(Tensor self) -> int
  variants: method
  dispatch:
    SparseCPU, SparseCUDA: dense_dim_sparse
  device_guard: False

# legacy method
- func: _dimV(Tensor self) -> int
  variants: method
  dispatch:
    SparseCPU, SparseCUDA: dense_dim_sparse
  device_guard: False

- func: _nnz(Tensor self) -> int
  variants: method
  dispatch:
    SparseCPU, SparseCUDA: _nnz_sparse
  device_guard: False

- func: coalesce(Tensor self) -> Tensor
  variants: method
  dispatch:
    SparseCPU: coalesce_sparse_cpu
    SparseCUDA: coalesce_sparse_cuda

- func: is_coalesced(Tensor self) -> bool
  variants: method
  dispatch:
    SparseCPU, SparseCUDA: is_coalesced_sparse
  device_guard: False

- func: _indices(Tensor(a) self) -> Tensor(a)
  variants: method
  dispatch:
    SparseCPU, SparseCUDA: _indices_sparse
  device_guard: False

- func: _values(Tensor(a) self) -> Tensor(a)
  variants: method
  dispatch:
    SparseCPU, SparseCUDA: _values_sparse
  device_guard: False

# This method doesn't do any check but only directly sets the flag. So it can be
# a bit unsafe. Similar to _indices and _values, this is useful for implementing
# custom sparse operations in Python/C++ extension.
- func: _coalesced_(Tensor(a!) self, bool coalesced) -> Tensor(a!)
  variants: method
  dispatch:
    SparseCPU, SparseCUDA: _coalesced_sparse_
  device_guard: False

- func: indices(Tensor(a) self) -> Tensor(a)
  variants: method
  dispatch:
    SparseCPU, SparseCUDA: indices_sparse
  device_guard: False

- func: values(Tensor(a) self) -> Tensor(a)
  variants: method
  dispatch:
    SparseCPU, SparseCUDA: values_sparse
  device_guard: False

- func: hspmm.out(Tensor mat1, Tensor mat2, *, Tensor(a!) out) -> Tensor(a!)
  use_c10_dispatcher: hacky_wrapper_for_legacy_signatures
  dispatch:
    SparseCPU: hspmm_out_sparse_cpu
    SparseCUDA: hspmm_out_sparse_cuda

- func: hspmm(Tensor mat1, Tensor mat2) -> Tensor
  dispatch:
    SparseCPU: hspmm_sparse_cpu
    SparseCUDA: hspmm_sparse_cuda

- func: copy_sparse_to_sparse_(Tensor(a!) self, Tensor src, bool non_blocking=False) -> Tensor(a!)
  variants: function
  dispatch:
    SparseCPU, SparseCUDA: copy_sparse_

- func: unbind.int(Tensor(a) self, int dim=0) -> Tensor(a)[]
  variants: function, method
  dispatch:
    DefaultBackend: unbind

- func: unbind.Dimname(Tensor(a) self, Dimname dim) -> Tensor(a)[]
  variants: function, method

- func: to_sparse.sparse_dim(Tensor self, int sparse_dim) -> Tensor
  variants: method
  dispatch:
    CPU, CUDA: dense_to_sparse

- func: to_sparse(Tensor self) -> Tensor
  variants: method
  dispatch:
    CPU, CUDA: dense_to_sparse

- func: to_mkldnn(Tensor self, ScalarType? dtype=None) -> Tensor
  variants: method
  dispatch:
    CPU: dense_to_mkldnn

- func: mkldnn_reorder_conv2d_weight(Tensor self, int[2] padding=0, int[2] stride=1, int[2] dilation=1, int groups=1) -> Tensor
  variants: function
  python_module: nn
  dispatch:
    MkldnnCPU: mkldnn_reorder_conv2d_weight

- func: mkldnn_reorder_conv3d_weight(Tensor self, int[3] padding=0, int[3] stride=1, int[3] dilation=1, int groups=1) -> Tensor
  variants: function
  python_module: nn
  dispatch:
    MkldnnCPU: mkldnn_reorder_conv3d_weight

- func: to_mkldnn_backward(Tensor grad, Tensor input) -> Tensor

- func: quantize_per_tensor(Tensor self, float scale, int zero_point, ScalarType dtype) -> Tensor
  variants: function
  dispatch:
    CPU, CUDA: quantize_per_tensor

- func: quantize_per_tensor.tensors(Tensor[] tensors, Tensor scales, Tensor zero_points, ScalarType dtype) -> Tensor[]
  variants: function
  dispatch:
    CPU: quantize_per_tensor_list_cpu

- func: quantize_per_channel(Tensor self, Tensor scales, Tensor zero_points, int axis, ScalarType dtype) -> Tensor
  variants: function
  dispatch:
    CPU: quantize_per_channel_cpu

- func: dequantize.self(Tensor self) -> Tensor
  variants: function, method
  dispatch:
    CPU: dequantize_cpu
    QuantizedCPU, QuantizedCUDA: dequantize_quantized_cpu

- func: dequantize.tensors(Tensor[] tensors) -> Tensor[]
  variants: function
  dispatch:
    QuantizedCPU: dequantize_tensors_quantized_cpu

- func: q_scale(Tensor self) -> float
  variants: function, method
  dispatch:
    QuantizedCPU, QuantizedCUDA: q_scale_quant

- func: q_zero_point(Tensor self) -> int
  variants: function, method
  dispatch:
    QuantizedCPU, QuantizedCUDA: q_zero_point_quant

- func: q_per_channel_scales(Tensor self) -> Tensor
  variants: function, method
  dispatch:
    QuantizedCPU, QuantizedCUDA: q_per_channel_scales

- func: q_per_channel_zero_points(Tensor self) -> Tensor
  variants: function, method
  dispatch:
    QuantizedCPU, QuantizedCUDA: q_per_channel_zero_points

- func: q_per_channel_axis(Tensor self) -> int
  variants: function, method
  dispatch:
    QuantizedCPU, QuantizedCUDA: q_per_channel_axis

- func: int_repr(Tensor self) -> Tensor
  variants: function, method
  dispatch:
    QuantizedCPU: int_repr_quantized_cpu
    QuantizedCUDA: int_repr_quantized_cuda

- func: _make_per_tensor_quantized_tensor(Tensor self, float scale, int zero_point) -> Tensor
  dispatch:
    CPU: make_per_tensor_quantized_tensor_cpu
    CUDA: make_per_tensor_quantized_tensor_cuda

- func: _make_per_channel_quantized_tensor(Tensor self, Tensor scale, Tensor zero_point, int axis) -> Tensor
  dispatch:
    CPU: make_per_channel_quantized_tensor_cpu

- func: qscheme(Tensor self) -> QScheme
  variants: method
  dispatch:
    QuantizedCPU, QuantizedCUDA: qscheme_quant

- func: fake_quantize_per_tensor_affine(Tensor self, float scale, int zero_point, int quant_min, int quant_max) -> Tensor
  variants: function

- func: fake_quantize_per_tensor_affine_cachemask(Tensor self, float scale, int zero_point, int quant_min, int quant_max) -> (Tensor output, Tensor mask)
  variants: function
  dispatch:
    CPU, CUDA: fake_quantize_per_tensor_affine_cachemask

- func: fake_quantize_per_tensor_affine_cachemask_backward(Tensor grad, Tensor mask) -> Tensor
  variants: function

- func: _fake_quantize_learnable_per_tensor_affine(Tensor self, Tensor scale, Tensor zero_point, int quant_min, int quant_max, float grad_factor=1.0) -> Tensor
  variants: function
  dispatch:
    CPU, CUDA: _fake_quantize_learnable_per_tensor_affine

- func: _fake_quantize_learnable_per_tensor_affine_backward(Tensor grad, Tensor self, Tensor scale, Tensor zero_point, int quant_min, int quant_max, float grad_factor=1.0) -> (Tensor, Tensor, Tensor)
  variants: function

- func: fake_quantize_per_channel_affine(Tensor self, Tensor scale, Tensor zero_point, int axis, int quant_min, int quant_max) -> Tensor
  variants: function

- func: fake_quantize_per_channel_affine_cachemask(Tensor self, Tensor scale, Tensor zero_point, int axis, int quant_min, int quant_max) -> (Tensor output, Tensor mask)
  variants: function
  dispatch:
    CPU, CUDA: fake_quantize_per_channel_affine_cachemask

- func: fake_quantize_per_channel_affine_cachemask_backward(Tensor grad, Tensor mask) -> Tensor
  variants: function

- func: _fake_quantize_learnable_per_channel_affine(Tensor self, Tensor scale, Tensor zero_point, int axis, int quant_min, int quant_max, float grad_factor=1.0) -> Tensor
  variants: function
  dispatch:
    CPU, CUDA: _fake_quantize_learnable_per_channel_affine

- func: _fake_quantize_learnable_per_channel_affine_backward(Tensor grad, Tensor self, Tensor scale, Tensor zero_point, int axis, int quant_min, int quant_max, float grad_factor=1.0) -> (Tensor, Tensor, Tensor)
  variants: function

- func: _choose_qparams_per_tensor(Tensor self, bool reduce_range=False) -> (float, int)
  variants: function

- func: _saturate_weight_to_fp16(Tensor weight) -> Tensor
  variants: function

- func: choose_qparams_optimized(Tensor input, int numel, int n_bins, float ratio, int bit_width) -> (Tensor, Tensor)
  variants: function

# to(Device) must not exist because all constructors of Device also works for
# TensorOptions. Otherwise, an ambiguity error is thrown.
# See NOTE [ TensorOptions Constructors ].
- func: to.dtype_layout(Tensor self, *, ScalarType? dtype=None, Layout? layout=None, Device? device=None, bool? pin_memory=None, bool non_blocking=False, bool copy=False, MemoryFormat? memory_format=None) -> Tensor
  use_c10_dispatcher: hacky_wrapper_for_legacy_signatures
  variants: method
  device_guard: False

- func: to.device(Tensor self, Device device, ScalarType dtype, bool non_blocking=False, bool copy=False, MemoryFormat? memory_format=None) -> Tensor
  variants: method
  device_guard: False

- func: to.dtype(Tensor self, ScalarType dtype, bool non_blocking=False, bool copy=False, MemoryFormat? memory_format=None) -> Tensor
  variants: method
  device_guard: False

- func: to.other(Tensor self, Tensor other, bool non_blocking=False, bool copy=False, MemoryFormat? memory_format=None) -> Tensor
  variants: method
  device_guard: False

- func: meshgrid(Tensor[] tensors) -> Tensor[]

- func: cartesian_prod(Tensor[] tensors) -> Tensor
  variants: function

- func: combinations(Tensor self, int r=2, bool with_replacement=False) -> Tensor
  variants: function

- func: item(Tensor self) -> Scalar
  variants: method

- func: result_type.Tensor(Tensor tensor, Tensor other) -> ScalarType
  variants: function

- func: result_type.Scalar(Tensor tensor, Scalar other) -> ScalarType
  variants: function

- func: result_type.Scalar_Tensor(Scalar scalar, Tensor tensor) -> ScalarType
  variants: function

- func: result_type.Scalar_Scalar(Scalar scalar1, Scalar scalar2) -> ScalarType

- func: can_cast(ScalarType from, ScalarType to) -> bool
  variants: function

- func: promote_types(ScalarType type1, ScalarType type2) -> ScalarType
  variants: function

# NB: Does NOT check precondition that numel == 1
- func: _local_scalar_dense(Tensor self) -> Scalar
  dispatch:
    CPU: _local_scalar_dense_cpu
    CUDA: _local_scalar_dense_cuda
  variants: function

# Fused RNN kernels
- func: _thnn_fused_lstm_cell(Tensor input_gates, Tensor hidden_gates, Tensor cx, Tensor? input_bias=None, Tensor? hidden_bias=None) -> (Tensor, Tensor, Tensor)
  dispatch:
    CUDA: _thnn_fused_lstm_cell_cuda

- func: _thnn_fused_lstm_cell_backward(Tensor? grad_hy, Tensor? grad_cy, Tensor cx, Tensor cy, Tensor workspace, bool has_bias) -> (Tensor, Tensor, Tensor, Tensor, Tensor)
  dispatch:
    CUDA: _thnn_fused_lstm_cell_backward_cuda

- func: _thnn_differentiable_lstm_cell_backward(Tensor? grad_hy, Tensor? grad_cy, Tensor input_gates, Tensor hidden_gates, Tensor? input_bias, Tensor? hidden_bias, Tensor cx, Tensor cy) -> (Tensor, Tensor, Tensor, Tensor, Tensor)

- func: _thnn_fused_gru_cell(Tensor input_gates, Tensor hidden_gates, Tensor hx, Tensor? input_bias=None, Tensor? hidden_bias=None) -> (Tensor, Tensor)
  dispatch:
    CUDA: _thnn_fused_gru_cell_cuda

- func: _thnn_fused_gru_cell_backward(Tensor grad_hy, Tensor workspace, bool has_bias) -> (Tensor, Tensor, Tensor, Tensor, Tensor)
  dispatch:
    CUDA: _thnn_fused_gru_cell_backward_cuda

- func: _thnn_differentiable_gru_cell_backward(Tensor grad_hy, Tensor input_gates, Tensor hidden_gates, Tensor hx, Tensor? input_bias, Tensor? hidden_bias) -> (Tensor, Tensor, Tensor, Tensor, Tensor)

# RNN cells and layers
- func: lstm.input(Tensor input, Tensor[] hx, Tensor[] params, bool has_biases, int num_layers, float dropout, bool train, bool bidirectional, bool batch_first) -> (Tensor, Tensor, Tensor)

- func: lstm.data(Tensor data, Tensor batch_sizes, Tensor[] hx, Tensor[] params, bool has_biases, int num_layers, float dropout, bool train, bool bidirectional) -> (Tensor, Tensor, Tensor)

- func: gru.input(Tensor input, Tensor hx, Tensor[] params, bool has_biases, int num_layers, float dropout, bool train, bool bidirectional, bool batch_first) -> (Tensor, Tensor)

- func: gru.data(Tensor data, Tensor batch_sizes, Tensor hx, Tensor[] params, bool has_biases, int num_layers, float dropout, bool train, bool bidirectional) -> (Tensor, Tensor)

- func: rnn_tanh.input(Tensor input, Tensor hx, Tensor[] params, bool has_biases, int num_layers, float dropout, bool train, bool bidirectional, bool batch_first) -> (Tensor, Tensor)

- func: rnn_tanh.data(Tensor data, Tensor batch_sizes, Tensor hx, Tensor[] params, bool has_biases, int num_layers, float dropout, bool train, bool bidirectional) -> (Tensor, Tensor)

- func: rnn_relu.input(Tensor input, Tensor hx, Tensor[] params, bool has_biases, int num_layers, float dropout, bool train, bool bidirectional, bool batch_first) -> (Tensor, Tensor)

- func: rnn_relu.data(Tensor data, Tensor batch_sizes, Tensor hx, Tensor[] params, bool has_biases, int num_layers, float dropout, bool train, bool bidirectional) -> (Tensor, Tensor)

- func: lstm_cell(Tensor input, Tensor[] hx, Tensor w_ih, Tensor w_hh, Tensor? b_ih=None, Tensor? b_hh=None) -> (Tensor, Tensor)

- func: gru_cell(Tensor input, Tensor hx, Tensor w_ih, Tensor w_hh, Tensor? b_ih=None, Tensor? b_hh=None) -> Tensor

- func: rnn_tanh_cell(Tensor input, Tensor hx, Tensor w_ih, Tensor w_hh, Tensor? b_ih=None, Tensor? b_hh=None) -> Tensor

- func: rnn_relu_cell(Tensor input, Tensor hx, Tensor w_ih, Tensor w_hh, Tensor? b_ih=None, Tensor? b_hh=None) -> Tensor

# Quantized RNN layer registration has been moved to C10 dispatch in `RNN.cpp`

# Quantized RNN layers
# - func: quantized_lstm(Tensor input, Tensor[] hx, Tensor[] params, bool has_biases, int num_layers, float dropout, bool train, bool bidirectional, bool batch_first, *, ScalarType? dtype=None, bool use_dynamic=False) -> (Tensor, Tensor, Tensor)


# - func: quantized_lstm.data(Tensor data, Tensor batch_sizes, Tensor[] hx, Tensor[] params, bool has_biases, int num_layers, float dropout, bool train, bool bidirectional, *, ScalarType? dtype=None, bool use_dynamic=False) -> (Tensor, Tensor, Tensor)


# Quantized GRU layers

# - func: quantized_gru.input(Tensor input, Tensor hx, Tensor[] params, bool has_biases, int num_layers, float dropout, bool train, bool bidirectional, bool batch_first) -> (Tensor, Tensor)
#

# - func: quantized_gru.data(Tensor data, Tensor batch_sizes, Tensor hx, Tensor[] params, bool has_biases, int num_layers, float dropout, bool train, bool bidirectional) -> (Tensor, Tensor)
#

# Quantized RNN cells
- func: quantized_lstm_cell(Tensor input, Tensor[] hx, Tensor w_ih, Tensor w_hh, Tensor b_ih, Tensor b_hh, Tensor packed_ih, Tensor packed_hh, Tensor col_offsets_ih, Tensor col_offsets_hh, Scalar scale_ih, Scalar scale_hh, Scalar zero_point_ih, Scalar zero_point_hh) -> (Tensor, Tensor)

- func: quantized_gru_cell(Tensor input, Tensor hx, Tensor w_ih, Tensor w_hh, Tensor b_ih, Tensor b_hh, Tensor packed_ih, Tensor packed_hh, Tensor col_offsets_ih, Tensor col_offsets_hh, Scalar scale_ih, Scalar scale_hh, Scalar zero_point_ih, Scalar zero_point_hh) -> Tensor

- func: quantized_rnn_relu_cell(Tensor input, Tensor hx, Tensor w_ih, Tensor w_hh, Tensor b_ih, Tensor b_hh, Tensor packed_ih, Tensor packed_hh, Tensor col_offsets_ih, Tensor col_offsets_hh, Scalar scale_ih, Scalar scale_hh, Scalar zero_point_ih, Scalar zero_point_hh) -> Tensor

- func: quantized_rnn_tanh_cell(Tensor input, Tensor hx, Tensor w_ih, Tensor w_hh, Tensor b_ih, Tensor b_hh, Tensor packed_ih, Tensor packed_hh, Tensor col_offsets_ih, Tensor col_offsets_hh, Scalar scale_ih, Scalar scale_hh, Scalar zero_point_ih, Scalar zero_point_hh) -> Tensor

# PackedSequence utilities
- func: _pack_padded_sequence(Tensor input, Tensor lengths, bool batch_first) -> (Tensor, Tensor)
  dispatch:
    DefaultBackend: _pack_padded_sequence

- func: _pack_padded_sequence_backward(Tensor grad, int[] input_size, Tensor batch_sizes, bool batch_first) -> Tensor

- func: _pad_packed_sequence(Tensor data, Tensor batch_sizes, bool batch_first, Scalar padding_value, int total_length) -> (Tensor, Tensor)

# wrappers for legacy TH methods

- func: set_.source_Storage(Tensor(a!) self, Storage source) -> Tensor(a!)
  variants: method
  device_guard: False
  dispatch:
    CPU, CUDA: set_

- func: set_.source_Storage_storage_offset(Tensor(a!) self, Storage source, int storage_offset, int[] size, int[] stride=[]) -> Tensor(a!)
  variants: method
  device_guard: False
  dispatch:
    CPU: set_storage_cpu_
    CUDA: set_storage_cuda_
    QuantizedCPU, QuantizedCUDA: set_storage_quantized_

- func: set_.source_Tensor(Tensor(a!) self, Tensor source) -> Tensor(a!)
  variants: method
  device_guard: False
  dispatch:
    CPU, CUDA: set_tensor_

- func: set_(Tensor(a!) self) -> Tensor(a!)
  variants: method
  dispatch:
    CPU: set_cpu_
    CUDA: set_cuda_

- func: is_set_to(Tensor self, Tensor tensor) -> bool
  variants: method
  device_guard: False
  dispatch:
    CPU, CUDA: is_set_to

- func: masked_fill_.Scalar(Tensor(a!) self, Tensor mask, Scalar value) -> Tensor(a!)
  variants: method
  dispatch:
    CPU: masked_fill__cpu
    CUDA: masked_fill__cuda

- func: masked_fill.Scalar(Tensor self, Tensor mask, Scalar value) -> Tensor
  variants: function, method

- func: masked_fill_.Tensor(Tensor(a!) self, Tensor mask, Tensor value) -> Tensor(a!)
  variants: method
  dispatch:
    CPU: masked_fill__cpu
    CUDA: masked_fill__cuda

- func: masked_fill.Tensor(Tensor self, Tensor mask, Tensor value) -> Tensor
  variants: function, method

- func: masked_scatter_(Tensor(a!) self, Tensor mask, Tensor source) -> Tensor(a!)
  variants: method
  dispatch:
    CPU: masked_scatter__cpu
    CUDA: masked_scatter__cuda

- func: masked_scatter(Tensor self, Tensor mask, Tensor source) -> Tensor
  variants: function, method

- func: view(Tensor(a) self, int[] size) -> Tensor(a)
  variants: method
  device_guard: False
  dispatch:
    CPU, CUDA, QuantizedCPU, QuantizedCUDA: view
    MkldnnCPU: mkldnn_view

# Warning: If you want to change the name or overload name of this
# operator, you might also want to change the `isBlockListedSchema`
# function in `torch/csrc/jit/frontend/schema_catching.cpp`.
# The name and overload name of this operator is hardcoded in that
# function in order to workaround a bug:
# https://github.com/pytorch/pytorch/issues/47964
- func: view.dtype(Tensor(a) self, ScalarType dtype) -> Tensor(a)
  variants: method
  device_guard: False
  dispatch:
    DefaultBackend: view_dtype

- func: put_(Tensor(a!) self, Tensor index, Tensor source, bool accumulate=False) -> Tensor(a!)
  variants: method
  dispatch:
    CPU: legacy::cpu::_th_put_
    CUDA: legacy::cuda::_th_put_

- func: index_add_(Tensor(a!) self, int dim, Tensor index, Tensor source) -> Tensor(a!)
  variants: method
  dispatch:
    CPU: index_add_cpu_
    CUDA: index_add_cuda_

- func: index_add(Tensor self, int dim, Tensor index, Tensor source) -> Tensor
  variants: function, method

- func: index_add.dimname(Tensor self, Dimname dim, Tensor index, Tensor source) -> Tensor
  variants: function, method

- func: index_fill_.int_Scalar(Tensor(a!) self, int dim, Tensor index, Scalar value) -> Tensor(a!)
  variants: method
  dispatch:
    CPU: index_fill_
    CUDA: index_fill_

- func: index_fill.int_Scalar(Tensor self, int dim, Tensor index, Scalar value) -> Tensor
  variants: function, method

- func: index_fill_.int_Tensor(Tensor(a!) self, int dim, Tensor index, Tensor value) -> Tensor(a!)
  variants: method
  dispatch:
    CPU, CUDA: index_fill_

- func: index_fill.int_Tensor(Tensor self, int dim, Tensor index, Tensor value) -> Tensor
  variants: function, method

- func: index_fill_.Dimname_Scalar(Tensor(a!) self, Dimname dim, Tensor index, Scalar value) -> Tensor(a!)
  variants: method

- func: index_fill_.Dimname_Tensor(Tensor(a!) self, Dimname dim, Tensor index, Tensor value) -> Tensor(a!)
  variants: method

- func: index_fill.Dimname_Scalar(Tensor self, Dimname dim, Tensor index, Scalar value) -> Tensor
  variants: function, method

- func: index_fill.Dimname_Tensor(Tensor self, Dimname dim, Tensor index, Tensor value) -> Tensor
  variants: function, method

- func: scatter_.src(Tensor(a!) self, int dim, Tensor index, Tensor src) -> Tensor(a!)
  variants: method
  dispatch:
    CPU, CUDA: scatter_

- func: scatter.src(Tensor self, int dim, Tensor index, Tensor src) -> Tensor
  variants: function, method

- func: scatter_.value(Tensor(a!) self, int dim, Tensor index, Scalar value) -> Tensor(a!)
  variants: method
  dispatch:
    CPU, CUDA: scatter_fill_

- func: scatter.value(Tensor self, int dim, Tensor index, Scalar value) -> Tensor
  variants: function, method

- func: scatter.dimname_src(Tensor self, Dimname dim, Tensor index, Tensor src) -> Tensor
  variants: function, method

- func: scatter.dimname_value(Tensor self, Dimname dim, Tensor index, Scalar value) -> Tensor
  variants: function, method

- func: scatter_.reduce(Tensor(a!) self, int dim, Tensor index, Tensor src, *, str reduce) -> Tensor(a!)
  variants: method
  dispatch:
    CPU, CUDA: scatter_reduce_

- func: scatter_.value_reduce(Tensor(a!) self, int dim, Tensor index, Scalar value, *, str reduce) -> Tensor(a!)
  variants: method
  dispatch:
    CPU, CUDA: scatter_scalar_reduce_

- func: scatter_add_(Tensor(a!) self, int dim, Tensor index, Tensor src) -> Tensor(a!)
  variants: method
  dispatch:
    CPU, CUDA: scatter_add_

- func: scatter_add(Tensor self, int dim, Tensor index, Tensor src) -> Tensor
  variants: function, method

- func: scatter_add.dimname(Tensor self, Dimname dim, Tensor index, Tensor src) -> Tensor
  variants: function, method

- func: eq_.Scalar(Tensor(a!) self, Scalar other) -> Tensor(a!)
  variants: method
  dispatch:
    DefaultBackend: eq_

- func: eq_.Tensor(Tensor(a!) self, Tensor other) -> Tensor(a!)
  variants: method
  dispatch:
    DefaultBackend: eq_

- func: bitwise_and.Tensor_out(Tensor self, Tensor other, *, Tensor(a!) out) -> Tensor(a!)
  use_c10_dispatcher: hacky_wrapper_for_legacy_signatures
  variants: function
  dispatch:
    CPU, CUDA: bitwise_and_out

- func: bitwise_and.Scalar_out(Tensor self, Scalar other, *, Tensor(a!) out) -> Tensor(a!)
  use_c10_dispatcher: hacky_wrapper_for_legacy_signatures
  variants: function
  dispatch:
    CPU, CUDA: bitwise_and_out

- func: bitwise_and.Scalar(Tensor self, Scalar other) -> Tensor
  variants: method, function

- func: bitwise_and.Tensor(Tensor self, Tensor other) -> Tensor
  variants: method, function

- func: bitwise_and_.Scalar(Tensor(a!) self, Scalar other) -> Tensor(a!)
  variants: method

- func: bitwise_and_.Tensor(Tensor(a!) self, Tensor other) -> Tensor(a!)
  variants: method

- func: __and__.Scalar(Tensor self, Scalar other) -> Tensor
  variants: method, function

- func: __and__.Tensor(Tensor self, Tensor other) -> Tensor
  variants: method, function

- func: __iand__.Scalar(Tensor(a!) self, Scalar other) -> Tensor(a!)
  variants: method

- func: __iand__.Tensor(Tensor(a!) self, Tensor other) -> Tensor(a!)
  variants: method

- func: bitwise_or.Tensor_out(Tensor self, Tensor other, *, Tensor(a!) out) -> Tensor(a!)
  use_c10_dispatcher: hacky_wrapper_for_legacy_signatures
  variants: function
  dispatch:
    CPU, CUDA: bitwise_or_out

- func: bitwise_or.Scalar_out(Tensor self, Scalar other, *, Tensor(a!) out) -> Tensor(a!)
  use_c10_dispatcher: hacky_wrapper_for_legacy_signatures
  variants: function
  dispatch:
    CPU, CUDA: bitwise_or_out

- func: bitwise_or.Scalar(Tensor self, Scalar other) -> Tensor
  variants: method, function

- func: bitwise_or.Tensor(Tensor self, Tensor other) -> Tensor
  variants: method, function

- func: bitwise_or_.Scalar(Tensor(a!) self, Scalar other) -> Tensor(a!)
  variants: method

- func: bitwise_or_.Tensor(Tensor(a!) self, Tensor other) -> Tensor(a!)
  variants: method

- func: __or__.Scalar(Tensor self, Scalar other) -> Tensor
  variants: method, function

- func: __or__.Tensor(Tensor self, Tensor other) -> Tensor
  variants: method, function

- func: __ior__.Scalar(Tensor(a!) self, Scalar other) -> Tensor(a!)
  variants: method

- func: __ior__.Tensor(Tensor(a!) self, Tensor other) -> Tensor(a!)
  variants: method

- func: bitwise_xor.Tensor_out(Tensor self, Tensor other, *, Tensor(a!) out) -> Tensor(a!)
  use_c10_dispatcher: hacky_wrapper_for_legacy_signatures
  variants: function
  dispatch:
    CPU, CUDA: bitwise_xor_out

- func: bitwise_xor.Scalar_out(Tensor self, Scalar other, *, Tensor(a!) out) -> Tensor(a!)
  use_c10_dispatcher: hacky_wrapper_for_legacy_signatures
  variants: function
  dispatch:
    CPU, CUDA: bitwise_xor_out

- func: bitwise_xor.Scalar(Tensor self, Scalar other) -> Tensor
  variants: method, function

- func: bitwise_xor.Tensor(Tensor self, Tensor other) -> Tensor
  variants: method, function

- func: bitwise_xor_.Scalar(Tensor(a!) self, Scalar other) -> Tensor(a!)
  variants: method

- func: bitwise_xor_.Tensor(Tensor(a!) self, Tensor other) -> Tensor(a!)
  variants: method

- func: __xor__.Scalar(Tensor self, Scalar other) -> Tensor
  variants: method, function

- func: __xor__.Tensor(Tensor self, Tensor other) -> Tensor
  variants: method, function

- func: __ixor__.Scalar(Tensor(a!) self, Scalar other) -> Tensor(a!)
  variants: method

- func: __ixor__.Tensor(Tensor(a!) self, Tensor other) -> Tensor(a!)
  variants: method

- func: __lshift__.Scalar(Tensor self, Scalar other) -> Tensor
  variants: method, function
  dispatch:
    CPU, CUDA: __lshift__

- func: __lshift__.Tensor(Tensor self, Tensor other) -> Tensor
  variants: method, function
  dispatch:
    CPU, CUDA: __lshift__

- func: __ilshift__.Scalar(Tensor(a!) self, Scalar other) -> Tensor(a!)
  variants: method
  dispatch:
    CPU, CUDA: __ilshift__

- func: __ilshift__.Tensor(Tensor(a!) self, Tensor other) -> Tensor(a!)
  variants: method
  dispatch:
    CPU, CUDA: __ilshift__

- func: __rshift__.Scalar(Tensor self, Scalar other) -> Tensor
  variants: method, function
  dispatch:
    CPU, CUDA: __rshift__

- func: __rshift__.Tensor(Tensor self, Tensor other) -> Tensor
  variants: method, function
  dispatch:
    CPU, CUDA: __rshift__

- func: __irshift__.Scalar(Tensor(a!) self, Scalar other) -> Tensor(a!)
  variants: method
  dispatch:
    CPU, CUDA: __irshift__

- func: __irshift__.Tensor(Tensor(a!) self, Tensor other) -> Tensor(a!)
  variants: method
  dispatch:
    CPU, CUDA: __irshift__

- func: atan2_(Tensor(a!) self, Tensor other) -> Tensor(a!)
  variants: method
  dispatch:
    CPU, CUDA: atan2_

- func: tril_(Tensor(a!) self, int diagonal=0) -> Tensor(a!)
  variants: method
  dispatch:
    CPU: tril_cpu_
    CUDA: tril_cuda_

- func: triu_(Tensor(a!) self, int diagonal=0) -> Tensor(a!)
  variants: method
  dispatch:
    CPU: triu_cpu_
    CUDA: triu_cuda_

- func: digamma_(Tensor(a!) self) -> Tensor(a!)
  variants: method
  dispatch:
    CPU, CUDA: digamma_

- func: polygamma_(Tensor(a!) self, int n) -> Tensor(a!)
  variants: method

- func: renorm_(Tensor(a!) self, Scalar p, int dim, Scalar maxnorm) -> Tensor(a!)
  variants: method
  dispatch:
    CPU: legacy::cpu::_th_renorm_
    CUDA: legacy::cuda::_th_renorm_

- func: lerp_.Scalar(Tensor(a!) self, Tensor end, Scalar weight) -> Tensor(a!)
  variants: method
  dispatch:
    CPU: lerp_cpu_scalar_
    CUDA: lerp_cuda_scalar_

- func: lerp_.Tensor(Tensor(a!) self, Tensor end, Tensor weight) -> Tensor(a!)
  variants: method
  dispatch:
    CPU: lerp_cpu_tensor_
    CUDA: lerp_cuda_tensor_

- func: fmod_.Scalar(Tensor(a!) self, Scalar other) -> Tensor(a!)
  variants: method
  dispatch:
    CPU, CUDA: fmod_

- func: fmod_.Tensor(Tensor(a!) self, Tensor other) -> Tensor(a!)
  variants: method
  dispatch:
    CPU, CUDA: fmod_

- func: remainder_.Scalar(Tensor(a!) self, Scalar other) -> Tensor(a!)
  variants: method
  dispatch:
    CPU, CUDA: remainder_

- func: remainder_.Tensor(Tensor(a!) self, Tensor other) -> Tensor(a!)
  variants: method
  dispatch:
    CPU, CUDA: remainder_

- func: addbmm_(Tensor(a!) self, Tensor batch1, Tensor batch2, *, Scalar beta=1, Scalar alpha=1) -> Tensor(a!)
  variants: method
  dispatch:
    CPU, CUDA: addbmm_

- func: addbmm.out(Tensor self, Tensor batch1, Tensor batch2, *, Scalar beta=1, Scalar alpha=1, Tensor(a!) out) -> Tensor(a!)
  use_c10_dispatcher: hacky_wrapper_for_legacy_signatures
  dispatch:
    CPU, CUDA: addbmm_out

- func: addbmm(Tensor self, Tensor batch1, Tensor batch2, *, Scalar beta=1, Scalar alpha=1) -> Tensor
  variants: method, function
  dispatch:
    CPU, CUDA: addbmm

- func: addcdiv_(Tensor(a!) self, Tensor tensor1, Tensor tensor2, *, Scalar value=1) -> Tensor(a!)
  variants: method
  dispatch:
    DefaultBackend: addcdiv_

- func: random_.from(Tensor(a!) self, int from, int? to, *, Generator? generator=None) -> Tensor(a!)
  variants: method
  dispatch:
    CPU, CUDA: random_

- func: random_.to(Tensor(a!) self, int to, *, Generator? generator=None) -> Tensor(a!)
  variants: method
  dispatch:
    CPU, CUDA: random_

- func: random_(Tensor(a!) self, *, Generator? generator=None) -> Tensor(a!)
  variants: method
  dispatch:
    CPU, CUDA: random_

- func: uniform_(Tensor(a!) self, float from=0, float to=1, *, Generator? generator=None) -> Tensor(a!)
  variants: method
  dispatch:
    CPU, CUDA: uniform_

- func: cauchy_(Tensor(a!) self, float median=0, float sigma=1, *, Generator? generator=None) -> Tensor(a!)
  variants: method
  dispatch:
    CPU, CUDA: cauchy_

- func: log_normal_(Tensor(a!) self, float mean=1, float std=2, *, Generator? generator=None) -> Tensor(a!)
  variants: method
  dispatch:
    CPU, CUDA: log_normal_

- func: exponential_(Tensor(a!) self, float lambd=1, *, Generator? generator=None) -> Tensor(a!)
  variants: method
  dispatch:
    CPU, CUDA: exponential_

- func: geometric_(Tensor(a!) self, float p, *, Generator? generator=None) -> Tensor(a!)
  variants: method
  dispatch:
    CPU, CUDA: geometric_

# wrappers for TH functions

- func: diag.out(Tensor self, int diagonal=0, *, Tensor(a!) out) -> Tensor(a!)
  use_c10_dispatcher: hacky_wrapper_for_legacy_signatures
  dispatch:
    CPU: diag_cpu_out
    CUDA: diag_cuda_out

- func: diag(Tensor self, int diagonal=0) -> Tensor
  variants: method, function
  dispatch:
    DefaultBackend: diag

- func: diag_backward(Tensor grad, int[] input_sizes, int diagonal) -> Tensor
  variants: function
  device_guard: False

- func: cross.out(Tensor self, Tensor other, int? dim=None, *, Tensor(a!) out) -> Tensor(a!)
  use_c10_dispatcher: hacky_wrapper_for_legacy_signatures
  dispatch:
    CPU, CUDA: cross_out

- func: cross(Tensor self, Tensor other, int? dim=None) -> Tensor
  variants: method, function
  dispatch:
    CPU, CUDA: cross

- func: triu.out(Tensor self, int diagonal=0, *, Tensor(a!) out) -> Tensor(a!)
  use_c10_dispatcher: hacky_wrapper_for_legacy_signatures
  dispatch:
    CPU: triu_cpu_out
    CUDA: triu_cuda_out

- func: triu(Tensor self, int diagonal=0) -> Tensor
  variants: method, function
  dispatch:
    DefaultBackend: triu

- func: tril.out(Tensor self, int diagonal=0, *, Tensor(a!) out) -> Tensor(a!)
  use_c10_dispatcher: hacky_wrapper_for_legacy_signatures
  dispatch:
    CPU: tril_cpu_out
    CUDA: tril_cuda_out

- func: tril(Tensor self, int diagonal=0) -> Tensor
  variants: method, function
  dispatch:
    DefaultBackend: tril

- func: tril_indices(int row, int col, int offset=0, *, ScalarType? dtype=long, Layout? layout=None, Device? device=None, bool? pin_memory=None) -> Tensor
  dispatch:
    CPU: tril_indices_cpu
    CUDA: tril_indices_cuda

- func: triu_indices(int row, int col, int offset=0, *, ScalarType? dtype=long, Layout? layout=None, Device? device=None, bool? pin_memory=None) -> Tensor
  dispatch:
    CPU: triu_indices_cpu
    CUDA: triu_indices_cuda

- func: trace(Tensor self) -> Tensor
  variants: method, function
  dispatch:
    CPU: trace_cpu
    CUDA: trace_cuda

- func: trace_backward(Tensor grad, int[] sizes) -> Tensor
  variants: function
  device_guard: False

- func: ne.Scalar_out(Tensor self, Scalar other, *, Tensor(a!) out) -> Tensor(a!)
  use_c10_dispatcher: hacky_wrapper_for_legacy_signatures
  dispatch:
    CPU, CUDA: ne_out
    QuantizedCPU: ne_out_quantized_cpu

- func: ne.Scalar(Tensor self, Scalar other) -> Tensor
  variants: method, function
  dispatch:
    CPU, CUDA: ne
    QuantizedCPU: ne_quantized_cpu

- func: ne.Tensor_out(Tensor self, Tensor other, *, Tensor(a!) out) -> Tensor(a!)
  use_c10_dispatcher: hacky_wrapper_for_legacy_signatures
  dispatch:
    CPU, CUDA: ne_out
    QuantizedCPU: ne_out_quantized_cpu

- func: ne.Tensor(Tensor self, Tensor other) -> Tensor
  variants: method, function
  dispatch:
    CPU, CUDA: ne
    QuantizedCPU: ne_quantized_cpu

- func: ne_.Scalar(Tensor(a!) self, Scalar other) -> Tensor(a!)
  variants: method
  dispatch:
    DefaultBackend: ne_

- func: ne_.Tensor(Tensor(a!) self, Tensor other) -> Tensor(a!)
  variants: method
  dispatch:
    DefaultBackend: ne_

# not_equal, alias for torch.ne
- func: not_equal.Scalar_out(Tensor self, Scalar other, *, Tensor(a!) out) -> Tensor(a!)
  use_c10_dispatcher: hacky_wrapper_for_legacy_signatures

- func: not_equal.Scalar(Tensor self, Scalar other) -> Tensor
  variants: method, function

- func: not_equal.Tensor_out(Tensor self, Tensor other, *, Tensor(a!) out) -> Tensor(a!)
  use_c10_dispatcher: hacky_wrapper_for_legacy_signatures

- func: not_equal.Tensor(Tensor self, Tensor other) -> Tensor
  variants: method, function

- func: not_equal_.Scalar(Tensor(a!) self, Scalar other) -> Tensor(a!)
  variants: method

- func: not_equal_.Tensor(Tensor(a!) self, Tensor other) -> Tensor(a!)
  variants: method

- func: eq.Scalar_out(Tensor self, Scalar other, *, Tensor(a!) out) -> Tensor(a!)
  use_c10_dispatcher: hacky_wrapper_for_legacy_signatures
  dispatch:
    CPU, CUDA: eq_out
    QuantizedCPU: eq_out_quantized_cpu

- func: eq.Scalar(Tensor self, Scalar other) -> Tensor
  variants: method, function
  dispatch:
    CPU, CUDA: eq
    QuantizedCPU: eq_quantized_cpu

- func: eq.Tensor_out(Tensor self, Tensor other, *, Tensor(a!) out) -> Tensor(a!)
  use_c10_dispatcher: hacky_wrapper_for_legacy_signatures
  dispatch:
    CPU, CUDA: eq_out
    QuantizedCPU: eq_out_quantized_cpu

- func: eq.Tensor(Tensor self, Tensor other) -> Tensor
  variants: method, function
  dispatch:
    CPU, CUDA: eq
    QuantizedCPU: eq_quantized_cpu

- func: ge.Scalar_out(Tensor self, Scalar other, *, Tensor(a!) out) -> Tensor(a!)
  use_c10_dispatcher: hacky_wrapper_for_legacy_signatures
  dispatch:
    CPU, CUDA: ge_out
    QuantizedCPU: ge_out_quantized_cpu

- func: ge.Scalar(Tensor self, Scalar other) -> Tensor
  variants: method, function
  dispatch:
    CPU, CUDA: ge
    QuantizedCPU: ge_quantized_cpu

- func: ge.Tensor_out(Tensor self, Tensor other, *, Tensor(a!) out) -> Tensor(a!)
  use_c10_dispatcher: hacky_wrapper_for_legacy_signatures
  dispatch:
    CPU, CUDA: ge_out
    QuantizedCPU: ge_out_quantized_cpu

- func: ge.Tensor(Tensor self, Tensor other) -> Tensor
  variants: method, function
  dispatch:
    CPU, CUDA: ge
    QuantizedCPU: ge_quantized_cpu

- func: ge_.Scalar(Tensor(a!) self, Scalar other) -> Tensor(a!)
  variants: method
  dispatch:
    DefaultBackend: ge_

- func: ge_.Tensor(Tensor(a!) self, Tensor other) -> Tensor(a!)
  variants: method
  dispatch:
    DefaultBackend: ge_

# greater_equal, alias for torch.ge
- func: greater_equal.Scalar_out(Tensor self, Scalar other, *, Tensor(a!) out) -> Tensor(a!)
  use_c10_dispatcher: hacky_wrapper_for_legacy_signatures

- func: greater_equal.Scalar(Tensor self, Scalar other) -> Tensor
  variants: method, function

- func: greater_equal.Tensor_out(Tensor self, Tensor other, *, Tensor(a!) out) -> Tensor(a!)
  use_c10_dispatcher: hacky_wrapper_for_legacy_signatures

- func: greater_equal.Tensor(Tensor self, Tensor other) -> Tensor
  variants: method, function

- func: greater_equal_.Scalar(Tensor(a!) self, Scalar other) -> Tensor(a!)
  variants: method

- func: greater_equal_.Tensor(Tensor(a!) self, Tensor other) -> Tensor(a!)
  variants: method

- func: le.Scalar_out(Tensor self, Scalar other, *, Tensor(a!) out) -> Tensor(a!)
  use_c10_dispatcher: hacky_wrapper_for_legacy_signatures
  dispatch:
    CPU, CUDA: le_out
    QuantizedCPU: le_out_quantized_cpu

- func: le.Scalar(Tensor self, Scalar other) -> Tensor
  variants: method, function
  dispatch:
    CPU, CUDA: le
    QuantizedCPU: le_quantized_cpu

- func: le.Tensor_out(Tensor self, Tensor other, *, Tensor(a!) out) -> Tensor(a!)
  use_c10_dispatcher: hacky_wrapper_for_legacy_signatures
  dispatch:
    CPU, CUDA: le_out
    QuantizedCPU: le_out_quantized_cpu

- func: le.Tensor(Tensor self, Tensor other) -> Tensor
  variants: method, function
  dispatch:
    CPU, CUDA: le
    QuantizedCPU: le_quantized_cpu

- func: le_.Scalar(Tensor(a!) self, Scalar other) -> Tensor(a!)
  variants: method
  dispatch:
    DefaultBackend: le_

- func: le_.Tensor(Tensor(a!) self, Tensor other) -> Tensor(a!)
  variants: method
  dispatch:
    DefaultBackend: le_

# less_equal, alias for torch.le
- func: less_equal.Scalar_out(Tensor self, Scalar other, *, Tensor(a!) out) -> Tensor(a!)
  use_c10_dispatcher: hacky_wrapper_for_legacy_signatures

- func: less_equal.Scalar(Tensor self, Scalar other) -> Tensor
  variants: method, function

- func: less_equal.Tensor_out(Tensor self, Tensor other, *, Tensor(a!) out) -> Tensor(a!)
  use_c10_dispatcher: hacky_wrapper_for_legacy_signatures

- func: less_equal.Tensor(Tensor self, Tensor other) -> Tensor
  variants: method, function

- func: less_equal_.Scalar(Tensor(a!) self, Scalar other) -> Tensor(a!)
  variants: method

- func: less_equal_.Tensor(Tensor(a!) self, Tensor other) -> Tensor(a!)
  variants: method

- func: gt.Scalar_out(Tensor self, Scalar other, *, Tensor(a!) out) -> Tensor(a!)
  use_c10_dispatcher: hacky_wrapper_for_legacy_signatures
  dispatch:
    CPU, CUDA: gt_out
    QuantizedCPU: gt_out_quantized_cpu

- func: gt.Scalar(Tensor self, Scalar other) -> Tensor
  variants: method, function
  dispatch:
    CPU, CUDA: gt
    QuantizedCPU: gt_quantized_cpu

- func: gt.Tensor_out(Tensor self, Tensor other, *, Tensor(a!) out) -> Tensor(a!)
  use_c10_dispatcher: hacky_wrapper_for_legacy_signatures
  dispatch:
    CPU, CUDA: gt_out
    QuantizedCPU: gt_out_quantized_cpu

- func: gt.Tensor(Tensor self, Tensor other) -> Tensor
  variants: method, function
  dispatch:
    CPU, CUDA: gt
    QuantizedCPU: gt_quantized_cpu

- func: gt_.Scalar(Tensor(a!) self, Scalar other) -> Tensor(a!)
  variants: method
  dispatch:
    DefaultBackend: gt_

- func: gt_.Tensor(Tensor(a!) self, Tensor other) -> Tensor(a!)
  variants: method
  dispatch:
    DefaultBackend: gt_

#  greater, alias for torch.gt
- func: greater.Scalar_out(Tensor self, Scalar other, *, Tensor(a!) out) -> Tensor(a!)
  use_c10_dispatcher: hacky_wrapper_for_legacy_signatures

- func: greater.Scalar(Tensor self, Scalar other) -> Tensor
  variants: method, function

- func: greater.Tensor_out(Tensor self, Tensor other, *, Tensor(a!) out) -> Tensor(a!)
  use_c10_dispatcher: hacky_wrapper_for_legacy_signatures

- func: greater.Tensor(Tensor self, Tensor other) -> Tensor
  variants: method, function

- func: greater_.Scalar(Tensor(a!) self, Scalar other) -> Tensor(a!)
  variants: method

- func: greater_.Tensor(Tensor(a!) self, Tensor other) -> Tensor(a!)
  variants: method

- func: lt.Scalar_out(Tensor self, Scalar other, *, Tensor(a!) out) -> Tensor(a!)
  use_c10_dispatcher: hacky_wrapper_for_legacy_signatures
  dispatch:
    CPU, CUDA: lt_out
    QuantizedCPU: lt_out_quantized_cpu

- func: lt.Scalar(Tensor self, Scalar other) -> Tensor
  variants: method, function
  dispatch:
    CPU, CUDA: lt
    QuantizedCPU: lt_quantized_cpu

- func: lt.Tensor_out(Tensor self, Tensor other, *, Tensor(a!) out) -> Tensor(a!)
  use_c10_dispatcher: hacky_wrapper_for_legacy_signatures
  dispatch:
    CPU, CUDA: lt_out
    QuantizedCPU: lt_out_quantized_cpu

- func: lt.Tensor(Tensor self, Tensor other) -> Tensor
  variants: method, function
  dispatch:
    CPU, CUDA: lt
    QuantizedCPU: lt_quantized_cpu

- func: lt_.Scalar(Tensor(a!) self, Scalar other) -> Tensor(a!)
  variants: method
  dispatch:
    DefaultBackend: lt_

- func: lt_.Tensor(Tensor(a!) self, Tensor other) -> Tensor(a!)
  variants: method
  dispatch:
    DefaultBackend: lt_

#  less, alias for torch.lt
- func: less.Scalar_out(Tensor self, Scalar other, *, Tensor(a!) out) -> Tensor(a!)
  use_c10_dispatcher: hacky_wrapper_for_legacy_signatures

- func: less.Scalar(Tensor self, Scalar other) -> Tensor
  variants: method, function

- func: less.Tensor_out(Tensor self, Tensor other, *, Tensor(a!) out) -> Tensor(a!)
  use_c10_dispatcher: hacky_wrapper_for_legacy_signatures

- func: less.Tensor(Tensor self, Tensor other) -> Tensor
  variants: method, function

- func: less_.Scalar(Tensor(a!) self, Scalar other) -> Tensor(a!)
  variants: method

- func: less_.Tensor(Tensor(a!) self, Tensor other) -> Tensor(a!)
  variants: method

- func: take.out(Tensor self, Tensor index, *, Tensor(a!) out) -> Tensor(a!)
  use_c10_dispatcher: hacky_wrapper_for_legacy_signatures
  dispatch:
    CPU: take_out_cpu
    CUDA: take_out_cuda

- func: take(Tensor self, Tensor index) -> Tensor
  variants: method, function
  dispatch:
    CPU: take_cpu
    CUDA: take_cuda

- func: take_backward(Tensor grad, Tensor input, Tensor index) -> Tensor
  variants: function
  device_guard: False

- func: index_select.out(Tensor self, int dim, Tensor index, *, Tensor(a!) out) -> Tensor(a!)
  use_c10_dispatcher: hacky_wrapper_for_legacy_signatures
  dispatch:
    CPU: index_select_out_cpu_
    CUDA: index_select_out_cuda

- func: index_select(Tensor self, int dim, Tensor index) -> Tensor
  variants: method, function
  dispatch:
    CPU: index_select_cpu_
    CUDA: index_select_cuda
    SparseCPU: index_select_sparse
    SparseCUDA: index_select_sparse

- func: index_select.dimname_out(Tensor self, Dimname dim, Tensor index, *, Tensor(a!) out) -> Tensor(a!)
  use_c10_dispatcher: hacky_wrapper_for_legacy_signatures

- func: index_select.dimname(Tensor self, Dimname dim, Tensor index) -> Tensor
  variants: method, function

- func: index_select_backward(Tensor grad, int[] self_sizes, int dim, Tensor index) -> Tensor
  variants: function
  device_guard: False

- func: masked_select.out(Tensor self, Tensor mask, *, Tensor(a!) out) -> Tensor(a!)
  use_c10_dispatcher: hacky_wrapper_for_legacy_signatures
  dispatch:
    CPU: masked_select_out_cpu
    CUDA: masked_select_out_cuda

- func: masked_select(Tensor self, Tensor mask) -> Tensor
  variants: method, function
  dispatch:
    CPU: masked_select_cpu
    CUDA: masked_select_cuda

- func: masked_select_backward(Tensor grad, Tensor input, Tensor mask) -> Tensor
  variants: function
  device_guard: False

- func: nonzero.out(Tensor self, *, Tensor(a!) out) -> Tensor(a!)
  use_c10_dispatcher: hacky_wrapper_for_legacy_signatures
  dispatch:
    CPU: legacy::cpu::_th_nonzero_out
    CUDA: nonzero_out_cuda

- func: nonzero(Tensor self) -> Tensor
  variants: method, function
  dispatch:
    CPU: legacy::cpu::_th_nonzero
    CUDA: nonzero_cuda

- func: nonzero_numpy(Tensor self) -> Tensor[]
  variants: method, function

- func: gather.out(Tensor self, int dim, Tensor index, *, bool sparse_grad=False, Tensor(a!) out) -> Tensor(a!)
  use_c10_dispatcher: hacky_wrapper_for_legacy_signatures
  dispatch:
    CPU: gather_out_cpu_cuda
    CUDA: gather_out_cpu_cuda

- func: gather(Tensor self, int dim, Tensor index, *, bool sparse_grad=False) -> Tensor
  variants: method, function
  dispatch:
    CPU, CUDA: gather

- func: gather_backward(Tensor grad, Tensor self, int dim, Tensor index, bool sparse_grad) -> Tensor
  variants: function
  device_guard: False

- func: gather.dimname_out(Tensor self, Dimname dim, Tensor index, *, bool sparse_grad=False, Tensor(a!) out) -> Tensor(a!)
  use_c10_dispatcher: hacky_wrapper_for_legacy_signatures

- func: gather.dimname(Tensor self, Dimname dim, Tensor index, *, bool sparse_grad=False) -> Tensor
  variants: method, function

- func: _gather_sparse_backward(Tensor self, int dim, Tensor index, Tensor grad) -> Tensor

- func: addcmul.out(Tensor self, Tensor tensor1, Tensor tensor2, *, Scalar value=1, Tensor(a!) out) -> Tensor(a!)
  use_c10_dispatcher: hacky_wrapper_for_legacy_signatures
  dispatch:
    CPU, CUDA: addcmul_out

- func: addcmul(Tensor self, Tensor tensor1, Tensor tensor2, *, Scalar value=1) -> Tensor
  variants: method, function
  dispatch:
    DefaultBackend: addcmul

- func: addcmul_(Tensor(a!) self, Tensor tensor1, Tensor tensor2, *, Scalar value=1) -> Tensor(a!)
  variants: method
  dispatch:
    DefaultBackend: addcmul_

- func: addcdiv.out(Tensor self, Tensor tensor1, Tensor tensor2, *, Scalar value=1, Tensor(a!) out) -> Tensor(a!)
  use_c10_dispatcher: hacky_wrapper_for_legacy_signatures
  dispatch:
    CPU, CUDA: addcdiv_out

- func: addcdiv(Tensor self, Tensor tensor1, Tensor tensor2, *, Scalar value=1) -> Tensor
  variants: method, function
  dispatch:
    DefaultBackend: addcdiv

- func: lstsq.X(Tensor self, Tensor A, *, Tensor(a!) X, Tensor(b!) qr) -> (Tensor(a!) solution, Tensor(b!) QR)
  use_c10_dispatcher: hacky_wrapper_for_legacy_signatures
  dispatch:
    CPU: legacy::cpu::_th_gels_out
    CUDA: legacy::cuda::_th_gels_out

- func: lstsq(Tensor self, Tensor A) -> (Tensor solution, Tensor QR)
  variants: method, function
  dispatch:
    CPU: legacy::cpu::_th_gels
    CUDA: legacy::cuda::_th_gels

- func: triangular_solve.X(Tensor self, Tensor A, bool upper=True, bool transpose=False, bool unitriangular=False, *, Tensor(a!) X, Tensor(b!) M) -> (Tensor(a!) solution, Tensor(b!) cloned_coefficient)
  dispatch:
    CPU, CUDA: triangular_solve_out

- func: triangular_solve(Tensor self, Tensor A, bool upper=True, bool transpose=False, bool unitriangular=False) -> (Tensor solution, Tensor cloned_coefficient)
  variants: method, function
  dispatch:
    CPU, CUDA: triangular_solve

- func: symeig.e(Tensor self, bool eigenvectors=False, bool upper=True, *, Tensor(a!) e, Tensor(b!) V) -> (Tensor(a!) eigenvalues, Tensor(b!) eigenvectors)
  use_c10_dispatcher: hacky_wrapper_for_legacy_signatures
  dispatch:
    DefaultBackend: symeig_out

- func: symeig(Tensor self, bool eigenvectors=False, bool upper=True) -> (Tensor eigenvalues, Tensor eigenvectors)
  variants: method, function
  dispatch:
    DefaultBackend: symeig

- func: _symeig_helper(Tensor self, bool eigenvectors, bool upper) -> (Tensor, Tensor)
  variants: function
  dispatch:
    CPU: _symeig_helper_cpu
    CUDA: _symeig_helper_cuda

- func: eig.e(Tensor self, bool eigenvectors=False, *, Tensor(a!) e, Tensor(b!) v) -> (Tensor(a!) eigenvalues, Tensor(b!) eigenvectors)
  use_c10_dispatcher: hacky_wrapper_for_legacy_signatures
  dispatch:
    DefaultBackend: eig_out

- func: eig(Tensor self, bool eigenvectors=False) -> (Tensor eigenvalues, Tensor eigenvectors)
  variants: method, function
  dispatch:
    DefaultBackend: eig

- func: svd.U(Tensor self, bool some=True, bool compute_uv=True, *, Tensor(a!) U, Tensor(b!) S, Tensor(c!) V) -> (Tensor(a!) U, Tensor(b!) S, Tensor(c!) V)
  use_c10_dispatcher: hacky_wrapper_for_legacy_signatures

- func: svd(Tensor self, bool some=True, bool compute_uv=True) -> (Tensor U, Tensor S, Tensor V)
  variants: method, function

- func: _svd_helper(Tensor self, bool some, bool compute_uv) -> (Tensor U, Tensor S, Tensor V)
  variants: function
  dispatch:
    CPU: _svd_helper_cpu
    CUDA: _svd_helper_cuda

# swapaxes, alias for transpose
- func: swapaxes(Tensor(a) self, int axis0, int axis1) -> Tensor(a)
  variants: function, method
  device_guard: False

- func: swapaxes_(Tensor(a!) self, int axis0, int axis1) -> Tensor(a!)
  variants: method
  device_guard: False

# swapdims, alias for transpose
- func: swapdims(Tensor(a) self, int dim0, int dim1) -> Tensor(a)
  variants: function, method
  device_guard: False

- func: swapdims_(Tensor(a!) self, int dim0, int dim1) -> Tensor(a!)
  variants: method
  device_guard: False

- func: cholesky.out(Tensor self, bool upper=False, *, Tensor(a!) out) -> Tensor(a!)
  use_c10_dispatcher: hacky_wrapper_for_legacy_signatures
  dispatch:
    DefaultBackend: cholesky_out

- func: cholesky(Tensor self, bool upper=False) -> Tensor
  variants: method, function
  dispatch:
    DefaultBackend: cholesky

- func: _cholesky_helper(Tensor self, bool upper) -> Tensor
  variants: function
  dispatch:
    CPU: _cholesky_helper_cpu
    CUDA: _cholesky_helper_cuda

- func: cholesky_solve.out(Tensor self, Tensor input2, bool upper=False, *, Tensor(a!) out) -> Tensor(a!)
  use_c10_dispatcher: hacky_wrapper_for_legacy_signatures
  dispatch:
    DefaultBackend: cholesky_solve_out

- func: cholesky_solve(Tensor self, Tensor input2, bool upper=False) -> Tensor
  variants: method, function
  dispatch:
    DefaultBackend: cholesky_solve

- func: _cholesky_solve_helper(Tensor self, Tensor A, bool upper) -> Tensor
  variants: function
  dispatch:
    CPU: _cholesky_solve_helper_cpu
    CUDA: _cholesky_solve_helper_cuda

- func: solve(Tensor self, Tensor A) -> (Tensor solution, Tensor LU)
  variants: function, method
  dispatch:
    DefaultBackend: solve

- func: solve.solution(Tensor self, Tensor A, *, Tensor(a!) solution, Tensor(b!) lu) -> (Tensor(a!) solution, Tensor(b!) LU)
  use_c10_dispatcher: hacky_wrapper_for_legacy_signatures
  dispatch:
    DefaultBackend: solve_out

- func: _solve_helper(Tensor self, Tensor A) -> (Tensor, Tensor)
  variants: function
  dispatch:
    CPU: _solve_helper_cpu
    CUDA: _solve_helper_cuda

- func: cholesky_inverse(Tensor self, bool upper=False) -> Tensor
  variants: method, function
  dispatch:
    CPU, CUDA: cholesky_inverse

- func: cholesky_inverse.out(Tensor self, bool upper=False, *, Tensor(a!) out) -> Tensor(a!)
  dispatch:
    CPU, CUDA: cholesky_inverse_out

- func: qr.Q(Tensor self, bool some=True, *, Tensor(a!) Q, Tensor(b!) R) -> (Tensor(a!) Q, Tensor(b!) R)
  use_c10_dispatcher: hacky_wrapper_for_legacy_signatures

- func: qr(Tensor self, bool some=True) -> (Tensor Q, Tensor R)
  variants: method, function

- func: geqrf.a(Tensor self, *, Tensor(a!) a, Tensor(b!) tau) -> (Tensor(a!) a, Tensor(b!) tau)
  use_c10_dispatcher: hacky_wrapper_for_legacy_signatures
  dispatch:
    CPU: legacy::cpu::_th_geqrf_out
    CUDA: legacy::cuda::_th_geqrf_out

- func: geqrf(Tensor self) -> (Tensor a, Tensor tau)
  variants: method, function
  dispatch:
    CPU: legacy::cpu::_th_geqrf
    CUDA: legacy::cuda::_th_geqrf

# orgqr, alias for linalg_householder_product
- func: orgqr(Tensor self, Tensor input2) -> Tensor
  variants: method, function

- func: orgqr.out(Tensor self, Tensor input2, *, Tensor(a!) out) -> Tensor(a!)

- func: ormqr.out(Tensor self, Tensor input2, Tensor input3, bool left=True, bool transpose=False, *, Tensor(a!) out) -> Tensor(a!)
  use_c10_dispatcher: hacky_wrapper_for_legacy_signatures
  dispatch:
    CPU: legacy::cpu::_th_ormqr_out

- func: ormqr(Tensor self, Tensor input2, Tensor input3, bool left=True, bool transpose=False) -> Tensor
  variants: method, function
  dispatch:
    CPU: legacy::cpu::_th_ormqr

- func: _lu_with_info(Tensor self, bool pivot=True, bool check_errors=True) -> (Tensor, Tensor, Tensor)
  variants: function
  dispatch:
    CPU: _lu_with_info_cpu
    CUDA: _lu_with_info_cuda

- func: lu_solve.out(Tensor self, Tensor LU_data, Tensor LU_pivots, *, Tensor(a!) out) -> Tensor(a!)
  use_c10_dispatcher: hacky_wrapper_for_legacy_signatures
  dispatch:
    DefaultBackend: lu_solve_out

- func: lu_solve(Tensor self, Tensor LU_data, Tensor LU_pivots) -> Tensor
  variants: method, function
  dispatch:
    DefaultBackend: lu_solve

- func: _lu_solve_helper(Tensor self, Tensor LU_data, Tensor LU_pivots) -> Tensor
  variants: function
  dispatch:
    CPU: _lu_solve_helper_cpu
    CUDA: _lu_solve_helper_cuda

# TODO: remove dispatch section when porting TH CUDA to ATen
- func: multinomial.out(Tensor self, int num_samples, bool replacement=False, *, Generator? generator=None, Tensor(a!) out) -> Tensor(a!)
  use_c10_dispatcher: hacky_wrapper_for_legacy_signatures
  dispatch:
    CPU, CUDA: multinomial_out

- func: multinomial(Tensor self, int num_samples, bool replacement=False, *, Generator? generator=None) -> Tensor
  variants: method, function
  dispatch:
    CPU, CUDA: multinomial

- func: lgamma.out(Tensor self, *, Tensor(a!) out) -> Tensor(a!)
  use_c10_dispatcher: hacky_wrapper_for_legacy_signatures
  dispatch:
    CPU, CUDA: lgamma_out

- func: lgamma_(Tensor(a!) self) -> Tensor(a!)
  variants: method
  dispatch:
    CPU, CUDA: lgamma_

- func: lgamma(Tensor self) -> Tensor
  variants: method, function
  dispatch:
    CPU, CUDA: lgamma

- func: digamma.out(Tensor self, *, Tensor(a!) out) -> Tensor(a!)
  use_c10_dispatcher: hacky_wrapper_for_legacy_signatures
  dispatch:
    CPU, CUDA: digamma_out

- func: digamma(Tensor self) -> Tensor
  variants: method, function
  dispatch:
    CPU, CUDA: digamma

- func: polygamma.out(int n, Tensor self, *, Tensor(a!) out) -> Tensor(a!)
  use_c10_dispatcher: hacky_wrapper_for_legacy_signatures
  dispatch:
    CPU, CUDA: polygamma_out

- func: polygamma(int n, Tensor self) -> Tensor
  variants: method, function
  dispatch:
    DefaultBackend: polygamma

- func: erfinv(Tensor self) -> Tensor
  variants: method, function
  dispatch:
    CPU, CUDA: erfinv

- func: erfinv_(Tensor(a!) self) -> Tensor(a!)
  variants: method
  dispatch:
    CPU, CUDA: erfinv_

- func: erfinv.out(Tensor self, *, Tensor(a!) out) -> Tensor(a!)
  use_c10_dispatcher: hacky_wrapper_for_legacy_signatures
  dispatch:
    CPU, CUDA: erfinv_out

- func: i0(Tensor self) -> Tensor
  variants: function, method
  dispatch:
    DefaultBackend: i0

- func: i0_(Tensor(a!) self) -> Tensor(a!)
  variants: function, method
  dispatch:
    DefaultBackend: i0_

- func: i0.out(Tensor self, *, Tensor(a!) out) -> Tensor(a!)
  use_c10_dispatcher: hacky_wrapper_for_legacy_signatures
  dispatch:
    CPU, CUDA: i0_out

- func: sign(Tensor self) -> Tensor
  variants: function, method
  dispatch:
    DefaultBackend: sign

- func: sign_(Tensor(a!) self) -> Tensor(a!)
  variants: method
  dispatch:
    DefaultBackend: sign_

- func: sign.out(Tensor self, *, Tensor(a!) out) -> Tensor(a!)
  dispatch:
    CPU, CUDA: sign_out

- func: signbit(Tensor self) -> Tensor
  variants: function, method

- func: signbit.out(Tensor self, *, Tensor(a!) out) -> Tensor(a!)
  dispatch:
    CPU: signbit_out
    CUDA: signbit_out

- func: dist(Tensor self, Tensor other, Scalar p=2) -> Tensor
  variants: method, function
  dispatch:
    DefaultBackend: dist

- func: atan2.out(Tensor self, Tensor other, *, Tensor(a!) out) -> Tensor(a!)
  use_c10_dispatcher: hacky_wrapper_for_legacy_signatures
  dispatch:
    CPU, CUDA: atan2_out

- func: atan2(Tensor self, Tensor other) -> Tensor
  variants: method, function
  dispatch:
    CPU, CUDA: atan2

- func: lerp.Scalar_out(Tensor self, Tensor end, Scalar weight, *, Tensor(a!) out) -> Tensor(a!)
  use_c10_dispatcher: hacky_wrapper_for_legacy_signatures
  dispatch:
    CPU: lerp_cpu_scalar_out
    CUDA: lerp_cuda_scalar_out

- func: lerp.Tensor_out(Tensor self, Tensor end, Tensor weight, *, Tensor(a!) out) -> Tensor(a!)
  use_c10_dispatcher: hacky_wrapper_for_legacy_signatures
  dispatch:
    CPU: lerp_cpu_tensor_out
    CUDA: lerp_cuda_tensor_out

- func: lerp.Scalar(Tensor self, Tensor end, Scalar weight) -> Tensor
  variants: method, function
  dispatch:
    CPU: lerp_cpu_scalar
    CUDA: lerp_cuda_scalar

- func: lerp.Tensor(Tensor self, Tensor end, Tensor weight) -> Tensor
  variants: method, function
  dispatch:
    CPU: lerp_cpu_tensor
    CUDA: lerp_cuda_tensor

- func: histc.out(Tensor self, int bins=100, Scalar min=0, Scalar max=0, *, Tensor(a!) out) -> Tensor(a!)
  use_c10_dispatcher: hacky_wrapper_for_legacy_signatures
  dispatch:
    CPU: legacy::cpu::_th_histc_out
    CUDA: _histc_out_cuda

- func: histc(Tensor self, int bins=100, Scalar min=0, Scalar max=0) -> Tensor
  variants: method, function
  dispatch:
    CPU: legacy::cpu::_th_histc
    CUDA: _histc_cuda

- func: fmod.Scalar_out(Tensor self, Scalar other, *, Tensor(a!) out) -> Tensor(a!)
  use_c10_dispatcher: hacky_wrapper_for_legacy_signatures
  dispatch:
    CPU, CUDA: fmod_out

- func: fmod.Scalar(Tensor self, Scalar other) -> Tensor
  variants: method, function
  dispatch:
    CPU, CUDA: fmod

- func: fmod.Tensor_out(Tensor self, Tensor other, *, Tensor(a!) out) -> Tensor(a!)
  use_c10_dispatcher: hacky_wrapper_for_legacy_signatures
  dispatch:
    CPU, CUDA: fmod_out

- func: fmod.Tensor(Tensor self, Tensor other) -> Tensor
  variants: method, function
  dispatch:
    CPU, CUDA: fmod

- func: hypot.out(Tensor self, Tensor other, *, Tensor(a!) out) -> Tensor(a!)
  use_c10_dispatcher: hacky_wrapper_for_legacy_signatures
  dispatch:
    CPU, CUDA: hypot_out

- func: hypot(Tensor self, Tensor other) -> Tensor
  variants: method, function
  dispatch:
    CPU, CUDA: hypot

- func: hypot_(Tensor(a!) self, Tensor other) -> Tensor(a!)
  use_c10_dispatcher: hacky_wrapper_for_legacy_signatures
  variants: method
  dispatch:
    DefaultBackend: hypot_

- func: igamma.out(Tensor self, Tensor other, *, Tensor(a!) out) -> Tensor(a!)
  use_c10_dispatcher: hacky_wrapper_for_legacy_signatures
  dispatch:
    CPU, CUDA: igamma_out

- func: igamma(Tensor self, Tensor other) -> Tensor
  variants: method, function
  dispatch:
    CPU, CUDA: igamma

- func: igamma_(Tensor(a!) self, Tensor other) -> Tensor(a!)
  use_c10_dispatcher: hacky_wrapper_for_legacy_signatures
  variants: method
  dispatch:
    CPU, CUDA: igamma_

- func: igammac.out(Tensor self, Tensor other, *, Tensor(a!) out) -> Tensor(a!)
  use_c10_dispatcher: hacky_wrapper_for_legacy_signatures
  dispatch:
    CPU, CUDA: igammac_out

- func: igammac(Tensor self, Tensor other) -> Tensor
  variants: method, function
  dispatch:
    CPU, CUDA: igammac

- func: igammac_(Tensor(a!) self, Tensor other) -> Tensor(a!)
  variants: method
  dispatch:
    CPU, CUDA: igammac_

- func: nextafter.out(Tensor self, Tensor other, *, Tensor(a!) out) -> Tensor(a!)
  use_c10_dispatcher: hacky_wrapper_for_legacy_signatures
  dispatch:
    CPU, CUDA: nextafter_out

- func: nextafter(Tensor self, Tensor other) -> Tensor
  variants: method, function
  dispatch:
    CPU, CUDA: nextafter

- func: nextafter_(Tensor(a!) self, Tensor other) -> Tensor(a!)
  use_c10_dispatcher: hacky_wrapper_for_legacy_signatures
  variants: method
  dispatch:
    DefaultBackend: nextafter_

- func: remainder.Scalar_out(Tensor self, Scalar other, *, Tensor(a!) out) -> Tensor(a!)
  use_c10_dispatcher: hacky_wrapper_for_legacy_signatures
  dispatch:
    CPU, CUDA: remainder_out

- func: remainder.Scalar(Tensor self, Scalar other) -> Tensor
  variants: method, function
  dispatch:
    CPU, CUDA: remainder

- func: remainder.Tensor_out(Tensor self, Tensor other, *, Tensor(a!) out) -> Tensor(a!)
  use_c10_dispatcher: hacky_wrapper_for_legacy_signatures
  dispatch:
    CPU, CUDA: remainder_out

- func: remainder.Tensor(Tensor self, Tensor other) -> Tensor
  variants: method, function
  dispatch:
    CPU, CUDA: remainder

- func: min(Tensor self) -> Tensor
  variants: method, function
  dispatch:
    CPU, CUDA: min
    QuantizedCPU: min_quantized_cpu

- func: fmin(Tensor self, Tensor other) -> Tensor
  variants: method, function
  dispatch:
    CPU, CUDA: fmin

- func: fmin.out(Tensor self, Tensor other, *, Tensor(a!) out) -> Tensor(a!)
  dispatch:
    CPU, CUDA: fmin_out

- func: max(Tensor self) -> Tensor
  variants: method, function
  dispatch:
    CPU, CUDA: max
    QuantizedCPU: max_quantized_cpu

- func: fmax(Tensor self, Tensor other) -> Tensor
  variants: method, function
  dispatch:
    CPU, CUDA: fmax

- func: fmax.out(Tensor self, Tensor other, *, Tensor(a!) out) -> Tensor(a!)
  dispatch:
    CPU, CUDA: fmax_out

- func: maximum(Tensor self, Tensor other) -> Tensor
  variants: method, function
  dispatch:
    CPU, CUDA: maximum

- func: maximum.out(Tensor self, Tensor other, *, Tensor(a!) out) -> Tensor(a!)
  use_c10_dispatcher: hacky_wrapper_for_legacy_signatures
  dispatch:
    CPU, CUDA: maximum_out

# binary max, alias of maximum
# NOTE: max is not an alias for maximum, since there is also unary max
- func: max.other(Tensor self, Tensor other) -> Tensor
  variants: method, function

- func: max.out(Tensor self, Tensor other, *, Tensor(a!) out) -> Tensor(a!)
  use_c10_dispatcher: hacky_wrapper_for_legacy_signatures

- func: minimum(Tensor self, Tensor other) -> Tensor
  variants: method, function
  dispatch:
    CPU, CUDA: minimum

- func: minimum.out(Tensor self, Tensor other, *, Tensor(a!) out) -> Tensor(a!)
  use_c10_dispatcher: hacky_wrapper_for_legacy_signatures
  dispatch:
    CPU, CUDA: minimum_out

# binary min, alias for minimum
# NOTE: min is not an alias for minimum, since there is also unary min
- func: min.out(Tensor self, Tensor other, *, Tensor(a!) out) -> Tensor(a!)
  use_c10_dispatcher: hacky_wrapper_for_legacy_signatures

- func: min.other(Tensor self, Tensor other) -> Tensor
  variants: method, function

- func: quantile.scalar_out(Tensor self, float q, int? dim=None, bool keepdim=False, *, Tensor(a!) out) -> Tensor(a!)
  use_c10_dispatcher: hacky_wrapper_for_legacy_signatures

- func: quantile.scalar(Tensor self, float q, int? dim=None, bool keepdim=False) -> Tensor
  variants: method, function

- func: quantile.out(Tensor self, Tensor q, int? dim=None, bool keepdim=False, *, Tensor(a!) out) -> Tensor(a!)
  use_c10_dispatcher: hacky_wrapper_for_legacy_signatures

- func: quantile(Tensor self, Tensor q, int? dim=None, bool keepdim=False) -> Tensor
  variants: method, function

- func: nanquantile.scalar_out(Tensor self, float q, int? dim=None, bool keepdim=False, *, Tensor(a!) out) -> Tensor(a!)
  use_c10_dispatcher: hacky_wrapper_for_legacy_signatures

- func: nanquantile.scalar(Tensor self, float q, int? dim=None, bool keepdim=False) -> Tensor
  variants: method, function

- func: nanquantile.out(Tensor self, Tensor q, int? dim=None, bool keepdim=False, *, Tensor(a!) out) -> Tensor(a!)
  use_c10_dispatcher: hacky_wrapper_for_legacy_signatures

- func: nanquantile(Tensor self, Tensor q, int? dim=None, bool keepdim=False) -> Tensor
  variants: method, function

- func: sort.values(Tensor self, int dim=-1, bool descending=False, *, Tensor(a!) values, Tensor(b!) indices) -> (Tensor(a!) values, Tensor(b!) indices)
  use_c10_dispatcher: hacky_wrapper_for_legacy_signatures
  dispatch:
    CPU: sort_out_cpu
    CUDA: legacy::cuda::_th_sort_out

- func: sort.values_stable(Tensor self, *, bool? stable, int dim=-1, bool descending=False, Tensor(a!) values, Tensor(b!) indices) -> (Tensor(a!) values, Tensor(b!) indices)
  use_c10_dispatcher: hacky_wrapper_for_legacy_signatures
  dispatch:
    CPU: sort_out_cpu_stable
    CUDA: legacy::cuda::_th_sort_out_stable

- func: sort(Tensor self, int dim=-1, bool descending=False) -> (Tensor values, Tensor indices)
  variants: method, function
  dispatch:
    CPU: sort_cpu
    CUDA: legacy::cuda::_th_sort
    QuantizedCPU: sort_quantized_cpu

- func: sort.stable(Tensor self, *, bool? stable, int dim=-1, bool descending=False) -> (Tensor values, Tensor indices)
  variants: method, function
  dispatch:
    CPU: sort_cpu_stable
    CUDA: legacy::cuda::_th_sort_stable
    QuantizedCPU: sort_quantized_cpu_stable

- func: sort.dimname_values(Tensor self, Dimname dim, bool descending=False, *, Tensor(a!) values, Tensor(b!) indices) -> (Tensor(a!) values, Tensor(b!) indices)
  use_c10_dispatcher: hacky_wrapper_for_legacy_signatures

- func: sort.dimname_values_stable(Tensor self, *, bool? stable, Dimname dim, bool descending=False, Tensor(a!) values, Tensor(b!) indices) -> (Tensor(a!) values, Tensor(b!) indices)
  use_c10_dispatcher: hacky_wrapper_for_legacy_signatures

- func: sort.dimname(Tensor self, Dimname dim, bool descending=False) -> (Tensor values, Tensor indices)
  variants: method, function

- func: sort.dimname_stable(Tensor self, *, bool? stable, Dimname dim, bool descending=False) -> (Tensor values, Tensor indices)
  variants: method, function

- func: msort.out(Tensor self, *, Tensor(a!) out) -> Tensor(a!)
  use_c10_dispatcher: hacky_wrapper_for_legacy_signatures

- func: msort(Tensor self) -> Tensor
  variants: method, function

- func: argsort(Tensor self, int dim=-1, bool descending=False) -> Tensor
  variants: method, function

- func: argsort.dimname(Tensor self, Dimname dim, bool descending=False) -> Tensor
  variants: method, function

- func: topk.values(Tensor self, int k, int dim=-1, bool largest=True, bool sorted=True, *, Tensor(a!) values, Tensor(b!) indices) -> (Tensor(a!) values, Tensor(b!) indices)
  use_c10_dispatcher: hacky_wrapper_for_legacy_signatures
  dispatch:
    CPU: topk_out_cpu
    CUDA: legacy::cuda::_th_topk_out

- func: topk(Tensor self, int k, int dim=-1, bool largest=True, bool sorted=True) -> (Tensor values, Tensor indices)
  variants: method, function
  dispatch:
    CPU, CUDA: topk
    QuantizedCPU: topk_quantized_cpu

- func: all(Tensor self) -> Tensor
  variants: method, function
  dispatch:
    CPU, CUDA: all

- func: any(Tensor self) -> Tensor
  variants: method, function
  dispatch:
    CPU, CUDA: any
    SparseCPU, SparseCUDA: any_sparse

- func: renorm.out(Tensor self, Scalar p, int dim, Scalar maxnorm, *, Tensor(a!) out) -> Tensor(a!)
  use_c10_dispatcher: hacky_wrapper_for_legacy_signatures
  dispatch:
    CPU: legacy::cpu::_th_renorm_out
    CUDA: legacy::cuda::_th_renorm_out

- func: renorm(Tensor self, Scalar p, int dim, Scalar maxnorm) -> Tensor
  variants: method, function
  dispatch:
    CPU: legacy::cpu::_th_renorm
    CUDA: legacy::cuda::_th_renorm

- func: unfold(Tensor(a) self, int dimension, int size, int step) -> Tensor(a)
  variants: method
  device_guard: False
  dispatch:
    CPU, CUDA: unfold
    QuantizedCPU, QuantizedCUDA: unfold

- func: unfold_backward(Tensor grad_in, int[] input_sizes, int dim, int size, int step) -> Tensor
  variants: function
  dispatch:
    CPU, CUDA: unfold_backward

- func: equal(Tensor self, Tensor other) -> bool
  variants: method, function
  dispatch:
    CPU: cpu_equal
    CUDA: cuda_equal
    QuantizedCPU: equal_quantized_cpu

- func: pow.Tensor_Tensor_out(Tensor self, Tensor exponent, *, Tensor(a!) out) -> Tensor(a!)
  structured: True
  structured_inherits: TensorIteratorBase
  dispatch:
    CPU, CUDA: pow_Tensor_Tensor_out

- func: pow.Tensor_Tensor(Tensor self, Tensor exponent) -> Tensor
  structured_delegate: pow.Tensor_Tensor_out
  variants: method, function

- func: pow.Scalar_out(Scalar self, Tensor exponent, *, Tensor(a!) out) -> Tensor(a!)
  structured: True
  dispatch:
    CPU, CUDA: pow_Scalar_out

- func: pow.Scalar(Scalar self, Tensor exponent) -> Tensor
  structured_delegate: pow.Scalar_out

- func: pow.Tensor_Scalar_out(Tensor self, Scalar exponent, *, Tensor(a!) out) -> Tensor(a!)
  structured: True
  structured_inherits: TensorIteratorBase
  dispatch:
    CPU, CUDA: pow_Tensor_Scalar_out
    SparseCPU, SparseCUDA: pow_out_sparse_scalar

- func: pow.Tensor_Scalar(Tensor self, Scalar exponent) -> Tensor
  structured_delegate: pow.Tensor_Scalar_out
  variants: function, method
  dispatch:
    SparseCPU, SparseCUDA: pow_sparse_scalar

- func: pow_.Scalar(Tensor(a!) self, Scalar exponent) -> Tensor(a!)
  structured_delegate: pow.Tensor_Scalar_out
  variants: method

- func: pow_.Tensor(Tensor(a!) self, Tensor exponent) -> Tensor(a!)
  structured_delegate: pow.Tensor_Tensor_out
  variants: method

- func: float_power.Tensor_Tensor_out(Tensor self, Tensor exponent, *, Tensor(a!) out) -> Tensor(a!)
  use_c10_dispatcher: hacky_wrapper_for_legacy_signatures

- func: float_power.Tensor_Tensor(Tensor self, Tensor exponent) -> Tensor
  variants: function, method

- func: float_power.Scalar_out(Scalar self, Tensor exponent, *, Tensor(a!) out) -> Tensor(a!)
  use_c10_dispatcher: hacky_wrapper_for_legacy_signatures

- func: float_power.Scalar(Scalar self, Tensor exponent) -> Tensor

- func: float_power.Tensor_Scalar_out(Tensor self, Scalar exponent, *, Tensor(a!) out) -> Tensor(a!)
  use_c10_dispatcher: hacky_wrapper_for_legacy_signatures

- func: float_power.Tensor_Scalar(Tensor self, Scalar exponent) -> Tensor
  variants: function, method

- func: float_power_.Scalar(Tensor(a!) self, Scalar exponent) -> Tensor(a!)
  variants: method

- func: float_power_.Tensor(Tensor(a!) self, Tensor exponent) -> Tensor(a!)
  variants: method

- func: normal_(Tensor(a!) self, float mean=0, float std=1, *, Generator? generator=None) -> Tensor(a!)
  variants: method
  dispatch:
    CPU, CUDA: normal_

- func: normal.Tensor_float_out(Tensor mean, float std=1, *, Generator? generator=None, Tensor(a!) out) -> Tensor(a!)
  use_c10_dispatcher: hacky_wrapper_for_legacy_signatures
  dispatch:
    CPU, CUDA: normal_out

- func: normal.Tensor_float(Tensor mean, float std=1, *, Generator? generator=None) -> Tensor
  dispatch:
    CPU, CUDA: normal

- func: normal.float_Tensor_out(float mean, Tensor std, *, Generator? generator=None, Tensor(a!) out) -> Tensor(a!)
  use_c10_dispatcher: hacky_wrapper_for_legacy_signatures
  dispatch:
    CPU, CUDA: normal_out

- func: normal.float_Tensor(float mean, Tensor std, *, Generator? generator=None) -> Tensor
  dispatch:
    CPU, CUDA: normal

- func: normal.Tensor_Tensor_out(Tensor mean, Tensor std, *, Generator? generator=None, Tensor(a!) out) -> Tensor(a!)
  use_c10_dispatcher: hacky_wrapper_for_legacy_signatures
  dispatch:
    CPU, CUDA: normal_out

- func: normal.Tensor_Tensor(Tensor mean, Tensor std, *, Generator? generator=None) -> Tensor
  dispatch:
    CPU, CUDA: normal

- func: normal.float_float(float mean, float std, int[] size, *, Generator? generator=None, ScalarType? dtype=None, Layout? layout=None, Device? device=None, bool? pin_memory=None) -> Tensor
  use_c10_dispatcher: hacky_wrapper_for_legacy_signatures

- func: normal.float_float_out(float mean, float std, int[] size, *, Generator? generator=None, Tensor(a!) out) -> Tensor(a!)
  use_c10_dispatcher: hacky_wrapper_for_legacy_signatures

- func: alias(Tensor(a) self) -> Tensor(a)
  variants: method, function
  dispatch:
    DefaultBackend: alias

- func: _index_copy_(Tensor(a!) self, int dim, Tensor index, Tensor source) -> Tensor(a!)
  dispatch:
    CPU: _index_copy_impl_
    CUDA: _index_copy_impl_

- func: _cumsum(Tensor self, int dim) -> Tensor
  dispatch:
    CPU: _cumsum_cpu
    CUDA: _cumsum_cuda

- func: _cumsum.out(Tensor self, int dim, *, Tensor(a!) out) -> Tensor(a!)
  use_c10_dispatcher: hacky_wrapper_for_legacy_signatures
  dispatch:
    CPU: _cumsum_out_cpu
    CUDA: _cumsum_out_cuda

- func: _cumprod(Tensor self, int dim) -> Tensor
  dispatch:
    CPU: _cumprod_cpu
    CUDA: _cumprod_cuda

- func: _cumprod.out(Tensor self, int dim, *, Tensor(a!) out) -> Tensor(a!)
  use_c10_dispatcher: hacky_wrapper_for_legacy_signatures
  dispatch:
    CPU: _cumprod_out_cpu
    CUDA: _cumprod_out_cuda

- func: _var(Tensor self, bool unbiased=True) -> Tensor
  dispatch:
    CPU: legacy::cpu::_th_var

- func: _std(Tensor self, bool unbiased=True) -> Tensor
  dispatch:
    CPU: legacy::cpu::_th_std

- func: _amp_foreach_non_finite_check_and_unscale_(Tensor(a!)[] self, Tensor(b!) found_inf, Tensor inv_scale) -> ()
  variants: function
  dispatch:
    CUDA: _amp_foreach_non_finite_check_and_unscale_cuda_

- func: _amp_update_scale(Tensor(a!) growth_tracker, Tensor current_scale, Tensor found_inf, float scale_growth_factor, float scale_backoff_factor, int growth_interval) -> Tensor
  variants: function
  dispatch:
    CUDA: _amp_update_scale_cuda

- func: _cat(Tensor[] tensors, int dim=0) -> Tensor
  dispatch:
    CPU: _cat_cpu
    CUDA: cat_cuda
    QuantizedCPU: cat_quantized_cpu

- func: _cat.out(Tensor[] tensors, int dim=0, *, Tensor(a!) out) -> Tensor(a!)
  use_c10_dispatcher: hacky_wrapper_for_legacy_signatures
  dispatch:
    CPU: _cat_out_cpu
    CUDA: cat_out_cuda
    QuantizedCPU: cat_out_quantized_cpu

- func: _foreach_add.Scalar(Tensor[] tensors, Scalar scalar) -> Tensor[]
  variants: function
  dispatch:
    CPU: foreach_tensor_add_scalar_kernel_slow
    CUDA: foreach_tensor_add_scalar_kernel_cuda

- func: _foreach_add_.Scalar(Tensor(a!)[] self, Scalar scalar) -> ()
  variants: function
  dispatch:
    CPU: foreach_tensor_add_scalar_kernel_slow_
    CUDA: foreach_tensor_add_scalar_kernel_cuda_

- func: _foreach_sub.Scalar(Tensor[] tensors, Scalar scalar) -> Tensor[]
  variants: function
  dispatch:
    CPU: foreach_tensor_sub_scalar_kernel_slow
    CUDA: foreach_tensor_sub_scalar_kernel_cuda

- func: _foreach_sub_.Scalar(Tensor(a!)[] self, Scalar scalar) -> ()
  variants: function
  dispatch:
    CPU: foreach_tensor_sub_scalar_kernel_slow_
    CUDA: foreach_tensor_sub_scalar_kernel_cuda_

- func: _foreach_mul.Scalar(Tensor[] tensors, Scalar scalar) -> Tensor[]
  variants: function
  dispatch:
    CPU: foreach_tensor_mul_scalar_kernel_slow
    CUDA: foreach_tensor_mul_scalar_kernel_cuda

- func: _foreach_mul_.Scalar(Tensor(a!)[] self, Scalar scalar) -> ()
  variants: function
  dispatch:
    CPU: foreach_tensor_mul_scalar_kernel_slow_
    CUDA: foreach_tensor_mul_scalar_kernel_cuda_

- func: _foreach_div.Scalar(Tensor[] tensors, Scalar scalar) -> Tensor[]
  variants: function
  dispatch:
    CPU: foreach_tensor_div_scalar_kernel_slow
    CUDA: foreach_tensor_div_scalar_kernel_cuda

- func: _foreach_div_.Scalar(Tensor(a!)[] self, Scalar scalar) -> ()
  variants: function
  dispatch:
    CPU: foreach_tensor_div_scalar_kernel_slow_
    CUDA: foreach_tensor_div_scalar_kernel_cuda_

- func: _foreach_add.List(Tensor[] tensors1, Tensor[] tensors2, *, Scalar alpha=1) -> Tensor[]
  variants: function
  dispatch:
    CPU: foreach_tensor_add_list_kernel_slow
    CUDA: foreach_tensor_add_list_kernel_cuda

- func: _foreach_add_.List(Tensor(a!)[] self, Tensor[] other, *, Scalar alpha=1) -> ()
  variants: function
  dispatch:
    CPU: foreach_tensor_add_list_kernel_slow_
    CUDA: foreach_tensor_add_list_kernel_cuda_

- func: _foreach_sub.List(Tensor[] tensors1, Tensor[] tensors2, *, Scalar alpha=1) -> Tensor[]
  variants: function
  dispatch:
    CPU: foreach_tensor_sub_list_kernel_slow
    CUDA: foreach_tensor_sub_list_kernel_cuda

- func: _foreach_sub_.List(Tensor(a!)[] self, Tensor[] other, *, Scalar alpha=1) -> ()
  variants: function
  dispatch:
    CPU: foreach_tensor_sub_list_kernel_slow_
    CUDA: foreach_tensor_sub_list_kernel_cuda_

- func: _foreach_mul.List(Tensor[] tensors1, Tensor[] tensors2) -> Tensor[]
  variants: function
  dispatch:
    CPU: foreach_tensor_mul_list_kernel_slow
    CUDA: foreach_tensor_mul_list_kernel_cuda

- func: _foreach_mul_.List(Tensor(a!)[] self, Tensor[] other) -> ()
  variants: function
  dispatch:
    CPU: foreach_tensor_mul_list_kernel_slow_
    CUDA: foreach_tensor_mul_list_kernel_cuda_

- func: _foreach_div.List(Tensor[] tensors1, Tensor[] tensors2) -> Tensor[]
  variants: function
  dispatch:
    CPU: foreach_tensor_div_list_kernel_slow
    CUDA: foreach_tensor_div_list_kernel_cuda

- func: _foreach_div_.List(Tensor(a!)[] self, Tensor[] other) -> ()
  variants: function
  dispatch:
    CPU: foreach_tensor_div_list_kernel_slow_
    CUDA: foreach_tensor_div_list_kernel_cuda_

- func: _foreach_add.ScalarList(Tensor[] tensors, Scalar[] scalars) -> Tensor[]
  variants: function
  dispatch:
    CPU: foreach_tensor_add_scalarlist_kernel_slow
    CUDA: foreach_tensor_add_scalarlist_kernel_cuda

- func: _foreach_add_.ScalarList(Tensor(a!)[] self, Scalar[] scalars) -> ()
  variants: function
  dispatch:
    CPU: foreach_tensor_add_scalarlist_kernel_slow_
    CUDA: foreach_tensor_add_scalarlist_kernel_cuda_

- func: _foreach_sub.ScalarList(Tensor[] tensors, Scalar[] scalars) -> Tensor[]
  variants: function
  dispatch:
    CPU: foreach_tensor_sub_scalarlist_kernel_slow
    CUDA: foreach_tensor_sub_scalarlist_kernel_cuda

- func: _foreach_sub_.ScalarList(Tensor(a!)[] self, Scalar[] scalars) -> ()
  variants: function
  dispatch:
    CPU: foreach_tensor_sub_scalarlist_kernel_slow_
    CUDA: foreach_tensor_sub_scalarlist_kernel_cuda_

- func: _foreach_div.ScalarList(Tensor[] tensors, Scalar[] scalars) -> Tensor[]
  variants: function
  dispatch:
    CPU: foreach_tensor_div_scalarlist_kernel_slow
    CUDA: foreach_tensor_div_scalarlist_kernel_cuda

- func: _foreach_div_.ScalarList(Tensor(a!)[] self, Scalar[] scalars) -> ()
  variants: function
  dispatch:
    CPU: foreach_tensor_div_scalarlist_kernel_slow_
    CUDA: foreach_tensor_div_scalarlist_kernel_cuda_

- func: _foreach_mul.ScalarList(Tensor[] tensors, Scalar[] scalars) -> Tensor[]
  variants: function
  dispatch:
    CPU: foreach_tensor_mul_scalarlist_kernel_slow
    CUDA: foreach_tensor_mul_scalarlist_kernel_cuda

- func: _foreach_mul_.ScalarList(Tensor(a!)[] self, Scalar[] scalars) -> ()
  variants: function
  dispatch:
    CPU: foreach_tensor_mul_scalarlist_kernel_slow_
    CUDA: foreach_tensor_mul_scalarlist_kernel_cuda_

- func: _foreach_exp(Tensor[] tensors) -> Tensor[]
  variants: function
  dispatch:
    CPU: foreach_tensor_exp_slow
    CUDA: foreach_tensor_exp_cuda

- func: _foreach_zero_(Tensor(a!)[] self) -> ()
  variants: function
  dispatch:
    CPU: foreach_tensor_zero_slow_
    CUDA: foreach_tensor_zero_cuda_

- func: _foreach_exp_(Tensor(a!)[] self) -> ()
  variants: function
  dispatch:
    CPU: foreach_tensor_exp_slow_
    CUDA: foreach_tensor_exp_cuda_

- func: _foreach_sqrt(Tensor[] tensors) -> Tensor[]
  variants: function
  dispatch:
    CPU: foreach_tensor_sqrt_slow
    CUDA: foreach_tensor_sqrt_cuda

- func: _foreach_sqrt_(Tensor(a!)[] self) -> ()
  variants: function
  dispatch:
    CPU: foreach_tensor_sqrt_slow_
    CUDA: foreach_tensor_sqrt_cuda_

- func: _foreach_abs(Tensor[] tensors) -> Tensor[]
  variants: function
  dispatch:
    CPU: foreach_tensor_abs_slow
    CUDA: foreach_tensor_abs_cuda

- func: _foreach_abs_(Tensor(a!)[] self) -> ()
  variants: function
  dispatch:
    CPU: foreach_tensor_abs_slow_
    CUDA: foreach_tensor_abs_cuda_

- func: _foreach_acos(Tensor[] tensors) -> Tensor[]
  variants: function
  dispatch:
    CPU: foreach_tensor_acos_slow
    CUDA: foreach_tensor_acos_cuda

- func: _foreach_acos_(Tensor(a!)[] self) -> ()
  variants: function
  dispatch:
    CPU: foreach_tensor_acos_slow_
    CUDA: foreach_tensor_acos_cuda_

- func: _foreach_asin(Tensor[] tensors) -> Tensor[]
  variants: function
  dispatch:
    CPU: foreach_tensor_asin_slow
    CUDA: foreach_tensor_asin_cuda

- func: _foreach_asin_(Tensor(a!)[] self) -> ()
  variants: function
  dispatch:
    CPU: foreach_tensor_asin_slow_
    CUDA: foreach_tensor_asin_cuda_

- func: _foreach_atan(Tensor[] tensors) -> Tensor[]
  variants: function
  dispatch:
    CPU: foreach_tensor_atan_slow
    CUDA: foreach_tensor_atan_cuda

- func: _foreach_atan_(Tensor(a!)[] self) -> ()
  variants: function
  dispatch:
    CPU: foreach_tensor_atan_slow_
    CUDA: foreach_tensor_atan_cuda_

- func: _foreach_ceil(Tensor[] tensors) -> Tensor[]
  variants: function
  dispatch:
    CPU: foreach_tensor_ceil_slow
    CUDA: foreach_tensor_ceil_cuda

- func: _foreach_ceil_(Tensor(a!)[] self) -> ()
  variants: function
  dispatch:
    CPU: foreach_tensor_ceil_slow_
    CUDA: foreach_tensor_ceil_cuda_

- func: _foreach_cos(Tensor[] tensors) -> Tensor[]
  variants: function
  dispatch:
    CPU: foreach_tensor_cos_slow
    CUDA: foreach_tensor_cos_cuda

- func: _foreach_cos_(Tensor(a!)[] self) -> ()
  variants: function
  dispatch:
    CPU: foreach_tensor_cos_slow_
    CUDA: foreach_tensor_cos_cuda_

- func: _foreach_cosh(Tensor[] tensors) -> Tensor[]
  variants: function
  dispatch:
    CPU: foreach_tensor_cosh_slow
    CUDA: foreach_tensor_cosh_cuda

- func: _foreach_cosh_(Tensor(a!)[] self) -> ()
  variants: function
  dispatch:
    CPU: foreach_tensor_cosh_slow_
    CUDA: foreach_tensor_cosh_cuda_

- func: _foreach_erf(Tensor[] tensors) -> Tensor[]
  variants: function
  dispatch:
    CPU: foreach_tensor_erf_slow
    CUDA: foreach_tensor_erf_cuda

- func: _foreach_erf_(Tensor(a!)[] self) -> ()
  variants: function
  dispatch:
    CPU: foreach_tensor_erf_slow_
    CUDA: foreach_tensor_erf_cuda_

- func: _foreach_erfc(Tensor[] tensors) -> Tensor[]
  variants: function
  dispatch:
    CPU: foreach_tensor_erfc_slow
    CUDA: foreach_tensor_erfc_cuda

- func: _foreach_erfc_(Tensor(a!)[] self) -> ()
  variants: function
  dispatch:
    CPU: foreach_tensor_erfc_slow_
    CUDA: foreach_tensor_erfc_cuda_

- func: _foreach_expm1(Tensor[] tensors) -> Tensor[]
  variants: function
  dispatch:
    CPU: foreach_tensor_expm1_slow
    CUDA: foreach_tensor_expm1_cuda

- func: _foreach_expm1_(Tensor(a!)[] self) -> ()
  variants: function
  dispatch:
    CPU: foreach_tensor_expm1_slow_
    CUDA: foreach_tensor_expm1_cuda_

- func: _foreach_floor(Tensor[] tensors) -> Tensor[]
  variants: function
  dispatch:
    CPU: foreach_tensor_floor_slow
    CUDA: foreach_tensor_floor_cuda

- func: _foreach_floor_(Tensor(a!)[] self) -> ()
  variants: function
  dispatch:
    CPU: foreach_tensor_floor_slow_
    CUDA: foreach_tensor_floor_cuda_

- func: _foreach_log(Tensor[] tensors) -> Tensor[]
  variants: function
  dispatch:
    CPU: foreach_tensor_log_slow
    CUDA: foreach_tensor_log_cuda

- func: _foreach_log_(Tensor(a!)[] self) -> ()
  variants: function
  dispatch:
    CPU: foreach_tensor_log_slow_
    CUDA: foreach_tensor_log_cuda_

- func: _foreach_log10(Tensor[] tensors) -> Tensor[]
  variants: function
  dispatch:
    CPU: foreach_tensor_log10_slow
    CUDA: foreach_tensor_log10_cuda

- func: _foreach_log10_(Tensor(a!)[] self) -> ()
  variants: function
  dispatch:
    CPU: foreach_tensor_log10_slow_
    CUDA: foreach_tensor_log10_cuda_

- func: _foreach_log1p(Tensor[] tensors) -> Tensor[]
  variants: function
  dispatch:
    CPU: foreach_tensor_log1p_slow
    CUDA: foreach_tensor_log1p_cuda

- func: _foreach_log1p_(Tensor(a!)[] self) -> ()
  variants: function
  dispatch:
    CPU: foreach_tensor_log1p_slow_
    CUDA: foreach_tensor_log1p_cuda_

- func: _foreach_log2(Tensor[] tensors) -> Tensor[]
  variants: function
  dispatch:
    CPU: foreach_tensor_log2_slow
    CUDA: foreach_tensor_log2_cuda

- func: _foreach_log2_(Tensor(a!)[] self) -> ()
  variants: function
  dispatch:
    CPU: foreach_tensor_log2_slow_
    CUDA: foreach_tensor_log2_cuda_

- func: _foreach_neg(Tensor[] tensors) -> Tensor[]
  variants: function
  dispatch:
    CPU: foreach_tensor_neg_slow
    CUDA: foreach_tensor_neg_cuda

- func: _foreach_neg_(Tensor(a!)[] self) -> ()
  variants: function
  dispatch:
    CPU: foreach_tensor_neg_slow_
    CUDA: foreach_tensor_neg_cuda_

- func: _foreach_tan(Tensor[] tensors) -> Tensor[]
  variants: function
  dispatch:
    CPU: foreach_tensor_tan_slow
    CUDA: foreach_tensor_tan_cuda

- func: _foreach_tan_(Tensor(a!)[] self) -> ()
  variants: function
  dispatch:
    CPU: foreach_tensor_tan_slow_
    CUDA: foreach_tensor_tan_cuda_

- func: _foreach_tanh(Tensor[] tensors) -> Tensor[]
  variants: function
  dispatch:
    CPU: foreach_tensor_tanh_slow
    CUDA: foreach_tensor_tanh_cuda

- func: _foreach_tanh_(Tensor(a!)[] self) -> ()
  variants: function
  dispatch:
    CPU: foreach_tensor_tanh_slow_
    CUDA: foreach_tensor_tanh_cuda_

- func: _foreach_sin(Tensor[] tensors) -> Tensor[]
  variants: function
  dispatch:
    CPU: foreach_tensor_sin_slow
    CUDA: foreach_tensor_sin_cuda

- func: _foreach_sin_(Tensor(a!)[] self) -> ()
  variants: function
  dispatch:
    CPU: foreach_tensor_sin_slow_
    CUDA: foreach_tensor_sin_cuda_

- func: _foreach_sinh(Tensor[] tensors) -> Tensor[]
  variants: function
  dispatch:
    CPU: foreach_tensor_sinh_slow
    CUDA: foreach_tensor_sinh_cuda

- func: _foreach_sinh_(Tensor(a!)[] self) -> ()
  variants: function
  dispatch:
    CPU: foreach_tensor_sinh_slow_
    CUDA: foreach_tensor_sinh_cuda_

- func: _foreach_round(Tensor[] tensors) -> Tensor[]
  variants: function
  dispatch:
    CPU: foreach_tensor_round_slow
    CUDA: foreach_tensor_round_cuda

- func: _foreach_round_(Tensor(a!)[] self) -> ()
  variants: function
  dispatch:
    CPU: foreach_tensor_round_slow_
    CUDA: foreach_tensor_round_cuda_

- func: _foreach_lgamma(Tensor[] tensors) -> Tensor[]
  variants: function
  dispatch:
    CPU: foreach_tensor_lgamma_slow
    CUDA: foreach_tensor_lgamma_cuda

- func: _foreach_lgamma_(Tensor(a!)[] self) -> ()
  variants: function
  dispatch:
    CPU: foreach_tensor_lgamma_slow_
    CUDA: foreach_tensor_lgamma_cuda_

- func: _foreach_frac(Tensor[] tensors) -> Tensor[]
  variants: function
  dispatch:
    CPU: foreach_tensor_frac_slow
    CUDA: foreach_tensor_frac_cuda

- func: _foreach_frac_(Tensor(a!)[] self) -> ()
  variants: function
  dispatch:
    CPU: foreach_tensor_frac_slow_
    CUDA: foreach_tensor_frac_cuda_

- func: _foreach_reciprocal(Tensor[] tensors) -> Tensor[]
  variants: function
  dispatch:
    CPU: foreach_tensor_reciprocal_slow
    CUDA: foreach_tensor_reciprocal_cuda

- func: _foreach_reciprocal_(Tensor(a!)[] self) -> ()
  variants: function
  dispatch:
    CPU: foreach_tensor_reciprocal_slow_
    CUDA: foreach_tensor_reciprocal_cuda_

- func: _foreach_sigmoid(Tensor[] tensors) -> Tensor[]
  variants: function
  dispatch:
    CPU: foreach_tensor_sigmoid_slow
    CUDA: foreach_tensor_sigmoid_cuda

- func: _foreach_sigmoid_(Tensor(a!)[] self) -> ()
  variants: function
  dispatch:
    CPU: foreach_tensor_sigmoid_slow_
    CUDA: foreach_tensor_sigmoid_cuda_

- func: _foreach_trunc(Tensor[] tensors) -> Tensor[]
  variants: function
  dispatch:
    CPU: foreach_tensor_trunc_slow
    CUDA: foreach_tensor_trunc_cuda

- func: _foreach_trunc_(Tensor(a!)[] self) -> ()
  variants: function
  dispatch:
    CPU: foreach_tensor_trunc_slow_
    CUDA: foreach_tensor_trunc_cuda_

- func: _foreach_addcdiv_.Scalar(Tensor(a!)[] self, Tensor[] tensor1, Tensor[] tensor2, Scalar value=1) -> ()
  variants: function
  dispatch:
    CPU: foreach_tensor_addcdiv_scalar_slow_
    CUDA: foreach_tensor_addcdiv_scalar_cuda_

- func: _foreach_addcmul_.Scalar(Tensor(a!)[] self, Tensor[] tensor1, Tensor[] tensor2, Scalar value=1) -> ()
  variants: function
  dispatch:
    CPU: foreach_tensor_addcmul_scalar_slow_
    CUDA: foreach_tensor_addcmul_scalar_cuda_

- func: _foreach_addcdiv_.ScalarList(Tensor(a!)[] self, Tensor[] tensor1, Tensor[] tensor2, Scalar[] scalars) -> ()
  variants: function
  dispatch:
    CPU: foreach_tensor_addcdiv_scalarlist_slow_
    CUDA: foreach_tensor_addcdiv_scalarlist_cuda_

- func: _foreach_addcmul_.ScalarList(Tensor(a!)[] self, Tensor[] tensor1, Tensor[] tensor2, Scalar[] scalars) -> ()
  variants: function
  dispatch:
    CPU: foreach_tensor_addcmul_scalarlist_slow_
    CUDA: foreach_tensor_addcmul_scalarlist_cuda_

- func: _foreach_addcdiv.Scalar(Tensor[] input, Tensor[] tensor1, Tensor[] tensor2, Scalar value=1) -> Tensor[]
  variants: function
  dispatch:
    CPU: foreach_tensor_addcdiv_scalar_slow
    CUDA: foreach_tensor_addcdiv_scalar_cuda

- func: _foreach_addcmul.Scalar(Tensor[] input, Tensor[] tensor1, Tensor[] tensor2, Scalar value=1) -> Tensor[]
  variants: function
  dispatch:
    CPU: foreach_tensor_addcmul_scalar_slow
    CUDA: foreach_tensor_addcmul_scalar_cuda

- func: _foreach_addcdiv.ScalarList(Tensor[] input, Tensor[] tensor1, Tensor[] tensor2, Scalar[] scalars) -> Tensor[]
  variants: function
  dispatch:
    CPU: foreach_tensor_addcdiv_scalarlist_slow
    CUDA: foreach_tensor_addcdiv_scalarlist_cuda

- func: _foreach_addcmul.ScalarList(Tensor[] input, Tensor[] tensor1, Tensor[] tensor2, Scalar[] scalars) -> Tensor[]
  variants: function
  dispatch:
    CPU: foreach_tensor_addcmul_scalarlist_slow
    CUDA: foreach_tensor_addcmul_scalarlist_cuda

- func: _foreach_maximum.List(Tensor[] tensors1, Tensor[] tensors2) -> Tensor[]
  variants: function
  dispatch:
    CPU: foreach_tensor_maximum_slow
    CUDA: foreach_tensor_maximum_cuda

- func: _foreach_minimum.List(Tensor[] tensors1, Tensor[] tensors2) -> Tensor[]
  variants: function
  dispatch:
    CPU: foreach_tensor_minimum_slow
    CUDA: foreach_tensor_minimum_cuda

- func: _mode(Tensor self, int dim=-1, bool keepdim=False) -> (Tensor, Tensor)
  dispatch:
    CPU: legacy::cpu::_th_mode
    CUDA: legacy::cuda::_th_mode

- func: _mode.values(Tensor self, int dim=-1, bool keepdim=False, *, Tensor(a!) values, Tensor(b!) indices) -> (Tensor(a!), Tensor(b!))
  use_c10_dispatcher: hacky_wrapper_for_legacy_signatures
  dispatch:
    CPU: legacy::cpu::_th_mode_out
    CUDA: legacy::cuda::_th_mode_out

- func: bucketize.Tensor(Tensor self, Tensor boundaries, *, bool out_int32=False, bool right=False) -> Tensor
  dispatch:
    CPU: bucketize_cpu
    CUDA: bucketize_cuda

- func: bucketize.Tensor_out(Tensor self, Tensor boundaries, *, bool out_int32=False, bool right=False, Tensor(a!) out) -> Tensor(a!)
  use_c10_dispatcher: hacky_wrapper_for_legacy_signatures
  dispatch:
    CPU: bucketize_out_cpu
    CUDA: bucketize_out_cuda

- func: bucketize.Scalar(Scalar self, Tensor boundaries, *, bool out_int32=False, bool right=False) -> Tensor
  dispatch:
    CPU: bucketize_cpu
    CUDA: bucketize_cuda

- func: searchsorted.Tensor(Tensor sorted_sequence, Tensor self, *, bool out_int32=False, bool right=False) -> Tensor
  dispatch:
    CPU: searchsorted_cpu
    CUDA: searchsorted_cuda

- func: searchsorted.Tensor_out(Tensor sorted_sequence, Tensor self, *, bool out_int32=False, bool right=False, Tensor(a!) out) -> Tensor(a!)
  use_c10_dispatcher: hacky_wrapper_for_legacy_signatures
  dispatch:
    CPU: searchsorted_out_cpu
    CUDA: searchsorted_out_cuda

- func: searchsorted.Scalar(Tensor sorted_sequence, Scalar self, *, bool out_int32=False, bool right=False) -> Tensor
  dispatch:
    CPU: searchsorted_cpu
    CUDA: searchsorted_cuda

## NN wrappers

- func: mse_loss.out(Tensor self, Tensor target, int reduction=Mean, *, Tensor(a!) out) -> Tensor(a!)
  use_c10_dispatcher: hacky_wrapper_for_legacy_signatures
  python_module: nn
  dispatch:
    CPU, CUDA: mse_loss_out

- func: mse_loss(Tensor self, Tensor target, int reduction=Mean) -> Tensor
  python_module: nn
  dispatch:
    CPU, CUDA: mse_loss

- func: mse_loss_backward.grad_input(Tensor grad_output, Tensor self, Tensor target, int reduction, *, Tensor(a!) grad_input) -> Tensor(a!)
  use_c10_dispatcher: hacky_wrapper_for_legacy_signatures
  python_module: nn
  dispatch:
    CPU, CUDA: mse_loss_backward_out

- func: mse_loss_backward(Tensor grad_output, Tensor self, Tensor target, int reduction) -> Tensor
  python_module: nn
  dispatch:
    CPU, CUDA: mse_loss_backward

- func: l1_loss.out(Tensor self, Tensor target, int reduction=Mean, *, Tensor(a!) out) -> Tensor(a!)
  use_c10_dispatcher: hacky_wrapper_for_legacy_signatures
  python_module: nn
  dispatch:
    DefaultBackend: l1_loss_out

- func: l1_loss(Tensor self, Tensor target, int reduction=Mean) -> Tensor
  python_module: nn
  dispatch:
    DefaultBackend: l1_loss

- func: l1_loss_backward.grad_input(Tensor grad_output, Tensor self, Tensor target, int reduction, *, Tensor(a!) grad_input) -> Tensor(a!)
  use_c10_dispatcher: hacky_wrapper_for_legacy_signatures
  python_module: nn
  dispatch:
    CPU, CUDA: l1_loss_backward_out

- func: l1_loss_backward(Tensor grad_output, Tensor self, Tensor target, int reduction) -> Tensor
  python_module: nn
  dispatch:
    DefaultBackend: l1_loss_backward

- func: multi_margin_loss.out(Tensor self, Tensor target, Scalar p=1, Scalar margin=1, Tensor? weight=None, int reduction=Mean, *, Tensor(a!) out) -> Tensor(a!)
  use_c10_dispatcher: hacky_wrapper_for_legacy_signatures
  python_module: nn
  dispatch:
    CPU: multi_margin_loss_cpu_out
    CUDA: legacy::cuda::_thnn_multi_margin_loss_forward_out

- func: multi_margin_loss(Tensor self, Tensor target, Scalar p=1, Scalar margin=1, Tensor? weight=None, int reduction=Mean) -> Tensor
  python_module: nn
  dispatch:
    CPU: multi_margin_loss_cpu
    CUDA: legacy::cuda::_thnn_multi_margin_loss_forward

- func: multi_margin_loss_backward.grad_input(Tensor grad_output, Tensor self, Tensor target, Scalar p, Scalar margin, Tensor? weight=None, int reduction=Mean, *, Tensor(a!) grad_input) -> Tensor(a!)
  use_c10_dispatcher: hacky_wrapper_for_legacy_signatures
  python_module: nn
  dispatch:
    CPU: multi_margin_loss_cpu_backward_out
    CUDA: legacy::cuda::_thnn_multi_margin_loss_backward_out

- func: multi_margin_loss_backward(Tensor grad_output, Tensor self, Tensor target, Scalar p, Scalar margin, Tensor? weight=None, int reduction=Mean) -> Tensor
  python_module: nn
  dispatch:
    CPU: multi_margin_loss_cpu_backward
    CUDA: legacy::cuda::_thnn_multi_margin_loss_backward

- func: multilabel_margin_loss.out(Tensor self, Tensor target, int reduction=Mean, *, Tensor(a!) out) -> Tensor(a!)
  use_c10_dispatcher: hacky_wrapper_for_legacy_signatures
  python_module: nn

- func: multilabel_margin_loss(Tensor self, Tensor target, int reduction=Mean) -> Tensor
  python_module: nn

- func: multilabel_margin_loss_forward.output(Tensor self, Tensor target, int reduction, *, Tensor(a!) output, Tensor(b!) is_target) -> (Tensor(a!), Tensor(b!))
  use_c10_dispatcher: hacky_wrapper_for_legacy_signatures
  python_module: nn
  dispatch:
    CPU: multilabel_margin_loss_forward_out_cpu
    CUDA: legacy::cuda::_thnn_multilabel_margin_loss_forward_out

- func: multilabel_margin_loss_forward(Tensor self, Tensor target, int reduction) -> (Tensor output, Tensor is_target)
  python_module: nn
  dispatch:
    CPU: multilabel_margin_loss_forward_cpu
    CUDA: legacy::cuda::_thnn_multilabel_margin_loss_forward

- func: multilabel_margin_loss_backward.grad_input(Tensor grad_output, Tensor self, Tensor target, int reduction, Tensor is_target, *, Tensor(a!) grad_input) -> Tensor(a!)
  use_c10_dispatcher: hacky_wrapper_for_legacy_signatures
  python_module: nn
  dispatch:
    CPU: multilabel_margin_loss_backward_cpu_out
    CUDA: legacy::cuda::_thnn_multilabel_margin_loss_backward_out

- func: multilabel_margin_loss_backward(Tensor grad_output, Tensor self, Tensor target, int reduction, Tensor is_target) -> Tensor
  python_module: nn
  dispatch:
    CPU: multilabel_margin_loss_backward_cpu
    CUDA: legacy::cuda::_thnn_multilabel_margin_loss_backward

- func: nll_loss.out(Tensor self, Tensor target, Tensor? weight=None, int reduction=Mean, int ignore_index=-100, *, Tensor(a!) out) -> Tensor(a!)
  use_c10_dispatcher: hacky_wrapper_for_legacy_signatures
  python_module: nn

- func: nll_loss(Tensor self, Tensor target, Tensor? weight=None, int reduction=Mean, int ignore_index=-100) -> Tensor
  python_module: nn

- func: nll_loss_forward.output(Tensor self, Tensor target, Tensor? weight, int reduction, int ignore_index, *, Tensor(a!) output, Tensor(b!) total_weight) -> (Tensor(a!), Tensor(b!))
  use_c10_dispatcher: hacky_wrapper_for_legacy_signatures
  python_module: nn
  dispatch:
    CPU: nll_loss_forward_out_cpu
    CUDA: legacy::cuda::_thnn_nll_loss_forward_out

- func: nll_loss_forward(Tensor self, Tensor target, Tensor? weight, int reduction, int ignore_index) -> (Tensor output, Tensor total_weight)
  python_module: nn
  dispatch:
    CPU: nll_loss_forward_cpu
    CUDA: legacy::cuda::_thnn_nll_loss_forward

- func: nll_loss_backward.grad_input(Tensor grad_output, Tensor self, Tensor target, Tensor? weight, int reduction, int ignore_index, Tensor total_weight, *, Tensor(a!) grad_input) -> Tensor(a!)
  use_c10_dispatcher: hacky_wrapper_for_legacy_signatures
  python_module: nn
  dispatch:
    CPU: nll_loss_backward_out_cpu
    CUDA: legacy::cuda::_thnn_nll_loss_backward_out

- func: nll_loss_backward(Tensor grad_output, Tensor self, Tensor target, Tensor? weight, int reduction, int ignore_index, Tensor total_weight) -> Tensor
  python_module: nn
  dispatch:
    CPU: nll_loss_backward_cpu
    CUDA: legacy::cuda::_thnn_nll_loss_backward

- func: nll_loss2d.out(Tensor self, Tensor target, Tensor? weight=None, int reduction=Mean, int ignore_index=-100, *, Tensor(a!) out) -> Tensor(a!)
  use_c10_dispatcher: hacky_wrapper_for_legacy_signatures
  python_module: nn

- func: nll_loss2d(Tensor self, Tensor target, Tensor? weight=None, int reduction=Mean, int ignore_index=-100) -> Tensor
  python_module: nn

- func: nll_loss2d_forward.output(Tensor self, Tensor target, Tensor? weight, int reduction, int ignore_index, *, Tensor(a!) output, Tensor(b!) total_weight) -> (Tensor(a!), Tensor(b!))
  use_c10_dispatcher: hacky_wrapper_for_legacy_signatures
  python_module: nn
  dispatch:
    CPU: nll_loss2d_forward_out_cpu
    CUDA: legacy::cuda::_thnn_nll_loss2d_forward_out

- func: nll_loss2d_forward(Tensor self, Tensor target, Tensor? weight, int reduction, int ignore_index) -> (Tensor output, Tensor total_weight)
  python_module: nn
  dispatch:
    CPU: nll_loss2d_forward_cpu
    CUDA: legacy::cuda::_thnn_nll_loss2d_forward

- func: nll_loss2d_backward.grad_input(Tensor grad_output, Tensor self, Tensor target, Tensor? weight, int reduction, int ignore_index, Tensor total_weight, *, Tensor(a!) grad_input) -> Tensor(a!)
  use_c10_dispatcher: hacky_wrapper_for_legacy_signatures
  python_module: nn
  dispatch:
    CPU: nll_loss2d_backward_out_cpu
    CUDA: legacy::cuda::_thnn_nll_loss2d_backward_out

- func: nll_loss2d_backward(Tensor grad_output, Tensor self, Tensor target, Tensor? weight, int reduction, int ignore_index, Tensor total_weight) -> Tensor
  python_module: nn
  dispatch:
    CPU: nll_loss2d_backward_cpu
    CUDA: legacy::cuda::_thnn_nll_loss2d_backward

- func: smooth_l1_loss.out(Tensor self, Tensor target, int reduction=Mean, float beta=1.0, *, Tensor(a!) out) -> Tensor(a!)
  use_c10_dispatcher: hacky_wrapper_for_legacy_signatures
  python_module: nn
  dispatch:
    CPU: smooth_l1_loss_out
    CUDA: smooth_l1_loss_out

- func: smooth_l1_loss(Tensor self, Tensor target, int reduction=Mean, float beta=1.0) -> Tensor
  python_module: nn
  dispatch:
    CPU, CUDA: smooth_l1_loss

- func: smooth_l1_loss_backward.grad_input(Tensor grad_output, Tensor self, Tensor target, int reduction, float beta, *, Tensor(a!) grad_input) -> Tensor(a!)
  use_c10_dispatcher: hacky_wrapper_for_legacy_signatures
  python_module: nn
  dispatch:
    CPU: smooth_l1_loss_backward_out
    CUDA: smooth_l1_loss_backward_out

- func: smooth_l1_loss_backward(Tensor grad_output, Tensor self, Tensor target, int reduction, float beta) -> Tensor
  python_module: nn
  dispatch:
    DefaultBackend: smooth_l1_loss_backward

- func: huber_loss.out(Tensor self, Tensor target, int reduction=Mean, float delta=1.0, *, Tensor(a!) out) -> Tensor(a!)
  python_module: nn
  dispatch:
    CPU, CUDA: huber_loss_out

- func: huber_loss(Tensor self, Tensor target, int reduction=Mean, float delta=1.0) -> Tensor
  python_module: nn
  dispatch:
    CPU, CUDA: huber_loss

- func: huber_loss_backward.out(Tensor grad_output, Tensor self, Tensor target, int reduction, float delta, *, Tensor(a!) grad_input) -> Tensor(a!)
  python_module: nn
  dispatch:
    CPU, CUDA: huber_loss_backward_out

- func: huber_loss_backward(Tensor grad_output, Tensor self, Tensor target, int reduction, float delta) -> Tensor
  python_module: nn
  dispatch:
    DefaultBackend: huber_loss_backward

- func: soft_margin_loss.out(Tensor self, Tensor target, int reduction=Mean, *, Tensor(a!) out) -> Tensor(a!)
  use_c10_dispatcher: hacky_wrapper_for_legacy_signatures
  python_module: nn
  dispatch:
    DefaultBackend: soft_margin_loss_out

- func: soft_margin_loss(Tensor self, Tensor target, int reduction=Mean) -> Tensor
  python_module: nn
  dispatch:
    DefaultBackend: soft_margin_loss

- func: soft_margin_loss_backward.grad_input(Tensor grad_output, Tensor self, Tensor target, int reduction, *, Tensor(a!) grad_input) -> Tensor(a!)
  use_c10_dispatcher: hacky_wrapper_for_legacy_signatures
  python_module: nn
  dispatch:
    DefaultBackend: soft_margin_loss_backward_out

- func: soft_margin_loss_backward(Tensor grad_output, Tensor self, Tensor target, int reduction) -> Tensor
  python_module: nn
  dispatch:
    DefaultBackend: soft_margin_loss_backward

- func: elu.out(Tensor self, Scalar alpha=1, Scalar scale=1, Scalar input_scale=1, *, Tensor(a!) out) -> Tensor(a!)
  use_c10_dispatcher: hacky_wrapper_for_legacy_signatures
  python_module: nn
  dispatch:
    CPU, CUDA: elu_out

- func: elu(Tensor self, Scalar alpha=1, Scalar scale=1, Scalar input_scale=1) -> Tensor
  python_module: nn
  dispatch:
    CPU, CUDA: elu

- func: elu_backward(Tensor grad_output, Scalar alpha, Scalar scale, Scalar input_scale, bool is_result, Tensor self_or_result) -> Tensor
  python_module: nn
  dispatch:
    CPU, CUDA: elu_backward

- func: elu_(Tensor(a!) self, Scalar alpha=1, Scalar scale=1, Scalar input_scale=1) -> Tensor(a!)
  python_module: nn
  dispatch:
    DefaultBackend: elu_

- func: glu.out(Tensor self, int dim=-1, *, Tensor(a!) out) -> Tensor(a!)
  use_c10_dispatcher: hacky_wrapper_for_legacy_signatures
  python_module: nn
  dispatch:
    CPU: glu_out
    CUDA: legacy::cuda::_thnn_glu_forward_out

- func: glu(Tensor self, int dim=-1) -> Tensor
  python_module: nn
  dispatch:
    CPU: glu
    CUDA: legacy::cuda::_thnn_glu_forward

- func: glu_backward.grad_input(Tensor grad_output, Tensor self, int dim, *, Tensor(a!) grad_input) -> Tensor(a!)
  use_c10_dispatcher: hacky_wrapper_for_legacy_signatures
  python_module: nn
  dispatch:
    CPU: glu_backward_out
    CUDA: legacy::cuda::_thnn_glu_backward_out

- func: glu_backward(Tensor grad_output, Tensor self, int dim) -> Tensor
  python_module: nn
  dispatch:
    CPU: glu_backward
    CUDA: legacy::cuda::_thnn_glu_backward

- func: hardsigmoid.out(Tensor self, *, Tensor(a!) out) -> Tensor(a!)
  use_c10_dispatcher: hacky_wrapper_for_legacy_signatures
  python_module: nn
  dispatch:
    CPU, CUDA: hardsigmoid_out

- func: hardsigmoid(Tensor self) -> Tensor
  python_module: nn
  dispatch:
    CPU, CUDA: hardsigmoid
    QuantizedCPU: hardsigmoid_quantized_cpu

- func: hardsigmoid_(Tensor(a!) self) -> Tensor(a!)
  python_module: nn
  dispatch:
    CPU, CUDA: hardsigmoid_

- func: hardsigmoid_backward(Tensor grad_output, Tensor self) -> Tensor
  python_module: nn
  dispatch:
    CPU, CUDA: hardsigmoid_backward

- func: hardtanh.out(Tensor self, Scalar min_val=-1, Scalar max_val=1, *, Tensor(a!) out) -> Tensor(a!)
  use_c10_dispatcher: hacky_wrapper_for_legacy_signatures
  python_module: nn
  dispatch:
    CPU, CUDA: hardtanh_out
    QuantizedCPU: hardtanh_out_quantized_cpu

- func: hardtanh(Tensor self, Scalar min_val=-1, Scalar max_val=1) -> Tensor
  python_module: nn
  dispatch:
    CPU, CUDA: hardtanh
    QuantizedCPU: hardtanh_quantized_cpu

- func: hardtanh_backward.grad_input(Tensor grad_output, Tensor self, Scalar min_val, Scalar max_val, *, Tensor(a!) grad_input) -> Tensor(a!)
  use_c10_dispatcher: hacky_wrapper_for_legacy_signatures
  python_module: nn
  dispatch:
    CPU, CUDA: hardtanh_backward_out

- func: hardtanh_backward(Tensor grad_output, Tensor self, Scalar min_val, Scalar max_val) -> Tensor
  python_module: nn
  dispatch:
    CPU, CUDA: hardtanh_backward

- func: hardtanh_(Tensor(a!) self, Scalar min_val=-1, Scalar max_val=1) -> Tensor(a!)
  python_module: nn
  dispatch:
    CPU, CUDA: hardtanh_
    QuantizedCPU: hardtanh_quantized_cpu_

- func: hardswish.out(Tensor self, *, Tensor(a!) out) -> Tensor(a!)
  use_c10_dispatcher: hacky_wrapper_for_legacy_signatures
  python_module: nn
  dispatch:
    CPU, CUDA: hardswish_out

- func: hardswish(Tensor self) -> Tensor
  python_module: nn
  dispatch:
    CPU, CUDA: hardswish

- func: hardswish_(Tensor(a!) self) -> Tensor(a!)
  python_module: nn
  dispatch:
    CPU, CUDA: hardswish_

- func: hardswish_backward(Tensor grad_output, Tensor self) -> Tensor
  python_module: nn
  dispatch:
    CPU, CUDA: hardswish_backward

- func: leaky_relu.out(Tensor self, Scalar negative_slope=0.01, *, Tensor(a!) out) -> Tensor(a!)
  use_c10_dispatcher: hacky_wrapper_for_legacy_signatures
  python_module: nn
  dispatch:
    CPU, CUDA: leaky_relu_out
    QuantizedCPU: leaky_relu_out_quantized_cpu

- func: leaky_relu(Tensor self, Scalar negative_slope=0.01) -> Tensor
  python_module: nn
  dispatch:
    CPU, CUDA: leaky_relu
    QuantizedCPU: leaky_relu_quantized_cpu

- func: leaky_relu_backward(Tensor grad_output, Tensor self, Scalar negative_slope, bool self_is_result) -> Tensor
  python_module: nn
  dispatch:
    CPU, CUDA: leaky_relu_backward

- func: leaky_relu_(Tensor(a!) self, Scalar negative_slope=0.01) -> Tensor(a!)
  python_module: nn
  dispatch:
    CPU, CUDA: leaky_relu_
    QuantizedCPU: leaky_relu_quantized_cpu_

- func: log_sigmoid.out(Tensor self, *, Tensor(a!) out) -> Tensor(a!)
  use_c10_dispatcher: hacky_wrapper_for_legacy_signatures
  python_module: nn

- func: log_sigmoid(Tensor self) -> Tensor
  python_module: nn

- func: log_sigmoid_forward.output(Tensor self, *, Tensor(a!) output, Tensor(b!) buffer) -> (Tensor(a!), Tensor(b!))
  use_c10_dispatcher: hacky_wrapper_for_legacy_signatures
  python_module: nn
  dispatch:
    CPU: log_sigmoid_forward_out_cpu
    CUDA: legacy::cuda::_thnn_log_sigmoid_forward_out

- func: log_sigmoid_forward(Tensor self) -> (Tensor output, Tensor buffer)
  python_module: nn
  dispatch:
    CPU: log_sigmoid_forward_cpu
    CUDA: legacy::cuda::_thnn_log_sigmoid_forward

- func: log_sigmoid_backward.grad_input(Tensor grad_output, Tensor self, Tensor buffer, *, Tensor(a!) grad_input) -> Tensor(a!)
  use_c10_dispatcher: hacky_wrapper_for_legacy_signatures
  python_module: nn
  dispatch:
    CPU: log_sigmoid_backward_out_cpu
    CUDA: legacy::cuda::_thnn_log_sigmoid_backward_out

- func: log_sigmoid_backward(Tensor grad_output, Tensor self, Tensor buffer) -> Tensor
  python_module: nn
  dispatch:
    CPU: log_sigmoid_backward_cpu
    CUDA: legacy::cuda::_thnn_log_sigmoid_backward

- func: rrelu_with_noise.out(Tensor self, Tensor noise, Scalar lower=0.125, Scalar upper=0.3333333333333333, bool training=False, Generator? generator=None, *, Tensor(a!) out) -> Tensor(a!)
  use_c10_dispatcher: hacky_wrapper_for_legacy_signatures
  python_module: nn
  dispatch:
    CPU: rrelu_with_noise_out_cpu
    CUDA: legacy::cuda::_thnn_rrelu_with_noise_forward_out

- func: rrelu_with_noise(Tensor self, Tensor noise, Scalar lower=0.125, Scalar upper=0.3333333333333333, bool training=False, Generator? generator=None) -> Tensor
  python_module: nn
  dispatch:
    CPU: rrelu_with_noise_cpu
    CUDA: legacy::cuda::_thnn_rrelu_with_noise_forward

- func: rrelu_with_noise_backward(Tensor grad_output, Tensor self, Tensor noise, Scalar lower, Scalar upper, bool training, bool self_is_result) -> Tensor
  python_module: nn
  dispatch:
    DefaultBackend: rrelu_with_noise_backward

- func: rrelu_with_noise_(Tensor(a!) self, Tensor noise, Scalar lower=0.125, Scalar upper=0.3333333333333333, bool training=False, Generator? generator=None) -> Tensor(a!)
  python_module: nn
  dispatch:
    CPU: rrelu_with_noise_cpu_
    CUDA: legacy::cuda::_thnn_rrelu_with_noise_forward_

- func: softplus.out(Tensor self, Scalar beta=1, Scalar threshold=20, *, Tensor(a!) out) -> Tensor(a!)
  use_c10_dispatcher: hacky_wrapper_for_legacy_signatures
  python_module: nn
  dispatch:
    CPU, CUDA: softplus_out

- func: softplus(Tensor self, Scalar beta=1, Scalar threshold=20) -> Tensor
  python_module: nn
  dispatch:
    CPU, CUDA: softplus

- func: softplus_backward.grad_input(Tensor grad_output, Tensor self, Scalar beta, Scalar threshold, Tensor output, *, Tensor(a!) grad_input) -> Tensor(a!)
  use_c10_dispatcher: hacky_wrapper_for_legacy_signatures
  python_module: nn
  dispatch:
    CPU, CUDA: softplus_backward_out

- func: softplus_backward(Tensor grad_output, Tensor self, Scalar beta, Scalar threshold, Tensor output) -> Tensor
  python_module: nn
  dispatch:
    CPU, CUDA: softplus_backward

- func: softshrink.out(Tensor self, Scalar lambd=0.5, *, Tensor(a!) out) -> Tensor(a!)
  use_c10_dispatcher: hacky_wrapper_for_legacy_signatures
  python_module: nn
  dispatch:
    CPU, CUDA: softshrink_out

- func: softshrink(Tensor self, Scalar lambd=0.5) -> Tensor
  python_module: nn
  dispatch:
    CPU, CUDA: softshrink

- func: softshrink_backward.grad_input(Tensor grad_output, Tensor self, Scalar lambd, *, Tensor(a!) grad_input) -> Tensor(a!)
  use_c10_dispatcher: hacky_wrapper_for_legacy_signatures
  python_module: nn
  dispatch:
    CPU, CUDA: softshrink_backward_out

- func: softshrink_backward(Tensor grad_output, Tensor self, Scalar lambd) -> Tensor
  python_module: nn
  dispatch:
    CPU, CUDA: softshrink_backward

- func: adaptive_avg_pool2d.out(Tensor self, int[2] output_size, *, Tensor(a!) out) -> Tensor(a!)
  use_c10_dispatcher: hacky_wrapper_for_legacy_signatures
  python_module: nn
  dispatch:
    CPU, CUDA: adaptive_avg_pool2d_out_cpu
    MkldnnCPU: mkldnn_adaptive_avg_pool2d_out

- func: adaptive_avg_pool2d(Tensor self, int[2] output_size) -> Tensor
  python_module: nn

- func: mkldnn_adaptive_avg_pool2d(Tensor self, int[2] output_size) -> Tensor
  dispatch:
    MkldnnCPU: mkldnn_adaptive_avg_pool2d

- func: mkldnn_adaptive_avg_pool2d_backward(Tensor grad_output, Tensor self) -> Tensor
  dispatch:
    MkldnnCPU: mkldnn_adaptive_avg_pool2d_backward

- func: _adaptive_avg_pool2d(Tensor self, int[2] output_size) -> Tensor
  dispatch:
    CPU: adaptive_avg_pool2d_cpu
    CUDA: adaptive_avg_pool2d_cuda
    QuantizedCPU: adaptive_avg_pool2d_quantized_cpu

- func: _adaptive_avg_pool2d_backward(Tensor grad_output, Tensor self) -> Tensor
  python_module: nn
  dispatch:
    CPU: adaptive_avg_pool2d_backward_cpu
    CUDA: adaptive_avg_pool2d_backward_cuda

- func: adaptive_avg_pool3d.out(Tensor self, int[3] output_size, *, Tensor(a!) out) -> Tensor(a!)
  use_c10_dispatcher: hacky_wrapper_for_legacy_signatures
  python_module: nn
  dispatch:
    CPU: adaptive_avg_pool3d_out_cpu
    CUDA: adaptive_avg_pool3d_out_cuda
    QuantizedCPU: adaptive_avg_pool3d_out_quantized_cpu

- func: adaptive_avg_pool3d(Tensor self, int[3] output_size) -> Tensor
  python_module: nn
  dispatch:
    CPU: adaptive_avg_pool3d_cpu
    CUDA: adaptive_avg_pool3d_cuda
    QuantizedCPU: adaptive_avg_pool3d_quantized_cpu

- func: adaptive_avg_pool3d_backward.grad_input(Tensor grad_output, Tensor self, *, Tensor(a!) grad_input) -> Tensor(a!)
  use_c10_dispatcher: hacky_wrapper_for_legacy_signatures
  python_module: nn
  dispatch:
    CPU: adaptive_avg_pool3d_backward_out_cpu
    CUDA: adaptive_avg_pool3d_backward_out_cuda

- func: adaptive_avg_pool3d_backward(Tensor grad_output, Tensor self) -> Tensor
  python_module: nn
  dispatch:
    CPU: adaptive_avg_pool3d_backward_cpu
    CUDA: adaptive_avg_pool3d_backward_cuda

# Return: (Tensor output, Tensor indices)
- func: adaptive_max_pool2d.out(Tensor self, int[2] output_size, *, Tensor(a!) out, Tensor(b!) indices) -> (Tensor(a!), Tensor(b!))
  use_c10_dispatcher: hacky_wrapper_for_legacy_signatures
  python_module: nn
  dispatch:
    CPU: adaptive_max_pool2d_out_cpu
    CUDA: adaptive_max_pool2d_out_cuda

# Return: (Tensor output, Tensor indices)
- func: adaptive_max_pool2d(Tensor self, int[2] output_size) -> (Tensor, Tensor)
  python_module: nn
  dispatch:
    CPU: adaptive_max_pool2d_cpu
    CUDA: adaptive_max_pool2d_cuda

- func: adaptive_max_pool2d_backward.grad_input(Tensor grad_output, Tensor self, Tensor indices, *, Tensor(a!) grad_input) -> Tensor(a!)
  use_c10_dispatcher: hacky_wrapper_for_legacy_signatures
  python_module: nn
  dispatch:
    CPU: adaptive_max_pool2d_backward_out_cpu
    CUDA: adaptive_max_pool2d_backward_out_cuda

- func: adaptive_max_pool2d_backward(Tensor grad_output, Tensor self, Tensor indices) -> Tensor
  python_module: nn
  dispatch:
    CPU: adaptive_max_pool2d_backward_cpu
    CUDA: adaptive_max_pool2d_backward_cuda

# Return: (Tensor output, Tensor indices)
- func: adaptive_max_pool3d.out(Tensor self, int[3] output_size, *, Tensor(a!) out, Tensor(b!) indices) -> (Tensor(a!), Tensor(b!))
  use_c10_dispatcher: hacky_wrapper_for_legacy_signatures
  python_module: nn
  dispatch:
    CPU: adaptive_max_pool3d_out_cpu
    CUDA: adaptive_max_pool3d_out_cuda

# Return: (Tensor output, Tensor indices)
- func: adaptive_max_pool3d(Tensor self, int[3] output_size) -> (Tensor, Tensor)
  python_module: nn
  dispatch:
    CPU: adaptive_max_pool3d_cpu
    CUDA: adaptive_max_pool3d_cuda

- func: adaptive_max_pool3d_backward.grad_input(Tensor grad_output, Tensor self, Tensor indices, *, Tensor(a!) grad_input) -> Tensor(a!)
  use_c10_dispatcher: hacky_wrapper_for_legacy_signatures
  python_module: nn
  dispatch:
    CPU: adaptive_max_pool3d_backward_out_cpu
    CUDA: adaptive_max_pool3d_backward_out_cuda

- func: adaptive_max_pool3d_backward(Tensor grad_output, Tensor self, Tensor indices) -> Tensor
  python_module: nn
  dispatch:
    CPU: adaptive_max_pool3d_backward_cpu
    CUDA: adaptive_max_pool3d_backward_cuda

- func: avg_pool2d.out(Tensor self, int[2] kernel_size, int[2] stride=[], int[2] padding=0, bool ceil_mode=False, bool count_include_pad=True, int? divisor_override=None, *, Tensor(a!) out) -> Tensor(a!)
  use_c10_dispatcher: hacky_wrapper_for_legacy_signatures
  python_module: nn
  dispatch:
    CPU: avg_pool2d_out_cpu
    CUDA: avg_pool2d_out_cuda
    MkldnnCPU: mkldnn_avg_pool2d_out

- func: avg_pool2d(Tensor self, int[2] kernel_size, int[2] stride=[], int[2] padding=0, bool ceil_mode=False, bool count_include_pad=True, int? divisor_override=None) -> Tensor
  python_module: nn
  dispatch:
    CPU: avg_pool2d_cpu
    CUDA: avg_pool2d_cuda
    MkldnnCPU: mkldnn_avg_pool2d
    QuantizedCPU: avg_pool2d_quantized_cpu

- func: avg_pool2d_backward.grad_input(Tensor grad_output, Tensor self, int[2] kernel_size, int[2] stride, int[2] padding, bool ceil_mode, bool count_include_pad, int? divisor_override, *, Tensor(a!) grad_input) -> Tensor(a!)
  use_c10_dispatcher: hacky_wrapper_for_legacy_signatures
  python_module: nn
  dispatch:
    CPU: avg_pool2d_backward_out_cpu
    CUDA: avg_pool2d_backward_out_cuda
    MkldnnCPU: mkldnn_avg_pool2d_backward_out

- func: avg_pool2d_backward(Tensor grad_output, Tensor self, int[2] kernel_size, int[2] stride, int[2] padding, bool ceil_mode, bool count_include_pad, int? divisor_override) -> Tensor
  python_module: nn
  dispatch:
    CPU: avg_pool2d_backward_cpu
    CUDA: avg_pool2d_backward_cuda
    MkldnnCPU: mkldnn_avg_pool2d_backward

- func: avg_pool3d.out(Tensor self, int[3] kernel_size, int[3] stride=[], int[3] padding=0, bool ceil_mode=False, bool count_include_pad=True, int? divisor_override=None, *, Tensor(a!) out) -> Tensor(a!)
  use_c10_dispatcher: hacky_wrapper_for_legacy_signatures
  python_module: nn
  dispatch:
    CPU: avg_pool3d_out_cpu
    CUDA: avg_pool3d_out_cuda
    MkldnnCPU: mkldnn_avg_pool3d_out

- func: avg_pool3d(Tensor self, int[3] kernel_size, int[3] stride=[], int[3] padding=0, bool ceil_mode=False, bool count_include_pad=True, int? divisor_override=None) -> Tensor
  python_module: nn
  dispatch:
    CPU: avg_pool3d_cpu
    CUDA: avg_pool3d_cuda
    MkldnnCPU: mkldnn_avg_pool3d
    QuantizedCPU: avg_pool3d_quantized_cpu

- func: avg_pool3d_backward.grad_input(Tensor grad_output, Tensor self, int[3] kernel_size, int[3] stride, int[3] padding, bool ceil_mode, bool count_include_pad, int? divisor_override, *, Tensor(a!) grad_input) -> Tensor(a!)
  use_c10_dispatcher: hacky_wrapper_for_legacy_signatures
  python_module: nn
  dispatch:
    CPU: avg_pool3d_backward_out_cpu
    CUDA: avg_pool3d_backward_out_cuda
    MkldnnCPU: mkldnn_avg_pool3d_backward_out

- func: avg_pool3d_backward(Tensor grad_output, Tensor self, int[3] kernel_size, int[3] stride, int[3] padding, bool ceil_mode, bool count_include_pad, int? divisor_override) -> Tensor
  python_module: nn
  dispatch:
    CPU: avg_pool3d_backward_cpu
    CUDA: avg_pool3d_backward_cuda
    MkldnnCPU: mkldnn_avg_pool3d_backward

# Return: (Tensor output, Tensor indices)
- func: fractional_max_pool2d.output(Tensor self, int[2] kernel_size, int[2] output_size, Tensor random_samples, *, Tensor(a!) output, Tensor(b!) indices) -> (Tensor(a!), Tensor(b!))
  use_c10_dispatcher: hacky_wrapper_for_legacy_signatures
  python_module: nn
  dispatch:
    CPU: fractional_max_pool2d_out_cpu
    CUDA: fractional_max_pool2d_out_cuda

# Return: (Tensor output, Tensor indices)
- func: fractional_max_pool2d(Tensor self, int[2] kernel_size, int[2] output_size, Tensor random_samples) -> (Tensor, Tensor)
  python_module: nn
  dispatch:
    CPU: fractional_max_pool2d_cpu
    CUDA: fractional_max_pool2d_cuda

- func: fractional_max_pool2d_backward.grad_input(Tensor grad_output, Tensor self, int[2] kernel_size, int[2] output_size, Tensor indices, *, Tensor(a!) grad_input) -> Tensor(a!)
  use_c10_dispatcher: hacky_wrapper_for_legacy_signatures
  python_module: nn
  dispatch:
    CPU: fractional_max_pool2d_backward_out_cpu
    CUDA: fractional_max_pool2d_backward_out_cuda

- func: fractional_max_pool2d_backward(Tensor grad_output, Tensor self, int[2] kernel_size, int[2] output_size, Tensor indices) -> Tensor
  python_module: nn
  dispatch:
    CPU: fractional_max_pool2d_backward_cpu
    CUDA: fractional_max_pool2d_backward_cuda

# Return: (Tensor output, Tensor indices)
- func: fractional_max_pool3d.output(Tensor self, int[3] kernel_size, int[3] output_size, Tensor random_samples, *, Tensor(a!) output, Tensor(b!) indices) -> (Tensor(a!), Tensor(b!))
  use_c10_dispatcher: hacky_wrapper_for_legacy_signatures
  python_module: nn
  dispatch:
    CPU: fractional_max_pool3d_out_cpu
    CUDA: fractional_max_pool3d_out_cuda

# Return: (Tensor output, Tensor indices)
- func: fractional_max_pool3d(Tensor self, int[3] kernel_size, int[3] output_size, Tensor random_samples) -> (Tensor, Tensor)
  python_module: nn
  dispatch:
    CPU: fractional_max_pool3d_cpu
    CUDA: fractional_max_pool3d_cuda

- func: fractional_max_pool3d_backward.grad_input(Tensor grad_output, Tensor self, int[3] kernel_size, int[3] output_size, Tensor indices, *, Tensor(a!) grad_input) -> Tensor(a!)
  use_c10_dispatcher: hacky_wrapper_for_legacy_signatures
  python_module: nn
  dispatch:
    CPU: fractional_max_pool3d_backward_out_cpu
    CUDA: fractional_max_pool3d_backward_out_cuda

- func: fractional_max_pool3d_backward(Tensor grad_output, Tensor self, int[3] kernel_size, int[3] output_size, Tensor indices) -> Tensor
  python_module: nn
  dispatch:
    CPU: fractional_max_pool3d_backward_cpu
    CUDA: fractional_max_pool3d_backward_cuda

# Return: (Tensor output, Tensor indices)
- func: max_pool2d_with_indices.out(Tensor self, int[2] kernel_size, int[2] stride=[], int[2] padding=0, int[2] dilation=1, bool ceil_mode=False, *, Tensor(a!) out, Tensor(b!) indices) -> (Tensor(a!), Tensor(b!))
  use_c10_dispatcher: hacky_wrapper_for_legacy_signatures
  python_module: nn
  dispatch:
    CPU: max_pool2d_with_indices_out_cpu
    CUDA: max_pool2d_with_indices_out_cuda

# Return: (Tensor output, Tensor indices)
- func: max_pool2d_with_indices(Tensor self, int[2] kernel_size, int[2] stride=[], int[2] padding=0, int[2] dilation=1, bool ceil_mode=False) -> (Tensor, Tensor)
  python_module: nn
  dispatch:
    CPU: max_pool2d_with_indices_cpu
    CUDA: max_pool2d_with_indices_cuda

- func: max_pool2d_with_indices_backward.grad_input(Tensor grad_output, Tensor self, int[2] kernel_size, int[2] stride, int[2] padding, int[2] dilation, bool ceil_mode, Tensor indices, *, Tensor(a!) grad_input) -> Tensor(a!)
  use_c10_dispatcher: hacky_wrapper_for_legacy_signatures
  python_module: nn
  dispatch:
    CPU: max_pool2d_with_indices_backward_out_cpu
    CUDA: max_pool2d_with_indices_backward_out_cuda

- func: max_pool2d_with_indices_backward(Tensor grad_output, Tensor self, int[2] kernel_size, int[2] stride, int[2] padding, int[2] dilation, bool ceil_mode, Tensor indices) -> Tensor
  python_module: nn
  dispatch:
    CPU: max_pool2d_with_indices_backward_cpu
    CUDA: max_pool2d_with_indices_backward_cuda

# Return: (Tensor output, Tensor indices)
- func: max_pool3d_with_indices.out(Tensor self, int[3] kernel_size, int[3] stride=[], int[3] padding=0, int[3] dilation=1, bool ceil_mode=False, *, Tensor(a!) out, Tensor(b!) indices) -> (Tensor(a!), Tensor(b!))
  use_c10_dispatcher: hacky_wrapper_for_legacy_signatures
  python_module: nn
  dispatch:
    CPU: max_pool3d_with_indices_out_cpu
    CUDA: max_pool3d_with_indices_out_cuda

# Return: (Tensor output, Tensor indices)
- func: max_pool3d_with_indices(Tensor self, int[3] kernel_size, int[3] stride=[], int[3] padding=0, int[3] dilation=1, bool ceil_mode=False) -> (Tensor, Tensor)
  python_module: nn
  dispatch:
    CPU: max_pool3d_with_indices_cpu
    CUDA: max_pool3d_with_indices_cuda

- func: max_pool3d_with_indices_backward.grad_input(Tensor grad_output, Tensor self, int[3] kernel_size, int[3] stride, int[3] padding, int[3] dilation, bool ceil_mode, Tensor indices, *, Tensor(a!) grad_input) -> Tensor(a!)
  use_c10_dispatcher: hacky_wrapper_for_legacy_signatures
  python_module: nn
  dispatch:
    CPU: max_pool3d_with_indices_backward_out_cpu
    CUDA: max_pool3d_with_indices_backward_out_cuda

- func: max_pool3d_with_indices_backward(Tensor grad_output, Tensor self, int[3] kernel_size, int[3] stride, int[3] padding, int[3] dilation, bool ceil_mode, Tensor indices) -> Tensor
  python_module: nn
  dispatch:
    CPU: max_pool3d_with_indices_backward_cpu
    CUDA: max_pool3d_with_indices_backward_cuda

- func: max_unpool2d.out(Tensor self, Tensor indices, int[2] output_size, *, Tensor(a!) out) -> Tensor(a!)
  use_c10_dispatcher: hacky_wrapper_for_legacy_signatures
  python_module: nn
  dispatch:
    CPU: max_unpooling2d_forward_out_cpu
    CUDA: max_unpooling2d_forward_out_cuda

- func: max_unpool2d(Tensor self, Tensor indices, int[2] output_size) -> Tensor
  python_module: nn
  dispatch:
    CPU: max_unpooling2d_forward_cpu
    CUDA: max_unpooling2d_forward_cuda

- func: max_unpool2d_backward.grad_input(Tensor grad_output, Tensor self, Tensor indices, int[2] output_size, *, Tensor(a!) grad_input) -> Tensor(a!)
  use_c10_dispatcher: hacky_wrapper_for_legacy_signatures
  python_module: nn
  dispatch:
    CPU: max_unpooling2d_backward_out_cpu
    CUDA: max_unpooling2d_backward_out_cuda

- func: max_unpool2d_backward(Tensor grad_output, Tensor self, Tensor indices, int[2] output_size) -> Tensor
  python_module: nn
  dispatch:
    CPU: max_unpooling2d_backward_cpu
    CUDA: max_unpooling2d_backward_cuda

- func: max_unpool3d.out(Tensor self, Tensor indices, int[3] output_size, int[3] stride, int[3] padding, *, Tensor(a!) out) -> Tensor(a!)
  use_c10_dispatcher: hacky_wrapper_for_legacy_signatures
  python_module: nn
  dispatch:
    CPU: max_unpooling3d_forward_out_cpu
    CUDA: max_unpooling3d_forward_out_cuda

- func: max_unpool3d(Tensor self, Tensor indices, int[3] output_size, int[3] stride, int[3] padding) -> Tensor
  python_module: nn
  dispatch:
    CPU: max_unpooling3d_forward_cpu
    CUDA: max_unpooling3d_forward_cuda

- func: max_unpool3d_backward.grad_input(Tensor grad_output, Tensor self, Tensor indices, int[3] output_size, int[3] stride, int[3] padding, *, Tensor(a!) grad_input) -> Tensor(a!)
  use_c10_dispatcher: hacky_wrapper_for_legacy_signatures
  python_module: nn
  dispatch:
    CPU: max_unpooling3d_backward_out_cpu
    CUDA: max_unpooling3d_backward_out_cuda

- func: max_unpool3d_backward(Tensor grad_output, Tensor self, Tensor indices, int[3] output_size, int[3] stride, int[3] padding) -> Tensor
  python_module: nn
  dispatch:
    CPU: max_unpooling3d_backward_cpu
    CUDA: max_unpooling3d_backward_cuda

- func: reflection_pad1d.out(Tensor self, int[2] padding, *, Tensor(a!) out) -> Tensor(a!)
  use_c10_dispatcher: hacky_wrapper_for_legacy_signatures
  python_module: nn
  dispatch:
    CPU, QuantizedCPU: reflection_pad1d_out_cpu
    CUDA: reflection_pad1d_out_cuda

- func: reflection_pad1d(Tensor self, int[2] padding) -> Tensor
  python_module: nn
  dispatch:
    CPU, QuantizedCPU: reflection_pad1d_cpu
    CUDA: reflection_pad1d_cuda

- func: reflection_pad1d_backward.grad_input(Tensor grad_output, Tensor self, int[2] padding, *, Tensor(a!) grad_input) -> Tensor(a!)
  use_c10_dispatcher: hacky_wrapper_for_legacy_signatures
  python_module: nn
  dispatch:
    CPU: reflection_pad1d_backward_out_cpu
    CUDA: reflection_pad1d_backward_out_cuda

- func: reflection_pad1d_backward(Tensor grad_output, Tensor self, int[2] padding) -> Tensor
  python_module: nn
  dispatch:
    CPU: reflection_pad1d_backward_cpu
    CUDA: reflection_pad1d_backward_cuda

- func: reflection_pad2d.out(Tensor self, int[4] padding, *, Tensor(a!) out) -> Tensor(a!)
  use_c10_dispatcher: hacky_wrapper_for_legacy_signatures
  python_module: nn
  dispatch:
    CPU, QuantizedCPU: reflection_pad2d_out_cpu
    CUDA: reflection_pad2d_out_cuda

- func: reflection_pad2d(Tensor self, int[4] padding) -> Tensor
  python_module: nn
  dispatch:
    CPU, QuantizedCPU: reflection_pad2d_cpu
    CUDA: reflection_pad2d_cuda

- func: reflection_pad2d_backward.grad_input(Tensor grad_output, Tensor self, int[4] padding, *, Tensor(a!) grad_input) -> Tensor(a!)
  use_c10_dispatcher: hacky_wrapper_for_legacy_signatures
  python_module: nn
  dispatch:
    CPU: reflection_pad2d_backward_out_cpu
    CUDA: reflection_pad2d_backward_out_cuda

- func: reflection_pad2d_backward(Tensor grad_output, Tensor self, int[4] padding) -> Tensor
  python_module: nn
  dispatch:
    CPU: reflection_pad2d_backward_cpu
    CUDA: reflection_pad2d_backward_cuda

- func: replication_pad1d.out(Tensor self, int[2] padding, *, Tensor(a!) out) -> Tensor(a!)
  use_c10_dispatcher: hacky_wrapper_for_legacy_signatures
  python_module: nn
  dispatch:
    CPU: replication_pad1d_out_cpu
    CUDA: replication_pad1d_out_cuda

- func: replication_pad1d(Tensor self, int[2] padding) -> Tensor
  python_module: nn
  dispatch:
    CPU: replication_pad1d_cpu
    CUDA: replication_pad1d_cuda

- func: replication_pad1d_backward.grad_input(Tensor grad_output, Tensor self, int[2] padding, *, Tensor(a!) grad_input) -> Tensor(a!)
  use_c10_dispatcher: hacky_wrapper_for_legacy_signatures
  python_module: nn
  dispatch:
    CPU: replication_pad1d_backward_out_cpu
    CUDA: replication_pad1d_backward_out_cuda

- func: replication_pad1d_backward(Tensor grad_output, Tensor self, int[2] padding) -> Tensor
  python_module: nn
  dispatch:
    CPU: replication_pad1d_backward_cpu
    CUDA: replication_pad1d_backward_cuda

- func: replication_pad2d.out(Tensor self, int[4] padding, *, Tensor(a!) out) -> Tensor(a!)
  use_c10_dispatcher: hacky_wrapper_for_legacy_signatures
  python_module: nn
  dispatch:
    CPU: replication_pad2d_out_cpu
    CUDA: replication_pad2d_out_cuda

- func: replication_pad2d(Tensor self, int[4] padding) -> Tensor
  python_module: nn
  dispatch:
    CPU: replication_pad2d_cpu
    CUDA: replication_pad2d_cuda

- func: replication_pad2d_backward.grad_input(Tensor grad_output, Tensor self, int[4] padding, *, Tensor(a!) grad_input) -> Tensor(a!)
  use_c10_dispatcher: hacky_wrapper_for_legacy_signatures
  python_module: nn
  dispatch:
    CPU: replication_pad2d_backward_out_cpu
    CUDA: replication_pad2d_backward_out_cuda

- func: replication_pad2d_backward(Tensor grad_output, Tensor self, int[4] padding) -> Tensor
  python_module: nn
  dispatch:
    CPU: replication_pad2d_backward_cpu
    CUDA: replication_pad2d_backward_cuda

- func: replication_pad3d.out(Tensor self, int[6] padding, *, Tensor(a!) out) -> Tensor(a!)
  use_c10_dispatcher: hacky_wrapper_for_legacy_signatures
  python_module: nn
  dispatch:
    CPU: replication_pad3d_out_cpu
    CUDA: replication_pad3d_out_cuda

- func: replication_pad3d(Tensor self, int[6] padding) -> Tensor
  python_module: nn
  dispatch:
    CPU: replication_pad3d_cpu
    CUDA: replication_pad3d_cuda

- func: replication_pad3d_backward.grad_input(Tensor grad_output, Tensor self, int[6] padding, *, Tensor(a!) grad_input) -> Tensor(a!)
  use_c10_dispatcher: hacky_wrapper_for_legacy_signatures
  python_module: nn
  dispatch:
    CPU: replication_pad3d_backward_out_cpu
    CUDA: replication_pad3d_backward_out_cuda

- func: replication_pad3d_backward(Tensor grad_output, Tensor self, int[6] padding) -> Tensor
  python_module: nn
  dispatch:
    CPU: replication_pad3d_backward_cpu
    CUDA: replication_pad3d_backward_cuda

- func: upsample_linear1d.vec(Tensor input, int[]? output_size, bool align_corners, float[]? scale_factors) -> Tensor
  python_module: nn
  dispatch:
    DefaultBackend: upsample_linear1d

- func: upsample_linear1d_backward.vec(Tensor grad_output, int[]? output_size, int[] input_size, bool align_corners, float[]? scale_factors) -> Tensor
  python_module: nn
  dispatch:
    DefaultBackend: upsample_linear1d_backward

- func: upsample_bilinear2d.vec(Tensor input, int[]? output_size, bool align_corners, float[]? scale_factors) -> Tensor
  python_module: nn
  dispatch:
    DefaultBackend: upsample_bilinear2d

- func: upsample_bilinear2d_backward.vec(Tensor grad_output, int[]? output_size, int[] input_size, bool align_corners, float[]? scale_factors) -> Tensor
  python_module: nn
  dispatch:
    DefaultBackend: upsample_bilinear2d_backward

- func: upsample_trilinear3d.vec(Tensor input, int[]? output_size, bool align_corners, float[]? scale_factors) -> Tensor
  python_module: nn
  dispatch:
    DefaultBackend: upsample_trilinear3d

- func: upsample_trilinear3d_backward.vec(Tensor grad_output, int[]? output_size, int[] input_size, bool align_corners, float[]? scale_factors) -> Tensor
  python_module: nn
  dispatch:
    DefaultBackend: upsample_trilinear3d_backward

- func: upsample_bicubic2d.vec(Tensor input, int[]? output_size, bool align_corners, float[]? scale_factors) -> Tensor
  python_module: nn
  dispatch:
    DefaultBackend: upsample_bicubic2d

- func: upsample_bicubic2d_backward.vec(Tensor grad_output, int[]? output_size, int[] input_size, bool align_corners, float[]? scale_factors) -> Tensor
  python_module: nn
  dispatch:
    DefaultBackend: upsample_bicubic2d_backward

- func: upsample_nearest1d.vec(Tensor input, int[]? output_size, float[]? scale_factors) -> Tensor
  python_module: nn
  dispatch:
    DefaultBackend: upsample_nearest1d

- func: upsample_nearest1d_backward.vec(Tensor grad_output, int[]? output_size, int[] input_size, float[]? scale_factors) -> Tensor
  python_module: nn
  dispatch:
    DefaultBackend: upsample_nearest1d_backward

- func: upsample_nearest2d.vec(Tensor input, int[]? output_size, float[]? scale_factors) -> Tensor
  python_module: nn
  dispatch:
    DefaultBackend: upsample_nearest2d

- func: upsample_nearest2d_backward.vec(Tensor grad_output, int[]? output_size, int[] input_size, float[]? scale_factors) -> Tensor
  python_module: nn
  dispatch:
    DefaultBackend: upsample_nearest2d_backward

- func: upsample_nearest3d.vec(Tensor input, int[]? output_size, float[]? scale_factors) -> Tensor
  python_module: nn
  dispatch:
    CPU: upsample_nearest3d_cpu
    CUDA: upsample_nearest3d_cuda
    QuantizedCPU: upsample_nearest3d_quantized_cpu

- func: upsample_nearest3d_backward.vec(Tensor grad_output, int[]? output_size, int[] input_size, float[]? scale_factors) -> Tensor
  python_module: nn
  dispatch:
    CPU: upsample_nearest3d_backward_cpu
    CUDA: upsample_nearest3d_backward_cuda

# NOTE: all of the non-"vec" upsample overloads are only kept for backward compatibility.
- func: upsample_linear1d.out(Tensor self, int[1] output_size, bool align_corners, float? scales=None, *, Tensor(a!) out) -> Tensor(a!)
  python_module: nn
  structured: True
  dispatch:
    CPU: upsample_linear1d_out_cpu
    CUDA: upsample_linear1d_out_cuda

- func: upsample_linear1d(Tensor self, int[1] output_size, bool align_corners, float? scales=None) -> Tensor
  python_module: nn
  structured_delegate: upsample_linear1d.out

- func: upsample_linear1d_backward.grad_input(Tensor grad_output, int[1] output_size, int[3] input_size, bool align_corners, float? scales=None, *, Tensor(a!) grad_input) -> Tensor(a!)
  python_module: nn
  structured: True
  dispatch:
    CPU: upsample_linear1d_backward_out_cpu
    CUDA: upsample_linear1d_backward_out_cuda

- func: upsample_linear1d_backward(Tensor grad_output, int[1] output_size, int[3] input_size, bool align_corners, float? scales=None) -> Tensor
  python_module: nn
  structured_delegate: upsample_linear1d_backward.grad_input

- func: upsample_bilinear2d.out(Tensor self, int[2] output_size, bool align_corners, float? scales_h=None, float? scales_w=None, *, Tensor(a!) out) -> Tensor(a!)
  python_module: nn
  structured: True
  dispatch:
    CPU: upsample_bilinear2d_out_cpu
    CUDA: upsample_bilinear2d_out_cuda

- func: upsample_bilinear2d(Tensor self, int[2] output_size, bool align_corners, float? scales_h=None, float? scales_w=None) -> Tensor
  python_module: nn
  structured_delegate: upsample_bilinear2d.out
  dispatch:
    QuantizedCPU: upsample_bilinear2d_quantized_cpu

- func: upsample_bilinear2d_backward.grad_input(Tensor grad_output, int[2] output_size, int[4] input_size, bool align_corners, float? scales_h=None, float? scales_w=None, *, Tensor(a!) grad_input) -> Tensor(a!)
  python_module: nn
  structured: True
  dispatch:
    CPU: upsample_bilinear2d_backward_out_cpu
    CUDA: upsample_bilinear2d_backward_out_cuda

- func: upsample_bilinear2d_backward(Tensor grad_output, int[2] output_size, int[4] input_size, bool align_corners, float? scales_h=None, float? scales_w=None) -> Tensor
  python_module: nn
  structured_delegate: upsample_bilinear2d_backward.grad_input

- func: upsample_bicubic2d.out(Tensor self, int[2] output_size, bool align_corners, float? scales_h=None, float? scales_w=None, *, Tensor(a!) out) -> Tensor(a!)
  python_module: nn
  structured: True
  dispatch:
    CPU: upsample_bicubic2d_out_cpu
    CUDA: upsample_bicubic2d_out_cuda

- func: upsample_bicubic2d(Tensor self, int[2] output_size, bool align_corners, float? scales_h=None, float? scales_w=None) -> Tensor
  python_module: nn
  structured_delegate: upsample_bicubic2d.out

- func: upsample_bicubic2d_backward.grad_input(Tensor grad_output, int[2] output_size, int[4] input_size, bool align_corners, float? scales_h=None, float? scales_w=None, *, Tensor(a!) grad_input) -> Tensor(a!)
  python_module: nn
  structured: True
  dispatch:
    CPU: upsample_bicubic2d_backward_out_cpu
    CUDA: upsample_bicubic2d_backward_out_cuda

- func: upsample_bicubic2d_backward(Tensor grad_output, int[2] output_size, int[4] input_size, bool align_corners, float? scales_h=None, float? scales_w=None) -> Tensor
  python_module: nn
  structured_delegate: upsample_bicubic2d_backward.grad_input

- func: upsample_trilinear3d.out(Tensor self, int[3] output_size, bool align_corners, float? scales_d=None, float? scales_h=None, float? scales_w=None, *, Tensor(a!) out) -> Tensor(a!)
  python_module: nn
  structured: True
  dispatch:
    CPU: upsample_trilinear3d_out_cpu
    CUDA: upsample_trilinear3d_out_cuda

- func: upsample_trilinear3d(Tensor self, int[3] output_size, bool align_corners, float? scales_d=None, float? scales_h=None, float? scales_w=None) -> Tensor
  python_module: nn
  structured_delegate: upsample_trilinear3d.out

- func: upsample_trilinear3d_backward.grad_input(Tensor grad_output, int[3] output_size, int[5] input_size, bool align_corners, float? scales_d=None, float? scales_h=None, float? scales_w=None, *, Tensor(a!) grad_input) -> Tensor(a!)
  python_module: nn
  structured: True
  dispatch:
    CPU: upsample_trilinear3d_backward_out_cpu
    CUDA: upsample_trilinear3d_backward_out_cuda

- func: upsample_trilinear3d_backward(Tensor grad_output, int[3] output_size, int[5] input_size, bool align_corners, float? scales_d=None, float? scales_h=None, float? scales_w=None) -> Tensor
  python_module: nn
  structured_delegate: upsample_trilinear3d_backward.grad_input

- func: upsample_nearest1d.out(Tensor self, int[1] output_size, float? scales=None, *, Tensor(a!) out) -> Tensor(a!)
  python_module: nn
  structured: True
  dispatch:
    CPU: upsample_nearest1d_out_cpu
    CUDA: upsample_nearest1d_out_cuda

- func: upsample_nearest1d(Tensor self, int[1] output_size, float? scales=None) -> Tensor
  python_module: nn
  structured_delegate: upsample_nearest1d.out

- func: upsample_nearest1d_backward.grad_input(Tensor grad_output, int[1] output_size, int[3] input_size, float? scales=None, *, Tensor(a!) grad_input) -> Tensor(a!)
  python_module: nn
  structured: True
  dispatch:
    CPU: upsample_nearest1d_backward_out_cpu
    CUDA: upsample_nearest1d_backward_out_cuda

- func: upsample_nearest1d_backward(Tensor grad_output, int[1] output_size, int[3] input_size, float? scales=None) -> Tensor
  python_module: nn
  structured_delegate: upsample_nearest1d_backward.grad_input

- func: upsample_nearest2d.out(Tensor self, int[2] output_size, float? scales_h=None, float? scales_w=None, *, Tensor(a!) out) -> Tensor(a!)
  python_module: nn
  structured: True
  dispatch:
    CPU: upsample_nearest2d_out_cpu
    CUDA: upsample_nearest2d_out_cuda

- func: upsample_nearest2d(Tensor self, int[2] output_size, float? scales_h=None, float? scales_w=None) -> Tensor
  python_module: nn
  structured_delegate: upsample_nearest2d.out
  dispatch:
    QuantizedCPU: upsample_nearest2d_quantized_cpu

- func: upsample_nearest2d_backward.grad_input(Tensor grad_output, int[2] output_size, int[4] input_size, float? scales_h=None, float? scales_w=None, *, Tensor(a!) grad_input) -> Tensor(a!)
  python_module: nn
  structured: True
  dispatch:
    CPU: upsample_nearest2d_backward_out_cpu
    CUDA: upsample_nearest2d_backward_out_cuda

- func: upsample_nearest2d_backward(Tensor grad_output, int[2] output_size, int[4] input_size, float? scales_h=None, float? scales_w=None) -> Tensor
  python_module: nn
  structured_delegate: upsample_nearest2d_backward.grad_input

- func: upsample_nearest3d.out(Tensor self, int[3] output_size, float? scales_d=None, float? scales_h=None, float? scales_w=None, *, Tensor(a!) out) -> Tensor(a!)
  python_module: nn
  structured: True
  dispatch:
    CPU: upsample_nearest3d_out_cpu
    CUDA: upsample_nearest3d_out_cuda

- func: upsample_nearest3d(Tensor self, int[3] output_size, float? scales_d=None, float? scales_h=None, float? scales_w=None) -> Tensor
  python_module: nn
  structured_delegate: upsample_nearest3d.out
  dispatch:
    QuantizedCPU: upsample_nearest3d_quantized_cpu

- func: upsample_nearest3d_backward.grad_input(Tensor grad_output, int[3] output_size, int[5] input_size, float? scales_d=None, float? scales_h=None, float? scales_w=None, *, Tensor(a!) grad_input) -> Tensor(a!)
  python_module: nn
  structured: True
  dispatch:
    CPU: upsample_nearest3d_backward_out_cpu
    CUDA: upsample_nearest3d_backward_out_cuda

- func: upsample_nearest3d_backward(Tensor grad_output, int[3] output_size, int[5] input_size, float? scales_d=None, float? scales_h=None, float? scales_w=None) -> Tensor
  python_module: nn
  structured_delegate: upsample_nearest3d_backward.grad_input

- func: sigmoid_backward.grad_input(Tensor grad_output, Tensor output, *, Tensor(a!) grad_input) -> Tensor(a!)
  use_c10_dispatcher: hacky_wrapper_for_legacy_signatures
  python_module: nn
  dispatch:
    CPU, CUDA: sigmoid_backward_out

- func: sigmoid_backward(Tensor grad_output, Tensor output) -> Tensor
  python_module: nn
  dispatch:
    CPU, CUDA: sigmoid_backward

- func: logit_backward.grad_input(Tensor grad_output, Tensor self, float? eps=None, *, Tensor(a!) grad_input) -> Tensor(a!)
  use_c10_dispatcher: hacky_wrapper_for_legacy_signatures
  python_module: nn
  dispatch:
    CPU, CUDA: logit_backward_out

- func: logit_backward(Tensor grad_output, Tensor self, float? eps=None) -> Tensor
  python_module: nn
  dispatch:
    CPU, CUDA: logit_backward

- func: tanh_backward.grad_input(Tensor grad_output, Tensor output, *, Tensor(a!) grad_input) -> Tensor(a!)
  use_c10_dispatcher: hacky_wrapper_for_legacy_signatures
  python_module: nn
  dispatch:
    CPU, CUDA: tanh_backward_out

- func: tanh_backward(Tensor grad_output, Tensor output) -> Tensor
  python_module: nn
  dispatch:
    CPU, CUDA: tanh_backward

# What's a thnn_conv_ versus a slow_conv_?
#
# Historically, we have inefficient implementations of convolutions
# coming from the THNN/THCUNN library.  These convolutions typically
# operated by computing the Toeplitz matrix and then doing a matrix
# multiply with the input; this is very memory inefficient!  However,
# occasionally, we really don't have anything better, so it's helpful
# to have these fallbacks when there is no more optimized implementation
# in cudnn or mkldnn, etc.  Both thnn_ and slow_ convolutions fall
# into this bucket.
#
# The difference between these two designations, is that thnn_ refers
# to a convolution that is still written in the "legacy" style; that is,
# C code in the THNN/ or THCUNN/ directory.  A slow_ convolution is
# one that is written in the native style: modern C++.  Algorithmically,
# these are the same thing, but we give them different prefixes to
# make the operational distinction clear.

- func: slow_conv_transpose2d.out(Tensor self, Tensor weight, int[2] kernel_size, Tensor? bias=None, int[2] stride=1, int[2] padding=0, int[2] output_padding=0, int[2] dilation=1, *, Tensor(a!) out) -> Tensor(a!)
  use_c10_dispatcher: hacky_wrapper_for_legacy_signatures
  python_module: nn
  dispatch:
    CPU: slow_conv_transpose2d_out_cpu
    CUDA: slow_conv_transpose2d_out_cuda

- func: slow_conv_transpose2d(Tensor self, Tensor weight, int[2] kernel_size, Tensor? bias=None, int[2] stride=1, int[2] padding=0, int[2] output_padding=0, int[2] dilation=1) -> Tensor
  python_module: nn
  dispatch:
    CPU: slow_conv_transpose2d_cpu
    CUDA: slow_conv_transpose2d_cuda

- func: slow_conv_transpose2d_backward.grad_output(Tensor grad_output, Tensor self, Tensor weight, int[2] kernel_size, int[2] stride, int[2] padding, int[2] output_padding, int[2] dilation, Tensor columns, Tensor ones, *, Tensor(a!) grad_input, Tensor(b!) grad_weight, Tensor(c!) grad_bias) -> (Tensor(a!), Tensor(b!), Tensor(c!))
  use_c10_dispatcher: hacky_wrapper_for_legacy_signatures
  python_module: nn
  dispatch:
    CPU: slow_conv_transpose2d_backward_out_cpu
    CUDA: slow_conv_transpose2d_backward_out_cuda

- func: slow_conv_transpose2d_backward.output_mask(Tensor grad_output, Tensor self, Tensor weight, int[2] kernel_size, int[2] stride, int[2] padding, int[2] output_padding, int[2] dilation, Tensor columns, Tensor ones, bool[3] output_mask) -> (Tensor grad_input, Tensor grad_weight, Tensor grad_bias)
  python_module: nn
  dispatch:
    CPU: slow_conv_transpose2d_backward_cpu
    CUDA: slow_conv_transpose2d_backward_cuda

- func: slow_conv_transpose3d.out(Tensor self, Tensor weight, int[3] kernel_size, Tensor? bias=None, int[3] stride=1, int[3] padding=0, int[3] output_padding=0, int[3] dilation=1, *, Tensor(a!) out) -> Tensor(a!)
  use_c10_dispatcher: hacky_wrapper_for_legacy_signatures
  python_module: nn
  dispatch:
    CPU: slow_conv_transpose3d_out_cpu
    CUDA: slow_conv_transpose3d_out_cuda

- func: slow_conv_transpose3d(Tensor self, Tensor weight, int[3] kernel_size, Tensor? bias=None, int[3] stride=1, int[3] padding=0, int[3] output_padding=0, int[3] dilation=1) -> Tensor
  python_module: nn
  dispatch:
    CPU: slow_conv_transpose3d_cpu
    CUDA: slow_conv_transpose3d_cuda

- func: slow_conv_transpose3d_backward.grad_output(Tensor grad_output, Tensor self, Tensor weight, int[3] kernel_size, int[3] stride, int[3] padding, int[3] output_padding, int[3] dilation, Tensor finput, Tensor fgrad_input, *, Tensor(a!) grad_input, Tensor(b!) grad_weight, Tensor(c!) grad_bias) -> (Tensor(a!), Tensor(b!), Tensor(c!))
  use_c10_dispatcher: hacky_wrapper_for_legacy_signatures
  python_module: nn
  dispatch:
    CPU: slow_conv_transpose3d_backward_out_cpu
    CUDA: slow_conv_transpose3d_backward_out_cuda

- func: slow_conv_transpose3d_backward.output_mask(Tensor grad_output, Tensor self, Tensor weight, int[3] kernel_size, int[3] stride, int[3] padding, int[3] output_padding, int[3] dilation, Tensor finput, Tensor fgrad_input, bool[3] output_mask) -> (Tensor grad_input, Tensor grad_weight, Tensor grad_bias)
  python_module: nn
  dispatch:
    CPU: slow_conv_transpose3d_backward_cpu
    CUDA: slow_conv_transpose3d_backward_cuda

- func: thnn_conv2d.out(Tensor self, Tensor weight, int[2] kernel_size, Tensor? bias=None, int[2] stride=1, int[2] padding=0, *, Tensor(a!) out) -> Tensor(a!)
  use_c10_dispatcher: hacky_wrapper_for_legacy_signatures
  python_module: nn

- func: thnn_conv2d(Tensor self, Tensor weight, int[2] kernel_size, Tensor? bias=None, int[2] stride=1, int[2] padding=0) -> Tensor
  python_module: nn

- func: thnn_conv2d_forward.output(Tensor self, Tensor weight, int[2] kernel_size, Tensor? bias, int[2] stride, int[2] padding, *, Tensor(a!) output, Tensor(b!) finput, Tensor(c!) fgrad_input) -> (Tensor(a!), Tensor(b!), Tensor(c!))
  use_c10_dispatcher: hacky_wrapper_for_legacy_signatures
  python_module: nn
  dispatch:
    CPU: slow_conv2d_forward_out_cpu
    CUDA: legacy::cuda::_thnn_conv2d_forward_out

- func: thnn_conv2d_forward(Tensor self, Tensor weight, int[2] kernel_size, Tensor? bias, int[2] stride, int[2] padding) -> (Tensor output, Tensor finput, Tensor fgrad_input)
  python_module: nn
  dispatch:
    CPU: slow_conv2d_forward_cpu
    CUDA: legacy::cuda::_thnn_conv2d_forward

- func: thnn_conv2d_backward.grad_input(Tensor grad_output, Tensor self, Tensor weight, int[2] kernel_size, int[2] stride, int[2] padding, Tensor finput, Tensor fgrad_input, *, Tensor(a!) grad_input, Tensor(b!) grad_weight, Tensor(c!) grad_bias) -> (Tensor(a!), Tensor(b!), Tensor(c!))
  use_c10_dispatcher: hacky_wrapper_for_legacy_signatures
  python_module: nn
  dispatch:
    CPU: slow_conv2d_backward_out_cpu
    CUDA: slow_conv2d_backward_out_cuda

- func: thnn_conv2d_backward.output_mask(Tensor grad_output, Tensor self, Tensor weight, int[2] kernel_size, int[2] stride, int[2] padding, Tensor finput, Tensor fgrad_input, bool[3] output_mask) -> (Tensor grad_input, Tensor grad_weight, Tensor grad_bias)
  python_module: nn
  dispatch:
    CPU: slow_conv2d_backward_cpu
    CUDA: slow_conv2d_backward_cuda

- func: thnn_conv_depthwise2d.out(Tensor self, Tensor weight, int[2] kernel_size, Tensor? bias=None, int[2] stride=1, int[2] padding=0, int[2] dilation=1, *, Tensor(a!) out) -> Tensor(a!)
  use_c10_dispatcher: hacky_wrapper_for_legacy_signatures
  python_module: nn

- func: thnn_conv_depthwise2d(Tensor self, Tensor weight, int[2] kernel_size, Tensor? bias=None, int[2] stride=1, int[2] padding=0, int[2] dilation=1) -> Tensor
  python_module: nn

- func: thnn_conv_depthwise2d_forward.out(Tensor self, Tensor weight, int[2] kernel_size, Tensor? bias, int[2] stride, int[2] padding, int[2] dilation, *, Tensor(a!) out) -> Tensor(a!)
  use_c10_dispatcher: hacky_wrapper_for_legacy_signatures
  python_module: nn
  dispatch:
    CUDA: legacy::cuda::_thnn_conv_depthwise2d_forward_out

- func: thnn_conv_depthwise2d_forward(Tensor self, Tensor weight, int[2] kernel_size, Tensor? bias, int[2] stride, int[2] padding, int[2] dilation) -> Tensor
  python_module: nn
  dispatch:
    CUDA: legacy::cuda::_thnn_conv_depthwise2d_forward

- func: thnn_conv_depthwise2d_backward.grad_input(Tensor grad_output, Tensor self, Tensor weight, int[2] kernel_size, int[2] stride, int[2] padding, int[2] dilation, *, Tensor(a!) grad_input, Tensor(b!) grad_weight) -> (Tensor(a!), Tensor(b!))
  use_c10_dispatcher: hacky_wrapper_for_legacy_signatures
  python_module: nn
  dispatch:
    CUDA: thnn_conv_depthwise2d_backward_out

- func: thnn_conv_depthwise2d_backward.output_mask(Tensor grad_output, Tensor self, Tensor weight, int[2] kernel_size, int[2] stride, int[2] padding, int[2] dilation, bool[2] output_mask) -> (Tensor grad_input, Tensor grad_weight)
  python_module: nn
  dispatch:
    CUDA: thnn_conv_depthwise2d_backward

- func: conv_depthwise3d(Tensor self, Tensor weight, int[3] kernel_size, Tensor? bias, int[3] stride, int[3] padding, int[3] dilation) -> Tensor
  python_module: nn
  dispatch:
    CUDA: conv_depthwise3d_cuda

- func: conv_depthwise3d_backward.grad_input(Tensor grad_output, Tensor self, Tensor weight, int[3] kernel_size, int[3] stride, int[3] padding, int[3] dilation, *, Tensor(a!) grad_input, Tensor(b!) grad_weight, Tensor(c!) grad_bias) -> (Tensor(a!), Tensor(b!), Tensor(c!))
  use_c10_dispatcher: hacky_wrapper_for_legacy_signatures
  python_module: nn
  dispatch:
    CUDA: conv_depthwise3d_backward_cuda_out

- func: conv_depthwise3d_backward.output_mask(Tensor grad_output, Tensor self, Tensor weight, int[3] kernel_size, int[3] stride, int[3] padding, int[3] dilation, bool[3] output_mask) -> (Tensor grad_input, Tensor grad_weight, Tensor grad_bias)
  use_c10_dispatcher: hacky_wrapper_for_legacy_signatures
  python_module: nn
  dispatch:
    CUDA: conv_depthwise3d_backward_cuda

- func: slow_conv3d.out(Tensor self, Tensor weight, int[3] kernel_size, Tensor? bias=None, int[3] stride=1, int[3] padding=0, *, Tensor(a!) out) -> Tensor(a!)
  use_c10_dispatcher: hacky_wrapper_for_legacy_signatures
  python_module: nn

- func: slow_conv3d(Tensor self, Tensor weight, int[3] kernel_size, Tensor? bias=None, int[3] stride=1, int[3] padding=0) -> Tensor
  python_module: nn

- func: slow_conv3d_forward.output(Tensor self, Tensor weight, int[3] kernel_size, Tensor? bias, int[3] stride, int[3] padding, *, Tensor(a!) output, Tensor(b!) finput, Tensor(c!) fgrad_input) -> (Tensor(a!), Tensor(b!), Tensor(c!))
  use_c10_dispatcher: hacky_wrapper_for_legacy_signatures
  python_module: nn
  dispatch:
    CPU: slow_conv3d_forward_out_cpu

- func: slow_conv3d_forward(Tensor self, Tensor weight, int[3] kernel_size, Tensor? bias, int[3] stride, int[3] padding) -> (Tensor output, Tensor finput, Tensor fgrad_input)
  python_module: nn
  dispatch:
    CPU: slow_conv3d_forward_cpu

- func: slow_conv3d_backward.grad_input(Tensor grad_output, Tensor self, Tensor weight, int[3] kernel_size, int[3] stride, int[3] padding, Tensor finput, Tensor fgrad_input, *, Tensor(a!) grad_input, Tensor(b!) grad_weight, Tensor(c!) grad_bias) -> (Tensor(a!), Tensor(b!), Tensor(c!))
  use_c10_dispatcher: hacky_wrapper_for_legacy_signatures
  python_module: nn
  dispatch:
    CPU: slow_conv3d_backward_out_cpu

- func: slow_conv3d_backward.output_mask(Tensor grad_output, Tensor self, Tensor weight, int[3] kernel_size, int[3] stride, int[3] padding, Tensor finput, Tensor fgrad_input, bool[3] output_mask) -> (Tensor grad_input, Tensor grad_weight, Tensor grad_bias)
  python_module: nn
  dispatch:
    CPU: slow_conv3d_backward_cpu

- func: slow_conv_dilated2d(Tensor self, Tensor weight, int[2] kernel_size, Tensor? bias=None, int[2] stride=1, int[2] padding=0, int[2] dilation=1) -> Tensor
  python_module: nn
  dispatch:
    CPU: slow_conv_dilated2d_cpu
    CUDA: slow_conv_dilated2d_cuda

- func: slow_conv_dilated2d_backward(Tensor grad_output, Tensor self, Tensor weight, int[2] kernel_size, int[2] stride, int[2] padding, int[2] dilation, bool[3] output_mask) -> (Tensor grad_input, Tensor grad_weight, Tensor grad_bias)
  python_module: nn
  dispatch:
    CPU: slow_conv_dilated2d_backward_cpu
    CUDA: slow_conv_dilated2d_backward_cuda

- func: slow_conv_dilated3d(Tensor self, Tensor weight, int[3] kernel_size, Tensor? bias=None, int[3] stride=1, int[3] padding=0, int[3] dilation=1) -> Tensor
  python_module: nn
  dispatch:
    CPU: slow_conv_dilated3d_cpu
    CUDA: slow_conv_dilated3d_cuda

- func: slow_conv_dilated3d_backward(Tensor grad_output, Tensor self, Tensor weight, int[3] kernel_size, int[3] stride, int[3] padding, int[3] dilation, bool[3] output_mask) -> (Tensor grad_input, Tensor grad_weight, Tensor grad_bias)
  python_module: nn
  dispatch:
    CPU: slow_conv_dilated3d_backward_cpu
    CUDA: slow_conv_dilated3d_backward_cuda

- func: col2im.out(Tensor self, int[2] output_size, int[2] kernel_size, int[2] dilation, int[2] padding, int[2] stride, *, Tensor(a!) out) -> Tensor(a!)
  use_c10_dispatcher: hacky_wrapper_for_legacy_signatures
  python_module: nn
  dispatch:
    CPU: col2im_out_cpu
    CUDA: col2im_out_cuda

- func: col2im(Tensor self, int[2] output_size, int[2] kernel_size, int[2] dilation, int[2] padding, int[2] stride) -> Tensor
  python_module: nn
  dispatch:
    CPU: col2im_cpu
    CUDA: col2im_cuda

- func: col2im_backward.grad_input(Tensor grad_output, int[2] kernel_size, int[2] dilation, int[2] padding, int[2] stride, *, Tensor(a!) grad_input) -> Tensor(a!)
  use_c10_dispatcher: hacky_wrapper_for_legacy_signatures
  python_module: nn
  dispatch:
    CPU: col2im_backward_out_cpu
    CUDA: col2im_backward_out_cuda

- func: col2im_backward(Tensor grad_output, int[2] kernel_size, int[2] dilation, int[2] padding, int[2] stride) -> Tensor
  python_module: nn
  dispatch:
    CPU: col2im_backward_cpu
    CUDA: col2im_backward_cuda

- func: column_stack(Tensor[] tensors) -> Tensor

- func: column_stack.out(Tensor[] tensors, *, Tensor(a!) out) -> Tensor(a!)
  use_c10_dispatcher: hacky_wrapper_for_legacy_signatures

- func: im2col.out(Tensor self, int[2] kernel_size, int[2] dilation, int[2] padding, int[2] stride, *, Tensor(a!) out) -> Tensor(a!)
  use_c10_dispatcher: hacky_wrapper_for_legacy_signatures
  python_module: nn
  dispatch:
    CPU: im2col_out_cpu
    CUDA: im2col_out_cuda

- func: im2col(Tensor self, int[2] kernel_size, int[2] dilation, int[2] padding, int[2] stride) -> Tensor
  python_module: nn
  dispatch:
    CPU: im2col_cpu
    CUDA: im2col_cuda

- func: im2col_backward.grad_input(Tensor grad_output, int[2] input_size, int[2] kernel_size, int[2] dilation, int[2] padding, int[2] stride, *, Tensor(a!) grad_input) -> Tensor(a!)
  use_c10_dispatcher: hacky_wrapper_for_legacy_signatures
  python_module: nn
  dispatch:
    CPU: im2col_backward_out_cpu
    CUDA: im2col_backward_out_cuda

- func: im2col_backward(Tensor grad_output, int[2] input_size, int[2] kernel_size, int[2] dilation, int[2] padding, int[2] stride) -> Tensor
  python_module: nn
  dispatch:
    CPU: im2col_backward_cpu
    CUDA: im2col_backward_cuda

- func: isfinite(Tensor self) -> Tensor
  variants: function, method
  device_guard: False

- func: isinf(Tensor self) -> Tensor
  variants: function, method
  device_guard: False

- func: record_stream(Tensor(a!) self, Stream s) -> ()
  variants: method
  dispatch:
    CUDA: record_stream_cuda

- func: isposinf(Tensor self) -> Tensor
  variants: function, method

- func: isposinf.out(Tensor self, *, Tensor(a!) out) -> Tensor(a!)
  use_c10_dispatcher: hacky_wrapper_for_legacy_signatures
  dispatch:
    CPU, CUDA: isposinf_out

- func: isneginf(Tensor self) -> Tensor
  variants: function, method

- func: isneginf.out(Tensor self, *, Tensor(a!) out) -> Tensor(a!)
  use_c10_dispatcher: hacky_wrapper_for_legacy_signatures
  dispatch:
    CPU, CUDA: isneginf_out

# NOTE [_add_batch_dim and _remove_batch_dim]
# _add_batch_dim and _remove_batch_dim are meant to be used in the implementation
# of the vmap frontend API (see torch/_vmap_internals.py). They are not
# user-facing, hence the leading underscore. Please don't use them them anywhere else.
- func: _add_batch_dim(Tensor self, int batch_dim, int level) -> Tensor
  variants: function

# See NOTE [_add_batch_dim and _remove_batch_dim]
- func: _remove_batch_dim(Tensor self, int level, int batch_size, int out_dim) -> Tensor
  variants: function

## Functions related to the `torch.special` namespace
# Note [special namespace binding]
# Functions in the special python module should have their names start with
#   "special_" underscore and be bound to the desired Python name in
#   torch/special/__init__.py, and the desired C++ name in torch/csrc/api/include/torch/special.h.
#   The "special_" names should be hidden from the user and not documented.

- func: special_gammaln(Tensor self) -> Tensor
  python_module: special
  variants: function

- func: special_gammaln.out(Tensor self, *, Tensor(a!) out) -> Tensor(a!)
  python_module: special
  variants: function

- func: special_erf(Tensor self) -> Tensor
  python_module: special
  variants: function

- func: special_erf.out(Tensor self, *, Tensor(a!) out) -> Tensor(a!)
  python_module: special
  variants: function

- func: special_erfc(Tensor self) -> Tensor
  python_module: special
  variants: function

- func: special_erfc.out(Tensor self, *, Tensor(a!) out) -> Tensor(a!)
  python_module: special

- func: special_erfinv(Tensor self) -> Tensor
  python_module: special
  variants: function

- func: special_erfinv.out(Tensor self, *, Tensor(a!) out) -> Tensor(a!)
  python_module: special

## Functions related to the fast Fourier transform and the torch.fft namespace
# Note [FFT namespace binding]
# Functions in the fft python module should have their names start with
#   "fft_" underscore and be bound to the desired Python name in
#   torch/fft/__init__.py, and the desired C++ name in torch/csrc/api/include/torch/fft.h.
#   The "fft_" names should be hidden from the user and not documented.
#
# See fft_fft as an example.

# torch.fft.fft
# NOTE: NOT an alias for torch.fft, which has different semantics
- func: fft_fft(Tensor self, int? n=None, int dim=-1, str? norm=None) -> Tensor
  python_module: fft
  variants: function

- func: fft_fft.out(Tensor self, int? n=None, int dim=-1, str? norm=None, *, Tensor(a!) out) -> Tensor(a!)
  use_c10_dispatcher: hacky_wrapper_for_legacy_signatures
  python_module: fft
  variants: function

- func: fft_ifft(Tensor self, int? n=None, int dim=-1, str? norm=None) -> Tensor
  python_module: fft
  variants: function

- func: fft_ifft.out(Tensor self, int? n=None, int dim=-1, str? norm=None, *, Tensor(a!) out) -> Tensor(a!)
  use_c10_dispatcher: hacky_wrapper_for_legacy_signatures
  python_module: fft
  variants: function

- func: fft_rfft(Tensor self, int? n=None, int dim=-1, str? norm=None) -> Tensor
  python_module: fft
  variants: function

- func: fft_rfft.out(Tensor self, int? n=None, int dim=-1, str? norm=None, *, Tensor(a!) out) -> Tensor(a!)
  use_c10_dispatcher: hacky_wrapper_for_legacy_signatures
  python_module: fft
  variants: function

- func: fft_irfft(Tensor self, int? n=None, int dim=-1, str? norm=None) -> Tensor
  python_module: fft
  variants: function

- func: fft_irfft.out(Tensor self, int? n=None, int dim=-1, str? norm=None, *, Tensor(a!) out) -> Tensor(a!)
  use_c10_dispatcher: hacky_wrapper_for_legacy_signatures
  python_module: fft
  variants: function

- func: fft_hfft(Tensor self, int? n=None, int dim=-1, str? norm=None) -> Tensor
  python_module: fft
  variants: function

- func: fft_hfft.out(Tensor self, int? n=None, int dim=-1, str? norm=None, *, Tensor(a!) out) -> Tensor(a!)
  use_c10_dispatcher: hacky_wrapper_for_legacy_signatures
  python_module: fft
  variants: function

- func: fft_ihfft(Tensor self, int? n=None, int dim=-1, str? norm=None) -> Tensor
  python_module: fft
  variants: function

- func: fft_ihfft.out(Tensor self, int? n=None, int dim=-1, str? norm=None, *, Tensor(a!) out) -> Tensor(a!)
  use_c10_dispatcher: hacky_wrapper_for_legacy_signatures
  python_module: fft
  variants: function

- func: fft_fft2(Tensor self, int[1]? s=None, int[1] dim=[-2,-1], str? norm=None) -> Tensor
  python_module: fft
  variants: function

- func: fft_fft2.out(Tensor self, int[1]? s=None, int[1] dim=[-2,-1], str? norm=None, *, Tensor(a!) out) -> Tensor(a!)
  use_c10_dispatcher: hacky_wrapper_for_legacy_signatures
  python_module: fft
  variants: function

- func: fft_ifft2(Tensor self, int[1]? s=None, int[1] dim=[-2,-1], str? norm=None) -> Tensor
  python_module: fft
  variants: function

- func: fft_ifft2.out(Tensor self, int[1]? s=None, int[1] dim=[-2,-1], str? norm=None, *, Tensor(a!) out) -> Tensor(a!)
  use_c10_dispatcher: hacky_wrapper_for_legacy_signatures
  python_module: fft
  variants: function

- func: fft_rfft2(Tensor self, int[1]? s=None, int[1] dim=[-2,-1], str? norm=None) -> Tensor
  python_module: fft
  variants: function

- func: fft_rfft2.out(Tensor self, int[1]? s=None, int[1] dim=[-2,-1], str? norm=None, *, Tensor(a!) out) -> Tensor(a!)
  use_c10_dispatcher: hacky_wrapper_for_legacy_signatures
  python_module: fft
  variants: function

- func: fft_irfft2(Tensor self, int[1]? s=None, int[1] dim=[-2,-1], str? norm=None) -> Tensor
  python_module: fft
  variants: function

- func: fft_irfft2.out(Tensor self, int[1]? s=None, int[1] dim=[-2,-1], str? norm=None, *, Tensor(a!) out) -> Tensor(a!)
  use_c10_dispatcher: hacky_wrapper_for_legacy_signatures
  python_module: fft
  variants: function

- func: fft_fftn(Tensor self, int[1]? s=None, int[1]? dim=None, str? norm=None) -> Tensor
  python_module: fft
  variants: function

- func: fft_fftn.out(Tensor self, int[1]? s=None, int[1]? dim=None, str? norm=None, *, Tensor(a!) out) -> Tensor(a!)
  use_c10_dispatcher: hacky_wrapper_for_legacy_signatures
  python_module: fft
  variants: function

- func: fft_ifftn(Tensor self, int[1]? s=None, int[1]? dim=None, str? norm=None) -> Tensor
  python_module: fft
  variants: function

- func: fft_ifftn.out(Tensor self, int[1]? s=None, int[1]? dim=None, str? norm=None, *, Tensor(a!) out) -> Tensor(a!)
  use_c10_dispatcher: hacky_wrapper_for_legacy_signatures
  python_module: fft
  variants: function

- func: fft_rfftn(Tensor self, int[1]? s=None, int[1]? dim=None, str? norm=None) -> Tensor
  python_module: fft
  variants: function

- func: fft_rfftn.out(Tensor self, int[1]? s=None, int[1]? dim=None, str? norm=None, *, Tensor(a!) out) -> Tensor(a!)
  use_c10_dispatcher: hacky_wrapper_for_legacy_signatures
  python_module: fft
  variants: function

- func: fft_irfftn(Tensor self, int[1]? s=None, int[1]? dim=None, str? norm=None) -> Tensor
  python_module: fft
  variants: function

- func: fft_irfftn.out(Tensor self, int[1]? s=None, int[1]? dim=None, str? norm=None, *, Tensor(a!) out) -> Tensor(a!)
  use_c10_dispatcher: hacky_wrapper_for_legacy_signatures
  python_module: fft
  variants: function

- func: fft_fftfreq(int n, float d=1.0, *, ScalarType? dtype=None, Layout? layout=None, Device? device=None, bool? pin_memory=None) -> Tensor
  use_c10_dispatcher: hacky_wrapper_for_legacy_signatures
  python_module: fft
  variants: function

- func: fft_fftfreq.out(int n, float d=1.0, *, Tensor(a!) out) -> Tensor(a!)
  use_c10_dispatcher: hacky_wrapper_for_legacy_signatures
  python_module: fft
  variants: function

- func: fft_rfftfreq(int n, float d=1.0, *, ScalarType? dtype=None, Layout? layout=None, Device? device=None, bool? pin_memory=None) -> Tensor
  use_c10_dispatcher: hacky_wrapper_for_legacy_signatures
  python_module: fft
  variants: function

- func: fft_rfftfreq.out(int n, float d=1.0, *, Tensor(a!) out) -> Tensor(a!)
  use_c10_dispatcher: hacky_wrapper_for_legacy_signatures
  python_module: fft
  variants: function

- func: fft_fftshift(Tensor self, int[1]? dim=None) -> Tensor
  python_module: fft
  variants: function

- func: fft_ifftshift(Tensor self, int[1]? dim=None) -> Tensor
  python_module: fft
  variants: function

## Functions for linear algebra and the torch.linalg namespace
# Note [linalg namespace binding]
# Functions in the linalg python module should have their names start with
#   "linalg_" and be bound to the desired Python name in
#   torch/linalg/__init__.py, and the desired C++ name in torch/csrc/api/include/torch/linalg.h.
#   The "linalg_" names should be hidden from the user and not documented.
#
# See linalg_det as an example.

- func: linalg_cholesky(Tensor self) -> Tensor
  python_module: linalg
  variants: function
  dispatch:
    DefaultBackend: linalg_cholesky

- func: linalg_cholesky.out(Tensor self, *, Tensor(a!) out) -> Tensor(a!)
  use_c10_dispatcher: hacky_wrapper_for_legacy_signatures
  python_module: linalg
  variants: function
  dispatch:
    DefaultBackend: linalg_cholesky_out

# torch.linalg.det, alias for torch.det
- func: linalg_det(Tensor self) -> Tensor
  python_module: linalg
  variants: function

- func: det(Tensor self) -> Tensor
  variants: function, method
  dispatch:
    DefaultBackend: det

- func: linalg_lstsq(Tensor self, Tensor b, float? cond=None, *, str? driver=None) -> (Tensor solution, Tensor residuals, Tensor rank, Tensor singular_values)
  python_module: linalg
  variants: function
  dispatch:
    DefaultBackend: linalg_lstsq

- func: _lstsq_helper(Tensor a, Tensor b, float cond, str? driver_name) -> (Tensor, Tensor, Tensor)
  variants: function
  dispatch:
    CPU: _lstsq_helper_cpu
    CUDA: _lstsq_helper_cuda

- func: linalg_slogdet(Tensor self) -> (Tensor sign, Tensor logabsdet)
  python_module: linalg
  variants: function
  dispatch:
    CPU, CUDA: linalg_slogdet

- func: linalg_slogdet.out(Tensor self, *, Tensor(a!) sign, Tensor(b!) logabsdet) -> (Tensor(a!) sign, Tensor(b!) logabsdet)
  python_module: linalg
  dispatch:
    CPU, CUDA: linalg_slogdet_out

- func: _syevd_helper(Tensor self, bool compute_eigenvectors, str uplo) -> (Tensor, Tensor)
  variants: function
  dispatch:
    CPU: _syevd_helper_cpu
    CUDA: _syevd_helper_cuda

- func: linalg_eigh(Tensor self, str UPLO="L") -> (Tensor eigenvalues, Tensor eigenvectors)
  python_module: linalg
  variants: function
  dispatch:
    DefaultBackend: linalg_eigh

- func: linalg_eigh.eigvals(Tensor self, str UPLO="L", *, Tensor(a!) eigvals, Tensor(b!) eigvecs) -> (Tensor(a!) eigenvalues, Tensor(b!) eigenvectors)
  use_c10_dispatcher: hacky_wrapper_for_legacy_signatures
  python_module: linalg
  dispatch:
    DefaultBackend: linalg_eigh_out

- func: linalg_eigvalsh(Tensor self, str UPLO="L") -> Tensor
  python_module: linalg
  variants: function
  dispatch:
    DefaultBackend: linalg_eigvalsh

- func: linalg_eigvalsh.out(Tensor self, str UPLO='L', *, Tensor(a!) out) -> Tensor(a!)
  use_c10_dispatcher: hacky_wrapper_for_legacy_signatures
  python_module: linalg
  dispatch:
    DefaultBackend: linalg_eigvalsh_out

- func: linalg_householder_product(Tensor input, Tensor tau) -> Tensor
  python_module: linalg
  variants: function
  dispatch:
    CPU, CUDA: linalg_householder_product

- func: linalg_householder_product.out(Tensor input, Tensor tau, *, Tensor(a!) out) -> Tensor(a!)
  python_module: linalg
  dispatch:
    CPU, CUDA: linalg_householder_product_out

- func: _linalg_inv_out_helper_(Tensor(a!) self, Tensor(b!) infos_lu, Tensor(c!) infos_getri) -> Tensor(a!)
  variants: function
  dispatch:
    CPU: _linalg_inv_out_helper_cpu
    CUDA: _linalg_inv_out_helper_cuda

- func: linalg_inv(Tensor self) -> Tensor
  python_module: linalg
  variants: function
  dispatch:
    DefaultBackend: linalg_inv

- func: linalg_inv.out(Tensor self, *, Tensor(a!) out) -> Tensor(a!)
  python_module: linalg
  use_c10_dispatcher: hacky_wrapper_for_legacy_signatures
  variants: function
  dispatch:
    DefaultBackend: linalg_inv_out

- func: inner(Tensor self, Tensor other) -> Tensor
  variants: function, method

- func: inner.out(Tensor self, Tensor other, *, Tensor(a!) out) -> Tensor(a!)
  use_c10_dispatcher: hacky_wrapper_for_legacy_signatures

# torch.outer, alias for torch.ger
- func: outer(Tensor self, Tensor vec2) -> Tensor
  variants: function, method

- func: outer.out(Tensor self, Tensor vec2, *, Tensor(a!) out) -> Tensor(a!)
  use_c10_dispatcher: hacky_wrapper_for_legacy_signatures

- func: ger(Tensor self, Tensor vec2) -> Tensor
  variants: function, method
  dispatch:
    DefaultBackend: ger

- func: ger.out(Tensor self, Tensor vec2, *, Tensor(a!) out) -> Tensor(a!)
  use_c10_dispatcher: hacky_wrapper_for_legacy_signatures
  dispatch:
    DefaultBackend: ger_out

- func: linalg_norm(Tensor self, Scalar? ord=None, int[1]? dim=None, bool keepdim=False, *, ScalarType? dtype=None) -> Tensor
  python_module: linalg
  variants: function

- func: linalg_norm.ord_str(Tensor self, str ord, int[1]? dim=None, bool keepdim=False, *, ScalarType? dtype=None) -> Tensor
  python_module: linalg
  variants: function

- func: linalg_norm.out(Tensor self, Scalar? ord=None, int[1]? dim=None, bool keepdim=False, *, ScalarType? dtype=None, Tensor(a!) out) -> Tensor(a!)
  use_c10_dispatcher: hacky_wrapper_for_legacy_signatures
  python_module: linalg
  variants: function

- func: linalg_norm.ord_str_out(Tensor self, str ord, int[1]? dim=None, bool keepdim=False, *, ScalarType? dtype=None, Tensor(a!) out) -> Tensor(a!)
  use_c10_dispatcher: hacky_wrapper_for_legacy_signatures
  python_module: linalg
  variants: function

- func: linalg_vector_norm(Tensor self, Scalar? ord=None, int[1]? dim=None, bool keepdim=False, *, ScalarType? dtype=None) -> Tensor
  python_module: linalg
  variants: function
  dispatch:
    DefaultBackend: linalg_vector_norm

- func: linalg_vector_norm.out(Tensor self, Scalar? ord=None, int[1]? dim=None, bool keepdim=False, *, ScalarType? dtype=None, Tensor(a!) out) -> Tensor(a!)
  python_module: linalg
  dispatch:
    DefaultBackend: linalg_vector_norm_out

- func: linalg_svd.U(Tensor self, bool full_matrices=True, bool compute_uv=True, *, Tensor(a!) U, Tensor(b!) S, Tensor(c!) V) -> (Tensor(a!) U, Tensor(b!) S, Tensor(c!) V)
  use_c10_dispatcher: hacky_wrapper_for_legacy_signatures
  python_module: linalg

- func: linalg_svd(Tensor self, bool full_matrices=True, bool compute_uv=True) -> (Tensor U, Tensor S, Tensor V)
  python_module: linalg
  variants: function

- func: linalg_cond(Tensor self, Scalar? p=None) -> Tensor
  python_module: linalg
  variants: function

- func: linalg_cond.out(Tensor self, Scalar? p=None, *, Tensor(a!) out) -> Tensor(a!)
  use_c10_dispatcher: hacky_wrapper_for_legacy_signatures
  python_module: linalg
  variants: function

- func: linalg_cond.p_str(Tensor self, str p) -> Tensor
  python_module: linalg
  variants: function

- func: linalg_cond.p_str_out(Tensor self, str p, *, Tensor(a!) out) -> Tensor(a!)
  use_c10_dispatcher: hacky_wrapper_for_legacy_signatures
  python_module: linalg
  variants: function

- func: linalg_pinv(Tensor self, float rcond=1e-15, bool hermitian=False) -> Tensor
  python_module: linalg
  variants: function

- func: linalg_pinv.rcond_tensor(Tensor self, Tensor rcond, bool hermitian=False) -> Tensor
  python_module: linalg
  variants: function

- func: linalg_pinv.out(Tensor self, float rcond=1e-15, bool hermitian=False, *, Tensor(a!) out) -> Tensor(a!)
  python_module: linalg
  use_c10_dispatcher: hacky_wrapper_for_legacy_signatures
  variants: function

- func: linalg_pinv.out_rcond_tensor(Tensor self, Tensor rcond, bool hermitian=False, *, Tensor(a!) out) -> Tensor(a!)
  python_module: linalg
  use_c10_dispatcher: hacky_wrapper_for_legacy_signatures
  variants: function

- func: _linalg_solve_out_helper_(Tensor(a!) self, Tensor(b!) other, Tensor(c!) infos) -> Tensor(a!)
  variants: function
  dispatch:
    CPU: _linalg_solve_out_helper_cpu
    CUDA: _linalg_solve_out_helper_cuda

- func: linalg_solve(Tensor input, Tensor other) -> Tensor
  python_module: linalg
  variants: function
  dispatch:
    DefaultBackend: linalg_solve

- func: linalg_solve.out(Tensor input, Tensor other, *, Tensor(a!) out) -> Tensor(a!)
  python_module: linalg
  use_c10_dispatcher: hacky_wrapper_for_legacy_signatures
  dispatch:
    DefaultBackend: linalg_solve_out

- func: linalg_tensorinv(Tensor self, int ind=2) -> Tensor
  use_c10_dispatcher: hacky_wrapper_for_legacy_signatures
  python_module: linalg
  variants: function

- func: linalg_tensorinv.out(Tensor self, int ind=2, *, Tensor(a!) out) -> Tensor(a!)
  use_c10_dispatcher: hacky_wrapper_for_legacy_signatures
  python_module: linalg
  variants: function

- func: linalg_tensorsolve(Tensor self, Tensor other, int[]? dims=None) -> Tensor
  python_module: linalg
  variants: function

- func: linalg_tensorsolve.out(Tensor self, Tensor other, int[]? dims=None, *, Tensor(a!) out) -> Tensor(a!)
  use_c10_dispatcher: hacky_wrapper_for_legacy_signatures
  python_module: linalg
  variants: function

- func: linalg_qr(Tensor self, str mode='reduced') -> (Tensor Q, Tensor R)
  python_module: linalg
  variants: function
  dispatch:
    DefaultBackend: linalg_qr

- func: linalg_qr.out(Tensor self, str mode='reduced', *, Tensor(a!) Q, Tensor(b!) R) -> (Tensor(a!) Q, Tensor(b!) R)
  use_c10_dispatcher: hacky_wrapper_for_legacy_signatures
  python_module: linalg
  variants: function
  dispatch:
    DefaultBackend: linalg_qr_out

- func: _linalg_qr_helper(Tensor self, str mode) -> (Tensor, Tensor)
  variants: function
  dispatch:
    CPU: _linalg_qr_helper_cpu
    CUDA: _linalg_qr_helper_cuda

- func: linalg_matrix_power(Tensor self, int n) -> Tensor
  python_module: linalg

- func: linalg_matrix_power.out(Tensor self, int n, *, Tensor(a!) out) -> Tensor(a!)
  python_module: linalg

- func: linalg_matrix_rank(Tensor self, float? tol=None, bool hermitian=False) -> Tensor
  python_module: linalg
  variants: function

- func: linalg_matrix_rank.out(Tensor self, float? tol=None, bool hermitian=False, *, Tensor(a!) out) -> Tensor(a!)
  use_c10_dispatcher: hacky_wrapper_for_legacy_signatures
  python_module: linalg
  variants: function

## Functions that are only for testing
# It is undocumented and should not be used outside of tests.
- func: _test_serialization_subcmul(Tensor self, Tensor other, Scalar alpha=1) -> Tensor

# Note: this function is only for testing.
- func: _test_optional_intlist(Tensor values, int[]? addends) -> Tensor
  python_module: nn
  dispatch:
    CPU: _test_optional_intlist

# Note: this function is only for testing.
- func: _test_optional_filled_intlist(Tensor values, int[2]? addends) -> Tensor
  python_module: nn
  dispatch:
    CPU: _test_optional_intlist

# Note: this function is only for testing.
- func: _test_optional_floatlist(Tensor values, float[]? addends) -> Tensor
  python_module: nn
  dispatch:
    CPU: _test_optional_floatlist

# Note: this function is only for testing.
- func: _test_string_default(Tensor dummy, str a="\"'\\", str b='"\'\\') -> Tensor
  python_module: nn

# Note: this function is only for testing.
- func: _test_ambiguous_defaults.a(Tensor dummy, int a=1, int b=1) -> Tensor
  python_module: nn

# Note: this function is only for testing.
- func: _test_ambiguous_defaults.b(Tensor dummy, int a=2, str b="2") -> Tensor
  cpp_no_default_args: ['a', 'b']
  python_module: nn

- func: segment_reduce(Tensor data, str reduce, *, Tensor? lengths=None, Tensor? indices=None, int axis=0, bool unsafe=False) -> Tensor
  variants: function
  dispatch:
    CPU: _segment_reduce_cpu<|MERGE_RESOLUTION|>--- conflicted
+++ resolved
@@ -39,12 +39,7 @@
 
 # Computes the gradient of current tensor w.r.t. graph leaves.
 - func: _backward(Tensor self, Tensor[] inputs, Tensor? gradient=None, bool? retain_graph=None, bool create_graph=False) -> ()
-<<<<<<< HEAD
-  use_c10_dispatcher: hacky_wrapper_for_legacy_signatures
   manual_cpp_binding: True
-=======
-  manual_kernel_registration: True
->>>>>>> 4b7cfd70
   variants: method
 
 # DEPRECATED. Sets the tensor data held by this `Variable` to be the same as
