# See README.md in this directory for more guidance

# *********NB: _cast_* operators are DEPRECATED and will be removed
# eventually. These were previously used before TorchScript IR supported
# representing ScalarType's. They are now superseded by usage of
# `aten::to()`. The ops remain here for backward compatibility purposes.

# DEPRECATED. DO NOT USE
- func: _cast_Byte(Tensor self, bool non_blocking=False) -> Tensor
  variants: function

# DEPRECATED. DO NOT USE
- func: _cast_Char(Tensor self, bool non_blocking=False) -> Tensor
  variants: function

# DEPRECATED. DO NOT USE
- func: _cast_Double(Tensor self, bool non_blocking=False) -> Tensor
  variants: function

# DEPRECATED. DO NOT USE
- func: _cast_Float(Tensor self, bool non_blocking=False) -> Tensor
  variants: function

# DEPRECATED. DO NOT USE
- func: _cast_Int(Tensor self, bool non_blocking=False) -> Tensor
  variants: function

# DEPRECATED. DO NOT USE
- func: _cast_Long(Tensor self, bool non_blocking=False) -> Tensor
  variants: function

# DEPRECATED. DO NOT USE
- func: _cast_Short(Tensor self, bool non_blocking=False) -> Tensor
  variants: function

# DEPRECATED. DO NOT USE
- func: _cast_Half(Tensor self, bool non_blocking=False) -> Tensor
  variants: function

# Computes the gradient of current tensor w.r.t. graph leaves.
- func: _backward(Tensor self, Tensor[] inputs, Tensor? gradient=None, bool? retain_graph=None, bool create_graph=False) -> ()
  use_c10_dispatcher: hacky_wrapper_for_legacy_signatures
  manual_kernel_registration: True
  variants: method

# DEPRECATED. Sets the tensor data held by this `Variable` to be the same as
# `new_data`.  It requires that `new_data` and `Variable` have compatible tensor
# type, by checking `_has_compatible_shallow_copy_type(this, new_data)`.
#
# This function is deprecated because it doesn't really make sense in a world
# where Variables *are* Tensors (as opposed to them containing tensors, which
# is what the previous interpretation was.)
- func: set_data(Tensor(a!) self, Tensor new_data) -> ()
  manual_kernel_registration: True
  variants: method

- func: data(Tensor self) -> Tensor
  manual_kernel_registration: True
  variants: method

# True if this `Variable` is a leaf and thus does not have a `grad_fn`.
- func: is_leaf(Tensor self) -> bool
  manual_kernel_registration: True
  variants: method

# Returns the output index of this variable from the forward operation that
# produced it.  Conversely, it returns the input index of the gradient `Node` to
# which this `Variable` is connected (because in the gradient computation,
# inputs and outputs switch meaning).  For example:
#
#   y0, y1, y2 = f(x)
#   assert y0.output_nr == 0
#   assert y1.output_nr == 1
#   assert y2.output_nr == 2
#
- func: output_nr(Tensor self) -> int
  manual_kernel_registration: True
  variants: method

- func: _version(Tensor self) -> int
  manual_kernel_registration: True
  variants: method

- func: requires_grad_(Tensor(a!) self, bool requires_grad=True) -> Tensor(a!)
  manual_kernel_registration: True
  variants: method

# Enables .grad attribute for non-leaf Tensors.
- func: retain_grad(Tensor(a!) self) -> ()
  manual_kernel_registration: True
  variants: method

- func: _fw_primal(Tensor(a) self, int level) -> Tensor(a)
  variants: method
  dispatch:
    DefaultBackend: _fw_primal

- func: make_dual(Tensor(a) primal, Tensor tangent, int level) -> Tensor(a)
  variants: function

- func: unpack_dual(Tensor(a) dual, int level) -> (Tensor(a) primal, Tensor tangent)
  variants: function

- func: rename_(Tensor(a!) self, Dimname[]? names) -> Tensor(a!)
  variants: method

- func: rename(Tensor(a) self, Dimname[]? names) -> Tensor(a)
  variants: method

- func: align_to(Tensor(a) self, Dimname[] names) -> Tensor(a)
  variants: method

- func: align_to.ellipsis_idx(Tensor(a) self, Dimname[] order, int ellipsis_idx) -> Tensor(a)
  variants: method

- func: align_as(Tensor self, Tensor other) -> Tensor
  variants: method

- func: align_tensors(Tensor[] tensors) -> Tensor[]

- func: refine_names(Tensor(a) self, Dimname[] names) -> Tensor(a)
  variants: method

- func: _use_cudnn_ctc_loss(Tensor log_probs, Tensor targets, int[] input_lengths, int[] target_lengths, int blank) -> bool
  dispatch:
    CUDA: _use_cudnn_ctc_loss

- func: _cudnn_ctc_loss(Tensor log_probs, Tensor targets, int[] input_lengths, int[] target_lengths, int blank, bool deterministic, bool zero_infinity) -> (Tensor, Tensor)
  dispatch:
    CUDA: _cudnn_ctc_loss

- func: _use_cudnn_rnn_flatten_weight() -> bool

- func: _cudnn_rnn_flatten_weight(Tensor[] weight_arr, int weight_stride0, int input_size, int mode, int hidden_size, int proj_size, int num_layers, bool batch_first, bool bidirectional) -> Tensor
  dispatch:
    CUDA: _cudnn_rnn_flatten_weight

- func: _cudnn_rnn(Tensor input, Tensor[] weight, int weight_stride0, Tensor? weight_buf, Tensor hx, Tensor? cx, int mode, int hidden_size, int proj_size, int num_layers, bool batch_first, float dropout, bool train, bool bidirectional, int[] batch_sizes, Tensor? dropout_state) -> (Tensor, Tensor, Tensor, Tensor, Tensor)
  use_c10_dispatcher: hacky_wrapper_for_legacy_signatures
  dispatch:
    CUDA: _cudnn_rnn

- func: _cudnn_rnn_backward(Tensor input, Tensor[] weight, int weight_stride0, Tensor weight_buf, Tensor hx, Tensor? cx, Tensor output, Tensor? grad_output, Tensor? grad_hy, Tensor? grad_cy, int mode, int hidden_size, int proj_size, int num_layers, bool batch_first, float dropout, bool train, bool bidirectional, int[] batch_sizes, Tensor? dropout_state, Tensor reserve, bool[4] output_mask) -> (Tensor, Tensor, Tensor, Tensor[])
  use_c10_dispatcher: hacky_wrapper_for_legacy_signatures
  dispatch:
    CUDA: _cudnn_rnn_backward

- func: _cudnn_init_dropout_state(float dropout, bool train, int dropout_seed, *, ScalarType? dtype=None, Layout? layout=None, Device? device=None, bool? pin_memory=False) -> Tensor
  use_c10_dispatcher: hacky_wrapper_for_legacy_signatures
  dispatch:
    CUDA: _cudnn_init_dropout_state

- func: _debug_has_internal_overlap(Tensor self) -> int
  variants: function

- func: _fused_dropout(Tensor self, float p, Generator? generator=None) -> (Tensor, Tensor)
  variants: function
  dispatch:
    CUDA: fused_dropout_cuda

- func: _masked_scale(Tensor self, Tensor mask, float scale) -> Tensor
  variants: function
  dispatch:
    CUDA: masked_scale_cuda

- func: _sobol_engine_draw(Tensor quasi, int n, Tensor sobolstate, int dimension, int num_generated, ScalarType? dtype) -> (Tensor, Tensor)

- func: _sobol_engine_ff_(Tensor(a!) self, int n, Tensor sobolstate, int dimension, int num_generated) -> Tensor(a!)

- func: _sobol_engine_scramble_(Tensor(a!) self, Tensor ltm, int dimension) -> Tensor(a!)

- func: _sobol_engine_initialize_state_(Tensor(a!) self, int dimension) -> Tensor(a!)

- func: _reshape_from_tensor(Tensor self, Tensor shape) -> Tensor

- func: _shape_as_tensor(Tensor self) -> Tensor

- func: dropout(Tensor input, float p, bool train) -> Tensor

- func: dropout_(Tensor(a!) self, float p, bool train) -> Tensor(a!)

- func: feature_dropout(Tensor input, float p, bool train) -> Tensor

- func: feature_dropout_(Tensor(a!) self, float p, bool train) -> Tensor(a!)

- func: alpha_dropout(Tensor input, float p, bool train) -> Tensor

- func: alpha_dropout_(Tensor(a!) self, float p, bool train) -> Tensor(a!)

- func: feature_alpha_dropout(Tensor input, float p, bool train) -> Tensor

- func: feature_alpha_dropout_(Tensor(a!) self, float p, bool train) -> Tensor(a!)

- func: abs(Tensor self) -> Tensor
  variants: function, method
  dispatch:
    DefaultBackend: abs

- func: abs_(Tensor(a!) self) -> Tensor(a!)
  variants: function, method
  dispatch:
    DefaultBackend: abs_

- func: abs.out(Tensor self, *, Tensor(a!) out) -> Tensor(a!)
  use_c10_dispatcher: hacky_wrapper_for_legacy_signatures
  dispatch:
    CPU, CUDA: abs_out

# Note [Adding an alias]
# To add an alias do the following:
#
# 1) Copy the original functions native_functions.yaml entry, but replace the
#      original function's name with their own and delete any dispatch
#      keys for the aliases. Specifying a dispatch key will prevent
#      autograd from recording the operations the alias performs, which
#      will stop it from "inheriting" the original operation's autograd behavior.
# 2) Implement the corresponding functions and have them redispatch to the
#      original function.
# 3) Add entries for the alias (and original function, if needed) to
#      aten/src/ATen/core/interned_strings.h
#      (This may require removing an entry from ATen/core/aten_interned_strings.h.)
# 4) Add docstrings to the new function that reference the original function,
#      and document the method as usual (if it exists.)
#    (See torch/_torch_docs.py and docs/source/torch.rst if adding a function,
#     torch/_tensor_docs.py and docs/source/tensors.rst if adding a method,
#     or module-specific doc bindings (like torch/linalg/__init__.py) if
#     adding an alias in a namespace.)
# 5) Update torch/overrides.py consistent with the original function.
# 6) Update the alias_map in torch/csrc/jit/passes/normalize_ops.cpp.
# 7) Add entries to test/test_op_aliases.py's "alias_infos"
#
# See torch.absolute, an alias for torch.abs, as an example.

# Absolute, alias for abs
- func: absolute(Tensor self) -> Tensor
  variants: function, method

- func: absolute_(Tensor(a!) self) -> Tensor(a!)
  variants: method

- func: absolute.out(Tensor self, *, Tensor(a!) out) -> Tensor(a!)
  use_c10_dispatcher: hacky_wrapper_for_legacy_signatures

- func: angle(Tensor self) -> Tensor
  variants: function, method
  dispatch:
    DefaultBackend: angle

- func: angle.out(Tensor self, *, Tensor(a!) out) -> Tensor(a!)
  use_c10_dispatcher: hacky_wrapper_for_legacy_signatures
  dispatch:
    CPU, CUDA: angle_out

- func: view_as_real(Tensor(a) self) -> Tensor(a)
  variants: function
  dispatch:
    CPU, CUDA: view_as_real

- func: view_as_complex(Tensor(a) self) -> Tensor(a)
  variants: function
  dispatch:
    CPU, CUDA: view_as_complex

- func: sgn(Tensor self) -> Tensor
  variants: function, method
  dispatch:
    DefaultBackend: sgn

- func: sgn_(Tensor(a!) self) -> Tensor(a!)
  use_c10_dispatcher: hacky_wrapper_for_legacy_signatures
  variants: method
  dispatch:
    DefaultBackend: sgn_

- func: sgn.out(Tensor self, *, Tensor(a!) out) -> Tensor(a!)
  use_c10_dispatcher: hacky_wrapper_for_legacy_signatures
  dispatch:
    CPU, CUDA: sgn_out

- func: real(Tensor(a) self) -> Tensor(a)
  variants: function

- func: imag(Tensor(a) self) -> Tensor(a)
  variants: function

- func: conj(Tensor(a) self) -> Tensor(a)
  variants: function, method

- func: conj.out(Tensor self, *, Tensor(a!) out) -> Tensor(a!)
  use_c10_dispatcher: hacky_wrapper_for_legacy_signatures
  dispatch:
    CPU, CUDA: conj_out

- func: _conj(Tensor self) -> Tensor
  variants: function
  dispatch:
    DefaultBackend: _conj

- func: acos(Tensor self) -> Tensor
  variants: function, method
  dispatch:
    DefaultBackend: acos

- func: acos_(Tensor(a!) self) -> Tensor(a!)
  variants: function, method
  dispatch:
    DefaultBackend: acos_

- func: acos.out(Tensor self, *, Tensor(a!) out) -> Tensor(a!)
  use_c10_dispatcher: hacky_wrapper_for_legacy_signatures
  dispatch:
    CPU, CUDA: acos_out

# arccos, alias of acos
- func: arccos(Tensor self) -> Tensor
  variants: function, method

- func: arccos_(Tensor(a!) self) -> Tensor(a!)
  variants: function, method

- func: arccos.out(Tensor self, *, Tensor(a!) out) -> Tensor(a!)
  use_c10_dispatcher: hacky_wrapper_for_legacy_signatures

- func: avg_pool1d(Tensor self, int[1] kernel_size, int[1] stride=[], int[1] padding=0, bool ceil_mode=False, bool count_include_pad=True) -> Tensor

- func: adaptive_avg_pool1d(Tensor self, int[1] output_size) -> Tensor

# Return: (Tensor output, Tensor indices)
- func: adaptive_max_pool1d(Tensor self, int[1] output_size) -> (Tensor, Tensor)

- func: add.Tensor(Tensor self, Tensor other, *, Scalar alpha=1) -> Tensor
  structured_delegate: add.out
  variants: function, method
  dispatch:
    SparseCPU, SparseCUDA: add_sparse
    MkldnnCPU: mkldnn_add

- func: add_.Tensor(Tensor(a!) self, Tensor other, *, Scalar alpha=1) -> Tensor(a!)
  variants: method
  structured_delegate: add.out
  dispatch:
    SparseCPU, SparseCUDA: add_sparse_
    MkldnnCPU: mkldnn_add_

- func: add.out(Tensor self, Tensor other, *, Scalar alpha=1, Tensor(a!) out) -> Tensor(a!)
  structured: True
  structured_inherits: TensorIteratorBase
  dispatch:
    CPU, CUDA: add_out
    SparseCPU: add_out_sparse_cpu
    SparseCUDA: add_out_sparse_cuda
    MkldnnCPU: mkldnn_add_out

- func: _add_relu.Tensor(Tensor self, Tensor other, *, Scalar alpha=1) -> Tensor
  variants: function
  dispatch:
    CPU: add_relu

- func: _add_relu_.Tensor(Tensor(a!) self, Tensor other, *, Scalar alpha=1) -> Tensor(a!)
  variants: function
  dispatch:
    CPU: add_relu_

- func: _add_relu.out(Tensor self, Tensor other, *, Scalar alpha=1, Tensor(a!) out) -> Tensor(a!)
  use_c10_dispatcher: hacky_wrapper_for_legacy_signatures
  variants: function
  dispatch:
    CPU: add_relu_out

# For C++ only, until we have conversion from C++ numbers to Tensor
- func: add.Scalar(Tensor self, Scalar other, Scalar alpha=1) -> Tensor
  variants: function, method
  dispatch:
    DefaultBackend: add

- func: add_.Scalar(Tensor(a!) self, Scalar other, Scalar alpha=1) -> Tensor(a!)
  variants: method
  dispatch:
    DefaultBackend: add_

- func: addmv(Tensor self, Tensor mat, Tensor vec, *, Scalar beta=1, Scalar alpha=1) -> Tensor
  variants: function, method
  dispatch:
    CPU, CUDA: addmv

- func: addmv_(Tensor(a!) self, Tensor mat, Tensor vec, *, Scalar beta=1, Scalar alpha=1) -> Tensor(a!)
  variants: function, method
  dispatch:
    CPU, CUDA: addmv_

- func: addmv.out(Tensor self, Tensor mat, Tensor vec, *, Scalar beta=1, Scalar alpha=1, Tensor(a!) out) -> Tensor(a!)
  use_c10_dispatcher: hacky_wrapper_for_legacy_signatures
  dispatch:
    CPU, CUDA: addmv_out

- func: _addmv_impl_(Tensor(a!) self, Tensor self2, Tensor mat, Tensor vec, *, Scalar beta=1, Scalar alpha=1) -> Tensor(a!)
  dispatch:
    CPU: addmv_impl_cpu
    CUDA: addmv_impl_cuda

- func: addr(Tensor self, Tensor vec1, Tensor vec2, *, Scalar beta=1, Scalar alpha=1) -> Tensor
  variants: function, method
  dispatch:
    CPU, CUDA: addr
    Math: math_addr

- func: addr_(Tensor(a!) self, Tensor vec1, Tensor vec2, *, Scalar beta=1, Scalar alpha=1) -> Tensor(a!)
  variants: method
  dispatch:
    DefaultBackend: addr_

- func: addr.out(Tensor self, Tensor vec1, Tensor vec2, *, Scalar beta=1, Scalar alpha=1, Tensor(a!) out) -> Tensor(a!)
  use_c10_dispatcher: hacky_wrapper_for_legacy_signatures
  dispatch:
    CPU, CUDA: addr_out
    Math: math_addr_out

- func: affine_grid_generator(Tensor theta, int[] size, bool align_corners) -> Tensor
  variants: function
  dispatch:
    DefaultBackend: affine_grid_generator

- func: affine_grid_generator_backward(Tensor grad, int[] size, bool align_corners) -> Tensor
  variants: function

- func: all.dim(Tensor self, int dim, bool keepdim=False) -> Tensor
  variants: function, method
  dispatch:
    CPU, CUDA: all

- func: all.out(Tensor self, int dim, bool keepdim=False, *, Tensor(a!) out) -> Tensor(a!)
  use_c10_dispatcher: hacky_wrapper_for_legacy_signatures
  dispatch:
    CPU, CUDA: all_out

- func: all.dimname(Tensor self, Dimname dim, bool keepdim=False) -> Tensor
  variants: function, method

- func: all.dimname_out(Tensor self, Dimname dim, bool keepdim=False, *, Tensor(a!) out) -> Tensor(a!)
  use_c10_dispatcher: hacky_wrapper_for_legacy_signatures

- func: allclose(Tensor self, Tensor other, float rtol=1e-05, float atol=1e-08, bool equal_nan=False) -> bool
  variants: function, method

- func: any.dim(Tensor self, int dim, bool keepdim=False) -> Tensor
  variants: function, method
  dispatch:
    CPU, CUDA: any

- func: any.out(Tensor self, int dim, bool keepdim=False, *, Tensor(a!) out) -> Tensor(a!)
  use_c10_dispatcher: hacky_wrapper_for_legacy_signatures
  dispatch:
    CPU, CUDA: any_out

- func: any.dimname(Tensor self, Dimname dim, bool keepdim=False) -> Tensor
  variants: function, method

- func: any.dimname_out(Tensor self, Dimname dim, bool keepdim=False, *, Tensor(a!) out) -> Tensor(a!)
  use_c10_dispatcher: hacky_wrapper_for_legacy_signatures

- func: arange(Scalar end, *, ScalarType? dtype=None, Layout? layout=None, Device? device=None, bool? pin_memory=None) -> Tensor
  use_c10_dispatcher: hacky_wrapper_for_legacy_signatures

- func: arange.start(Scalar start, Scalar end, *, ScalarType? dtype=None, Layout? layout=None, Device? device=None, bool? pin_memory=None) -> Tensor
  use_c10_dispatcher: hacky_wrapper_for_legacy_signatures

- func: arange.start_step(Scalar start, Scalar end, Scalar step, *, ScalarType? dtype=None, Layout? layout=None, Device? device=None, bool? pin_memory=None) -> Tensor
  use_c10_dispatcher: hacky_wrapper_for_legacy_signatures

- func: arange.out(Scalar end, *, Tensor(a!) out) -> Tensor(a!)
  use_c10_dispatcher: hacky_wrapper_for_legacy_signatures

- func: arange.start_out(Scalar start, Scalar end, Scalar step=1, *, Tensor(a!) out) -> Tensor(a!)
  use_c10_dispatcher: hacky_wrapper_for_legacy_signatures
  dispatch:
    CPU: arange_cpu_out
    CUDA: arange_cuda_out

# This function is a temporary hack to allow tracing of arange like constructs with dynamic
# bounds on arange.  Normal arange is not traceable because it does not take any tensor inputs;
# if the range you need is based on another tensor, calling this function directly will
# preserve tracing.  Get rid of this when arange can directly take tensors for bounds
# (so that it can be traced directly).
- func: _dim_arange(Tensor like, int dim) -> Tensor

- func: argmax(Tensor self, int? dim=None, bool keepdim=False) -> Tensor
  variants: function, method
  dispatch:
    CPU, CUDA: argmax

- func: argmax.out(Tensor self, int? dim=None, bool keepdim=False, *, Tensor(a!) out) -> Tensor(a!)
  use_c10_dispatcher: hacky_wrapper_for_legacy_signatures
  dispatch:
    CPU, CUDA: argmax_out

- func: argmin(Tensor self, int? dim=None, bool keepdim=False) -> Tensor
  variants: function, method
  dispatch:
    CPU, CUDA: argmin

- func: argmin.out(Tensor self, int? dim=None, bool keepdim=False, *, Tensor(a!) out) -> Tensor(a!)
  use_c10_dispatcher: hacky_wrapper_for_legacy_signatures
  dispatch:
    CPU, CUDA: argmin_out

- func: acosh(Tensor self) -> Tensor
  variants: function, method
  dispatch:
    DefaultBackend: acosh

- func: acosh_(Tensor(a!) self) -> Tensor(a!)
  variants: function, method
  dispatch:
    DefaultBackend: acosh_

- func: acosh.out(Tensor self, *, Tensor(a!) out) -> Tensor(a!)
  use_c10_dispatcher: hacky_wrapper_for_legacy_signatures
  dispatch:
    CPU, CUDA: acosh_out

# arccosh, alias for acosh
- func: arccosh(Tensor self) -> Tensor
  variants: function, method

- func: arccosh_(Tensor(a!) self) -> Tensor(a!)
  variants: function, method

- func: arccosh.out(Tensor self, *, Tensor(a!) out) -> Tensor(a!)
  use_c10_dispatcher: hacky_wrapper_for_legacy_signatures

- func: asinh(Tensor self) -> Tensor
  variants: function, method
  dispatch:
    DefaultBackend: asinh

- func: asinh_(Tensor(a!) self) -> Tensor(a!)
  variants: function, method
  dispatch:
    DefaultBackend: asinh_

- func: asinh.out(Tensor self, *, Tensor(a!) out) -> Tensor(a!)
  use_c10_dispatcher: hacky_wrapper_for_legacy_signatures
  dispatch:
    CPU, CUDA: asinh_out

# arcsinh, alias for asinh
- func: arcsinh(Tensor self) -> Tensor
  variants: function, method

- func: arcsinh_(Tensor(a!) self) -> Tensor(a!)
  variants: function, method

- func: arcsinh.out(Tensor self, *, Tensor(a!) out) -> Tensor(a!)
  use_c10_dispatcher: hacky_wrapper_for_legacy_signatures

- func: atanh(Tensor self) -> Tensor
  variants: function, method
  dispatch:
    DefaultBackend: atanh

- func: atanh_(Tensor(a!) self) -> Tensor(a!)
  variants: function, method
  dispatch:
    DefaultBackend: atanh_

- func: atanh.out(Tensor self, *, Tensor(a!) out) -> Tensor(a!)
  use_c10_dispatcher: hacky_wrapper_for_legacy_signatures
  dispatch:
    CPU, CUDA: atanh_out

# arctanh, alias for atanh
- func: arctanh(Tensor self) -> Tensor
  variants: function, method

- func: arctanh_(Tensor(a!) self) -> Tensor(a!)
  variants: function, method

- func: arctanh.out(Tensor self, *, Tensor(a!) out) -> Tensor(a!)
  use_c10_dispatcher: hacky_wrapper_for_legacy_signatures

- func: as_strided(Tensor(a) self, int[] size, int[] stride, int? storage_offset=None) -> Tensor(a)
  variants: function, method
  dispatch:
    CPU, CUDA: as_strided_tensorimpl
    QuantizedCPU, QuantizedCUDA: as_strided_qtensorimpl
  device_guard: False

- func: as_strided_(Tensor(a!) self, int[] size, int[] stride, int? storage_offset=None) -> Tensor(a!)
  use_c10_dispatcher: hacky_wrapper_for_legacy_signatures
  variants: function, method
  device_guard: False
  dispatch:
    DefaultBackend: as_strided_

- func: asin(Tensor self) -> Tensor
  variants: function, method
  dispatch:
    CPU, CUDA: asin
    SparseCPU, SparseCUDA: asin_sparse

- func: asin_(Tensor(a!) self) -> Tensor(a!)
  variants: function, method
  dispatch:
    CPU, CUDA: asin_
    SparseCPU, SparseCUDA: asin_sparse_

- func: asin.out(Tensor self, *, Tensor(a!) out) -> Tensor(a!)
  use_c10_dispatcher: hacky_wrapper_for_legacy_signatures
  dispatch:
    CPU, CUDA: asin_out
    SparseCPU, SparseCUDA: asin_out_sparse

# arcsin, alias of asin
- func: arcsin(Tensor self) -> Tensor
  variants: function, method

- func: arcsin_(Tensor(a!) self) -> Tensor(a!)
  variants: function, method

- func: arcsin.out(Tensor self, *, Tensor(a!) out) -> Tensor(a!)
  use_c10_dispatcher: hacky_wrapper_for_legacy_signatures

- func: atan(Tensor self) -> Tensor
  variants: function, method
  dispatch:
    DefaultBackend: atan

- func: atan_(Tensor(a!) self) -> Tensor(a!)
  variants: function, method
  dispatch:
    DefaultBackend: atan_

- func: atan.out(Tensor self, *, Tensor(a!) out) -> Tensor(a!)
  use_c10_dispatcher: hacky_wrapper_for_legacy_signatures
  dispatch:
    CPU, CUDA: atan_out

# arctan, alias of atan
- func: arctan(Tensor self) -> Tensor
  variants: function, method

- func: arctan_(Tensor(a!) self) -> Tensor(a!)
  variants: function, method

- func: arctan.out(Tensor self, *, Tensor(a!) out) -> Tensor(a!)
  use_c10_dispatcher: hacky_wrapper_for_legacy_signatures

- func: atleast_1d(Tensor self) -> Tensor
  variants: function

- func: atleast_1d.Sequence(Tensor[] tensors) -> Tensor[]

- func: atleast_2d(Tensor self) -> Tensor
  variants: function

- func: atleast_2d.Sequence(Tensor[] tensors) -> Tensor[]
  variants: function

- func: atleast_3d(Tensor self) -> Tensor
  variants: function

- func: atleast_3d.Sequence(Tensor[] tensors) -> Tensor[]
  variants: function

- func: baddbmm(Tensor self, Tensor batch1, Tensor batch2, *, Scalar beta=1, Scalar alpha=1) -> Tensor
  variants: function, method
  dispatch:
    CPU: baddbmm_cpu
    CUDA: baddbmm_cuda

- func: baddbmm_(Tensor(a!) self, Tensor batch1, Tensor batch2, *, Scalar beta=1, Scalar alpha=1) -> Tensor(a!)
  variants: method
  dispatch:
    CPU: baddbmm__cpu
    CUDA: baddbmm__cuda

- func: _baddbmm_mkl_(Tensor(a!) self, Tensor batch1, Tensor batch2, *, Scalar beta=1, Scalar alpha=1) -> Tensor(a!)
  variants: function

- func: baddbmm.out(Tensor self, Tensor batch1, Tensor batch2, *, Scalar beta=1, Scalar alpha=1, Tensor(a!) out) -> Tensor(a!)
  use_c10_dispatcher: hacky_wrapper_for_legacy_signatures
  variants: function
  dispatch:
    CPU: baddbmm_out_cpu
    CUDA: baddbmm_out_cuda

- func: bartlett_window(int window_length, *, ScalarType? dtype=None, Layout? layout=None, Device? device=None, bool? pin_memory=None) -> Tensor
  use_c10_dispatcher: hacky_wrapper_for_legacy_signatures

- func: bartlett_window.periodic(int window_length, bool periodic, *, ScalarType? dtype=None, Layout? layout=None, Device? device=None, bool? pin_memory=None) -> Tensor
  use_c10_dispatcher: hacky_wrapper_for_legacy_signatures

- func: batch_norm(Tensor input, Tensor? weight, Tensor? bias, Tensor? running_mean, Tensor? running_var, bool training, float momentum, float eps, bool cudnn_enabled) -> Tensor

- func: quantized_batch_norm(Tensor input, Tensor? weight, Tensor? bias, Tensor mean, Tensor var, float eps, float output_scale, int output_zero_point) -> Tensor
  use_c10_dispatcher: hacky_wrapper_for_legacy_signatures
  dispatch:
    QuantizedCPU: quantized_batch_norm

- func: _batch_norm_impl_index(Tensor input, Tensor? weight, Tensor? bias, Tensor? running_mean, Tensor? running_var, bool training, float momentum, float eps, bool cudnn_enabled) -> (Tensor, Tensor, Tensor, Tensor, int)
  use_c10_dispatcher: hacky_wrapper_for_legacy_signatures

- func: _batch_norm_impl_index_backward(int impl_index, Tensor input, Tensor grad_output, Tensor? weight, Tensor? running_mean, Tensor? running_var, Tensor? save_mean, Tensor? save_var_transform, bool train, float eps, bool[3] output_mask, Tensor reservedSpace) -> (Tensor, Tensor, Tensor)
  use_c10_dispatcher: hacky_wrapper_for_legacy_signatures

# Sample bernoulli with values in `self` as probability.
- func: bernoulli(Tensor self, *, Generator? generator=None) -> Tensor
  variants: function, method
  dispatch:
    DefaultBackend: bernoulli

- func: bernoulli.out(Tensor self, *, Generator? generator=None, Tensor(a!) out) -> Tensor(a!)
  use_c10_dispatcher: hacky_wrapper_for_legacy_signatures
  variants: function
  dispatch:
    CPU, CUDA: bernoulli_out

- func: bernoulli_.Tensor(Tensor(a!) self, Tensor p, *, Generator? generator=None) -> Tensor(a!)
  variants: method
  dispatch:
    CPU, CUDA: bernoulli_

- func: bernoulli_.float(Tensor(a!) self, float p=0.5, *, Generator? generator=None) -> Tensor(a!)
  variants: method
  dispatch:
    CPU, CUDA: bernoulli_

# This out-of-place version isn't used explicitly, but needed by jit.
# There is no default valid on `p` here because it would introduce ambiguity
# with `bernoulli(Tensor self, *, Generator? generator=None)` declaration.
- func: bernoulli.p(Tensor self, float p, *, Generator? generator=None) -> Tensor
  variants: function, method

- func: bilinear(Tensor input1, Tensor input2, Tensor weight, Tensor? bias) -> Tensor
  use_c10_dispatcher: hacky_wrapper_for_legacy_signatures

- func: binary_cross_entropy(Tensor self, Tensor target, Tensor? weight=None, int reduction=Mean) -> Tensor
  use_c10_dispatcher: hacky_wrapper_for_legacy_signatures
  python_module: nn
  variants: function
  dispatch:
    CPU: binary_cross_entropy_cpu
    CUDA: binary_cross_entropy_cuda

- func: binary_cross_entropy.out(Tensor self, Tensor target, Tensor? weight=None, int reduction=Mean, *, Tensor(a!) out) -> Tensor(a!)
  use_c10_dispatcher: hacky_wrapper_for_legacy_signatures
  python_module: nn
  variants: function
  dispatch:
    CPU: binary_cross_entropy_out_cpu
    CUDA: binary_cross_entropy_out_cuda

- func: binary_cross_entropy_backward(Tensor grad_output, Tensor self, Tensor target, Tensor? weight=None, int reduction=Mean) -> Tensor
  use_c10_dispatcher: hacky_wrapper_for_legacy_signatures
  python_module: nn
  variants: function
  dispatch:
    CPU: binary_cross_entropy_backward_cpu
    CUDA: binary_cross_entropy_backward_cuda

- func: binary_cross_entropy_backward.grad_input(Tensor grad_output, Tensor self, Tensor target, Tensor? weight=None, int reduction=Mean, *, Tensor(a!) grad_input) -> Tensor(a!)
  use_c10_dispatcher: hacky_wrapper_for_legacy_signatures
  python_module: nn
  variants: function
  dispatch:
    CPU: binary_cross_entropy_backward_out_cpu
    CUDA: binary_cross_entropy_backward_out_cuda

- func: binary_cross_entropy_with_logits(Tensor self, Tensor target, Tensor? weight=None, Tensor? pos_weight=None, int reduction=Mean) -> Tensor
  use_c10_dispatcher: hacky_wrapper_for_legacy_signatures
  variants: function
  dispatch:
    DefaultBackend: binary_cross_entropy_with_logits

- func: binary_cross_entropy_with_logits_backward(Tensor grad_output, Tensor self, Tensor target, Tensor? weight=None, Tensor? pos_weight=None, int reduction=Mean) -> Tensor
  use_c10_dispatcher: hacky_wrapper_for_legacy_signatures
  variants: function

- func: bincount(Tensor self, Tensor? weights=None, int minlength=0) -> Tensor
  use_c10_dispatcher: hacky_wrapper_for_legacy_signatures
  variants: function, method
  dispatch:
    CPU: _bincount_cpu
    CUDA: _bincount_cuda

- func: bitwise_not(Tensor self) -> Tensor
  variants: function, method

- func: bitwise_not_(Tensor(a!) self) -> Tensor(a!)
  variants: method

- func: bitwise_not.out(Tensor self, *, Tensor(a!) out) -> Tensor(a!)
  use_c10_dispatcher: hacky_wrapper_for_legacy_signatures
  dispatch:
    CPU, CUDA: bitwise_not_out

- func: copysign.Tensor(Tensor self, Tensor other) -> Tensor
  variants: function, method
  dispatch:
    CPU, CUDA: copysign

- func: copysign_.Tensor(Tensor(a!) self, Tensor other) -> Tensor(a!)
  variants: method
  dispatch:
    CPU, CUDA: copysign_

- func: copysign.out(Tensor self, Tensor other, *, Tensor(a!) out) -> Tensor(a!)
  use_c10_dispatcher: hacky_wrapper_for_legacy_signatures
  dispatch:
    CPU, CUDA: copysign_out

- func: copysign.Scalar(Tensor self, Scalar other) -> Tensor
  variants: function, method
  dispatch:
    CPU, CUDA: copysign

- func: copysign_.Scalar(Tensor(a!) self, Scalar other) -> Tensor(a!)
  variants: method
  dispatch:
    CPU, CUDA: copysign_

- func: logical_not(Tensor self) -> Tensor
  variants: function, method

- func: logical_not_(Tensor(a!) self) -> Tensor(a!)
  variants: method

- func: logical_not.out(Tensor self, *, Tensor(a!) out) -> Tensor(a!)
  use_c10_dispatcher: hacky_wrapper_for_legacy_signatures
  dispatch:
    CPU, CUDA: logical_not_out

- func: logical_xor(Tensor self, Tensor other) -> Tensor
  variants: function, method

- func: logical_xor_(Tensor(a!) self, Tensor other) -> Tensor(a!)
  variants: method

- func: logical_xor.out(Tensor self, Tensor other, *, Tensor(a!) out) -> Tensor(a!)
  use_c10_dispatcher: hacky_wrapper_for_legacy_signatures
  dispatch:
    CPU, CUDA: logical_xor_out

- func: logical_and(Tensor self, Tensor other) -> Tensor
  variants: function, method

- func: logical_and_(Tensor(a!) self, Tensor other) -> Tensor(a!)
  variants: method

- func: logical_and.out(Tensor self, Tensor other, *, Tensor(a!) out) -> Tensor(a!)
  use_c10_dispatcher: hacky_wrapper_for_legacy_signatures
  dispatch:
    CPU, CUDA: logical_and_out

- func: logical_or(Tensor self, Tensor other) -> Tensor
  variants: function, method

- func: logical_or_(Tensor(a!) self, Tensor other) -> Tensor(a!)
  variants: method

- func: logical_or.out(Tensor self, Tensor other, *, Tensor(a!) out) -> Tensor(a!)
  use_c10_dispatcher: hacky_wrapper_for_legacy_signatures
  dispatch:
    CPU, CUDA: logical_or_out

- func: blackman_window(int window_length, *, ScalarType? dtype=None, Layout? layout=None, Device? device=None, bool? pin_memory=None) -> Tensor
  use_c10_dispatcher: hacky_wrapper_for_legacy_signatures

- func: blackman_window.periodic(int window_length, bool periodic, *, ScalarType? dtype=None, Layout? layout=None, Device? device=None, bool? pin_memory=None) -> Tensor
  use_c10_dispatcher: hacky_wrapper_for_legacy_signatures

- func: bmm(Tensor self, Tensor mat2) -> Tensor
  variants: function, method
  dispatch:
    CPU: bmm_cpu
    CUDA: bmm_cuda
    SparseCPU: bmm_sparse_cpu
    SparseCUDA: bmm_sparse_cuda

- func: _bmm(Tensor self, Tensor mat2, *, bool deterministic=False) -> Tensor
  variants: function
  dispatch:
    SparseCUDA: _bmm_sparse_cuda

- func: bmm.out(Tensor self, Tensor mat2, *, Tensor(a!) out) -> Tensor(a!)
  use_c10_dispatcher: hacky_wrapper_for_legacy_signatures
  variants: function
  dispatch:
    CPU: bmm_out_cpu
    CUDA: bmm_out_cuda
    SparseCPU: bmm_out_sparse_cpu
    SparseCUDA: bmm_out_sparse_cuda

- func: _bmm.out(Tensor self, Tensor mat2, *, bool deterministic=False, Tensor(a!) out) -> Tensor(a!)
  use_c10_dispatcher: hacky_wrapper_for_legacy_signatures
  variants: function
  dispatch:
    SparseCUDA: _bmm_out_sparse_cuda

- func: broadcast_tensors(Tensor[] tensors) -> Tensor[]
  device_guard: False

- func: broadcast_to(Tensor(a) self, int[] size) -> Tensor(a)
  variants: function, method
  dispatch:
    Math: broadcast_to

- func: cat(Tensor[] tensors, int dim=0) -> Tensor
  dispatch:
    DefaultBackend: cat

- func: cat.out(Tensor[] tensors, int dim=0, *, Tensor(a!) out) -> Tensor(a!)
  use_c10_dispatcher: hacky_wrapper_for_legacy_signatures
  dispatch:
    DefaultBackend: cat_out

- func: cat.names(Tensor[] tensors, Dimname dim) -> Tensor

- func: cat.names_out(Tensor[] tensors, Dimname dim, *, Tensor(a!) out) -> Tensor(a!)
  use_c10_dispatcher: hacky_wrapper_for_legacy_signatures

- func: block_diag(Tensor[] tensors) -> Tensor
  variants: function

- func: ceil(Tensor self) -> Tensor
  variants: function, method
  dispatch:
    DefaultBackend: ceil

- func: ceil_(Tensor(a!) self) -> Tensor(a!)
  variants: function, method
  dispatch:
    DefaultBackend: ceil_

- func: ceil.out(Tensor self, *, Tensor(a!) out) -> Tensor(a!)
  use_c10_dispatcher: hacky_wrapper_for_legacy_signatures
  dispatch:
    CPU, CUDA: ceil_out

- func: chain_matmul(Tensor[] matrices) -> Tensor
  variants: function

- func: unsafe_chunk(Tensor self, int chunks, int dim=0) -> Tensor[]
  variants: function, method
  device_guard: False

- func: chunk(Tensor(a) self, int chunks, int dim=0) -> Tensor(a)[]
  variants: function, method
  device_guard: False

- func: tensor_split.sections(Tensor(a) self, int sections, int dim=0) -> Tensor(a)[]
  variants: function, method

- func: tensor_split.indices(Tensor(a) self, int[] indices, int dim=0) -> Tensor(a)[]
  variants: function, method

- func: tensor_split.tensor_indices_or_sections(Tensor(a) self, Tensor tensor_indices_or_sections, int dim=0) -> Tensor(a)[]
  variants: function, method

- func: clamp(Tensor self, Scalar? min=None, Scalar? max=None) -> Tensor
  variants: function, method
  dispatch:
    CPU, CUDA: clamp
    QuantizedCPU: clamp_quantized_cpu

- func: clamp_(Tensor(a!) self, Scalar? min=None, Scalar? max=None) -> Tensor(a!)
  variants: function, method
  dispatch:
    DefaultBackend: clamp_

- func: clamp.out(Tensor self, Scalar? min=None, Scalar? max=None, *, Tensor(a!) out) -> Tensor(a!)
  use_c10_dispatcher: hacky_wrapper_for_legacy_signatures
  dispatch:
    CPU, CUDA: clamp_out

- func: clamp_max(Tensor self, Scalar max) -> Tensor
  variants: function, method
  dispatch:
    DefaultBackend: clamp_max

- func: clamp_max_(Tensor(a!) self, Scalar max) -> Tensor(a!)
  variants: function, method
  dispatch:
    DefaultBackend: clamp_max_

- func: clamp_max.out(Tensor self, Scalar max, *, Tensor(a!) out) -> Tensor(a!)
  use_c10_dispatcher: hacky_wrapper_for_legacy_signatures
  dispatch:
    CPU, CUDA: clamp_max_out

- func: clamp_min(Tensor self, Scalar min) -> Tensor
  variants: function, method
  dispatch:
    DefaultBackend: clamp_min

- func: clamp_min_(Tensor(a!) self, Scalar min) -> Tensor(a!)
  variants: function, method
  dispatch:
    DefaultBackend: clamp_min_

- func: clamp_min.out(Tensor self, Scalar min, *, Tensor(a!) out) -> Tensor(a!)
  use_c10_dispatcher: hacky_wrapper_for_legacy_signatures
  dispatch:
    CPU, CUDA: clamp_min_out

# clip is an alias for clamp
- func: clip(Tensor self, Scalar? min=None, Scalar? max=None) -> Tensor
  variants: function, method

- func: clip_(Tensor(a!) self, Scalar? min=None, Scalar? max=None) -> Tensor(a!)
  use_c10_dispatcher: hacky_wrapper_for_legacy_signatures
  variants: function, method

- func: clip.out(Tensor self, Scalar? min=None, Scalar? max=None, *, Tensor(a!) out) -> Tensor(a!)
  use_c10_dispatcher: hacky_wrapper_for_legacy_signatures

- func: cudnn_is_acceptable(Tensor self) -> bool
  device_guard: False

- func: complex(Tensor real, Tensor imag) -> Tensor
  variants: function
  dispatch:
    DefaultBackend: complex

- func: complex.out(Tensor real, Tensor imag, *, Tensor(a!) out) -> Tensor(a!)
  use_c10_dispatcher: hacky_wrapper_for_legacy_signatures
  dispatch:
    CPU, CUDA: complex_out

- func: polar(Tensor abs, Tensor angle) -> Tensor
  variants: function
  dispatch:
    DefaultBackend: polar

- func: polar.out(Tensor abs, Tensor angle, *, Tensor(a!) out) -> Tensor(a!)
  use_c10_dispatcher: hacky_wrapper_for_legacy_signatures
  dispatch:
    CPU, CUDA: polar_out

- func: constant_pad_nd(Tensor self, int[] pad, Scalar value=0) -> Tensor
  variants: function
  dispatch:
    DefaultBackend: constant_pad_nd

- func: contiguous(Tensor(a) self, *, MemoryFormat memory_format=contiguous_format) -> Tensor(a)
  variants: method
  manual_cpp_binding: True

- func: convolution(Tensor input, Tensor weight, Tensor? bias, int[] stride, int[] padding, int[] dilation, bool transposed, int[] output_padding, int groups) -> Tensor
  use_c10_dispatcher: hacky_wrapper_for_legacy_signatures

- func: convolution_overrideable(Tensor input, Tensor weight, Tensor? bias, int[] stride, int[] padding, int[] dilation, bool transposed, int[] output_padding, int groups) -> Tensor
  use_c10_dispatcher: hacky_wrapper_for_legacy_signatures
  dispatch:
    DefaultBackend: convolution_overrideable

- func: convolution_backward_overrideable(Tensor grad_output, Tensor input, Tensor weight, int[] stride, int[] padding, int[] dilation, bool transposed, int[] output_padding, int groups, bool[3] output_mask) -> (Tensor grad_input, Tensor grad_weight, Tensor grad_bias)
  dispatch:
    DefaultBackend: convolution_backward_overrideable

- func: _convolution(Tensor input, Tensor weight, Tensor? bias, int[] stride, int[] padding, int[] dilation, bool transposed, int[] output_padding, int groups, bool benchmark, bool deterministic, bool cudnn_enabled, bool allow_tf32) -> Tensor
  use_c10_dispatcher: hacky_wrapper_for_legacy_signatures

- func: _convolution.deprecated(Tensor input, Tensor weight, Tensor? bias, int[] stride, int[] padding, int[] dilation, bool transposed, int[] output_padding, int groups, bool benchmark, bool deterministic, bool cudnn_enabled) -> Tensor
  use_c10_dispatcher: hacky_wrapper_for_legacy_signatures

- func: _convolution_nogroup(Tensor input, Tensor weight, Tensor? bias, int[] stride, int[] padding, int[] dilation, bool transposed, int[] output_padding) -> Tensor
  use_c10_dispatcher: hacky_wrapper_for_legacy_signatures

- func: _convolution_double_backward(Tensor? ggI, Tensor? ggW, Tensor? ggb, Tensor gO, Tensor weight, Tensor self, int[] stride, int[] padding, int[] dilation, bool transposed, int[] output_padding, int groups, bool benchmark, bool deterministic, bool cudnn_enabled, bool allow_tf32, bool[3] output_mask) -> (Tensor, Tensor, Tensor)
  use_c10_dispatcher: hacky_wrapper_for_legacy_signatures

- func: conv1d(Tensor input, Tensor weight, Tensor? bias=None, int[1] stride=1, int[1] padding=0, int[1] dilation=1, int groups=1) -> Tensor
  use_c10_dispatcher: hacky_wrapper_for_legacy_signatures

- func: conv2d(Tensor input, Tensor weight, Tensor? bias=None, int[2] stride=1, int[2] padding=0, int[2] dilation=1, int groups=1) -> Tensor
  use_c10_dispatcher: hacky_wrapper_for_legacy_signatures

- func: conv3d(Tensor input, Tensor weight, Tensor? bias=None, int[3] stride=1, int[3] padding=0, int[3] dilation=1, int groups=1) -> Tensor
  use_c10_dispatcher: hacky_wrapper_for_legacy_signatures

- func: conv_tbc(Tensor self, Tensor weight, Tensor bias, int pad=0) -> Tensor
  dispatch:
    DefaultBackend: conv_tbc

- func: conv_tbc_backward(Tensor self, Tensor input, Tensor weight, Tensor bias, int pad) -> (Tensor, Tensor, Tensor)

# NB: we inherit the goofy argument order from PyTorch torch.nn.functional
- func: conv_transpose1d(Tensor input, Tensor weight, Tensor? bias=None, int[1] stride=1, int[1] padding=0, int[1] output_padding=0, int groups=1, int[1] dilation=1) -> Tensor
  use_c10_dispatcher: hacky_wrapper_for_legacy_signatures

- func: conv_transpose2d.input(Tensor input, Tensor weight, Tensor? bias=None, int[2] stride=1, int[2] padding=0, int[2] output_padding=0, int groups=1, int[2] dilation=1) -> Tensor
  use_c10_dispatcher: hacky_wrapper_for_legacy_signatures

- func: conv_transpose3d.input(Tensor input, Tensor weight, Tensor? bias=None, int[3] stride=1, int[3] padding=0, int[3] output_padding=0, int groups=1, int[3] dilation=1) -> Tensor
  use_c10_dispatcher: hacky_wrapper_for_legacy_signatures

- func: copy_(Tensor(a!) self, Tensor src, bool non_blocking=False) -> Tensor(a!)
  variants: method
  device_guard: False
  dispatch:
    DefaultBackend: copy_

- func: _copy_from(Tensor self, Tensor dst, bool non_blocking=False) -> Tensor
  dispatch: {}

- func: cos(Tensor self) -> Tensor
  variants: function, method
  dispatch:
    DefaultBackend: cos

- func: cos_(Tensor(a!) self) -> Tensor(a!)
  variants: function, method
  dispatch:
    DefaultBackend: cos_

- func: cos.out(Tensor self, *, Tensor(a!) out) -> Tensor(a!)
  use_c10_dispatcher: hacky_wrapper_for_legacy_signatures
  dispatch:
    CPU, CUDA: cos_out

- func: cosh(Tensor self) -> Tensor
  variants: function, method
  dispatch:
    DefaultBackend: cosh

- func: cosh_(Tensor(a!) self) -> Tensor(a!)
  variants: function, method
  dispatch:
    DefaultBackend: cosh_

- func: cosh.out(Tensor self, *, Tensor(a!) out) -> Tensor(a!)
  use_c10_dispatcher: hacky_wrapper_for_legacy_signatures
  dispatch:
    CPU, CUDA: cosh_out

- func: cosine_embedding_loss(Tensor input1, Tensor input2, Tensor target, float margin=0.0, int reduction=Mean) -> Tensor

- func: count_nonzero.dim_IntList(Tensor self, int[] dim) -> Tensor
  variants: function, method
  dispatch:
    CPU, CUDA: count_nonzero

- func: count_nonzero(Tensor self, int? dim=None) -> Tensor
  variants: function, method
  dispatch:
    DefaultBackend: count_nonzero

- func: cudnn_affine_grid_generator(Tensor theta, int N, int C, int H, int W) -> Tensor grid
  dispatch:
    CUDA: cudnn_affine_grid_generator_forward

# TODO: Why do I have to call this grad?!
- func: cudnn_affine_grid_generator_backward(Tensor grad, int N, int C, int H, int W) -> Tensor grad_theta
  dispatch:
    CUDA: cudnn_affine_grid_generator_backward

- func: cudnn_batch_norm(Tensor input, Tensor weight, Tensor? bias, Tensor? running_mean, Tensor? running_var, bool training, float exponential_average_factor, float epsilon) -> (Tensor, Tensor, Tensor, Tensor)
  use_c10_dispatcher: hacky_wrapper_for_legacy_signatures
  dispatch:
    CUDA: cudnn_batch_norm

# NB: You can only use this if you used cudnn_batch_norm training=True
- func: cudnn_batch_norm_backward(Tensor input, Tensor grad_output, Tensor weight, Tensor? running_mean, Tensor? running_var, Tensor? save_mean, Tensor? save_var, float epsilon, Tensor reserveSpace) -> (Tensor, Tensor, Tensor)
  use_c10_dispatcher: hacky_wrapper_for_legacy_signatures
  dispatch:
    CUDA: cudnn_batch_norm_backward

- func: cudnn_convolution.deprecated(Tensor self, Tensor weight, Tensor? bias, int[] padding, int[] stride, int[] dilation, int groups, bool benchmark, bool deterministic) -> Tensor
  use_c10_dispatcher: hacky_wrapper_for_legacy_signatures
  dispatch:
    CUDA: cudnn_convolution_deprecated

- func: cudnn_convolution.deprecated2(Tensor self, Tensor weight, int[] padding, int[] stride, int[] dilation, int groups, bool benchmark, bool deterministic) -> Tensor
  dispatch:
    CUDA: cudnn_convolution_deprecated2

- func: cudnn_convolution(Tensor self, Tensor weight, int[] padding, int[] stride, int[] dilation, int groups, bool benchmark, bool deterministic, bool allow_tf32) -> Tensor
  dispatch:
    CUDA: cudnn_convolution

- func: cudnn_convolution_backward_input(int[] self_size, Tensor grad_output, Tensor weight, int[] padding, int[] stride, int[] dilation, int groups, bool benchmark, bool deterministic, bool allow_tf32) -> Tensor
  dispatch:
    CUDA: cudnn_convolution_backward_input

- func: cudnn_convolution_backward(Tensor self, Tensor grad_output, Tensor weight, int[] padding, int[] stride, int[] dilation, int groups, bool benchmark, bool deterministic, bool allow_tf32, bool[2] output_mask) -> (Tensor, Tensor)
  dispatch:
    CUDA: cudnn_convolution_backward

- func: cudnn_convolution_backward_weight(int[] weight_size, Tensor grad_output, Tensor self, int[] padding, int[] stride, int[] dilation, int groups, bool benchmark, bool deterministic, bool allow_tf32) -> Tensor
  dispatch:
    CUDA: cudnn_convolution_backward_weight

- func: cudnn_convolution_transpose.deprecated(Tensor self, Tensor weight, Tensor? bias, int[] padding, int[] output_padding, int[] stride, int[] dilation, int groups, bool benchmark, bool deterministic) -> Tensor
  use_c10_dispatcher: hacky_wrapper_for_legacy_signatures
  dispatch:
    CUDA: cudnn_convolution_transpose_deprecated

- func: cudnn_convolution_transpose.deprecated2(Tensor self, Tensor weight, int[] padding, int[] output_padding, int[] stride, int[] dilation, int groups, bool benchmark, bool deterministic) -> Tensor
  dispatch:
    CUDA: cudnn_convolution_transpose_deprecated2

- func: cudnn_convolution_transpose(Tensor self, Tensor weight, int[] padding, int[] output_padding, int[] stride, int[] dilation, int groups, bool benchmark, bool deterministic, bool allow_tf32) -> Tensor
  dispatch:
    CUDA: cudnn_convolution_transpose

# NB: output_padding not strictly needed here, but it's helpful for the float
# backwards
- func: cudnn_convolution_transpose_backward(Tensor self, Tensor grad_output, Tensor weight, int[] padding, int[] output_padding, int[] stride, int[] dilation, int groups, bool benchmark, bool deterministic, bool allow_tf32, bool[2] output_mask) -> (Tensor, Tensor)
  dispatch:
    CUDA: cudnn_convolution_transpose_backward

- func: cudnn_convolution_transpose_backward_input(Tensor grad_output, Tensor weight, int[] padding, int[] stride, int[] dilation, int groups, bool benchmark, bool deterministic, bool allow_tf32) -> Tensor
  dispatch:
    CUDA: cudnn_convolution_transpose_backward_input

- func: cudnn_convolution_transpose_backward_weight(int[] weight_size, Tensor grad_output, Tensor self, int[] padding, int[] stride, int[] dilation, int groups, bool benchmark, bool deterministic, bool allow_tf32) -> Tensor
  dispatch:
    CUDA: cudnn_convolution_transpose_backward_weight

# NB: input is special cased in a way I don't quite understand
- func: cudnn_grid_sampler(Tensor self, Tensor grid) -> Tensor output
  dispatch:
    CUDA: cudnn_grid_sampler_forward

- func: cudnn_grid_sampler_backward(Tensor self, Tensor grid, Tensor grad_output) -> (Tensor grad_self, Tensor grad_grid)
  dispatch:
    CUDA: cudnn_grid_sampler_backward

- func: cummax(Tensor self, int dim) -> (Tensor values, Tensor indices)
  variants: function, method
  dispatch:
    DefaultBackend: cummax

- func: cummax.out(Tensor self, int dim, *, Tensor(a!) values, Tensor(b!) indices) -> (Tensor(a!) values, Tensor(b!) indices)
  use_c10_dispatcher: hacky_wrapper_for_legacy_signatures
  dispatch:
    DefaultBackend: cummax_out

- func: cummax.dimname(Tensor self, Dimname dim) -> (Tensor values, Tensor indices)
  variants: function, method

- func: cummax.dimname_out(Tensor self, Dimname dim, *, Tensor(a!) values, Tensor(b!) indices) -> (Tensor(a!) values, Tensor(b!) indices)
  use_c10_dispatcher: hacky_wrapper_for_legacy_signatures

- func: _cummax_helper(Tensor self, Tensor(a!) values, Tensor(b!) indices, int dim) -> ()
  use_c10_dispatcher: hacky_wrapper_for_legacy_signatures
  variants: function
  dispatch:
    CPU: cummax_helper_cpu
    CUDA: cummax_helper_cuda

- func: cummin(Tensor self, int dim) -> (Tensor values, Tensor indices)
  variants: function, method
  dispatch:
    DefaultBackend: cummin

- func: cummin.out(Tensor self, int dim, *, Tensor(a!) values, Tensor(b!) indices) -> (Tensor(a!) values, Tensor(b!) indices)
  use_c10_dispatcher: hacky_wrapper_for_legacy_signatures
  dispatch:
    DefaultBackend: cummin_out

- func: cummin.dimname(Tensor self, Dimname dim) -> (Tensor values, Tensor indices)
  variants: function, method

- func: cummin.dimname_out(Tensor self, Dimname dim, *, Tensor(a!) values, Tensor(b!) indices) -> (Tensor(a!) values, Tensor(b!) indices)
  use_c10_dispatcher: hacky_wrapper_for_legacy_signatures

- func: _cummin_helper(Tensor self, Tensor(a!) values, Tensor(b!) indices, int dim) -> ()
  use_c10_dispatcher: hacky_wrapper_for_legacy_signatures
  variants: function
  dispatch:
    CPU: cummin_helper_cpu
    CUDA: cummin_helper_cuda

- func: cummaxmin_backward(Tensor grad, Tensor input, Tensor indices, int dim) -> Tensor
  variants: function
  device_guard: False

- func: cumprod(Tensor self, int dim, *, ScalarType? dtype=None) -> Tensor
  variants: function, method
  dispatch:
    DefaultBackend: cumprod

- func: cumprod_(Tensor(a!) self, int dim, *, ScalarType? dtype=None) -> Tensor(a!)
  variants: method
  dispatch:
    DefaultBackend: cumprod_

- func: cumprod.out(Tensor self, int dim, *, ScalarType? dtype=None, Tensor(a!) out) -> Tensor(a!)
  use_c10_dispatcher: hacky_wrapper_for_legacy_signatures
  dispatch:
    DefaultBackend: cumprod_out

- func: cumprod.dimname(Tensor self, Dimname dim, *, ScalarType? dtype=None) -> Tensor
  variants: function, method

- func: cumprod_.dimname(Tensor(a!) self, Dimname dim, *, ScalarType? dtype=None) -> Tensor(a!)
  variants: method

- func: cumprod.dimname_out(Tensor self, Dimname dim, *, ScalarType? dtype=None, Tensor(a!) out) -> Tensor(a!)
  use_c10_dispatcher: hacky_wrapper_for_legacy_signatures

- func: cumprod_backward(Tensor grad, Tensor input, int dim) -> Tensor
  variants: function
  device_guard: False

- func: cumsum(Tensor self, int dim, *, ScalarType? dtype=None) -> Tensor
  variants: function, method
  dispatch:
    DefaultBackend: cumsum

- func: cumsum_(Tensor(a!) self, int dim, *, ScalarType? dtype=None) -> Tensor(a!)
  variants: method
  dispatch:
    DefaultBackend: cumsum_

- func: cumsum.out(Tensor self, int dim, *, ScalarType? dtype=None, Tensor(a!) out) -> Tensor(a!)
  use_c10_dispatcher: hacky_wrapper_for_legacy_signatures
  dispatch:
    DefaultBackend: cumsum_out

- func: cumsum.dimname(Tensor self, Dimname dim, *, ScalarType? dtype=None) -> Tensor
  variants: function, method

- func: cumsum_.dimname(Tensor(a!) self, Dimname dim, *, ScalarType? dtype=None) -> Tensor(a!)
  variants: method

- func: cumsum.dimname_out(Tensor self, Dimname dim, *, ScalarType? dtype=None, Tensor(a!) out) -> Tensor(a!)
  use_c10_dispatcher: hacky_wrapper_for_legacy_signatures

- func: ctc_loss.IntList(Tensor log_probs, Tensor targets, int[] input_lengths, int[] target_lengths, int blank=0, int reduction=Mean, bool zero_infinity=False) -> Tensor

# convenience function that converts to intlists for you
- func: ctc_loss.Tensor(Tensor log_probs, Tensor targets, Tensor input_lengths, Tensor target_lengths, int blank=0, int reduction=Mean, bool zero_infinity=False) -> Tensor

- func: _ctc_loss(Tensor log_probs, Tensor targets, int[] input_lengths, int[] target_lengths, int blank=0, bool zero_infinity=False) -> (Tensor, Tensor)
  dispatch:
    CPU: ctc_loss_cpu
    CUDA: ctc_loss_gpu

- func: _ctc_loss_backward(Tensor grad, Tensor log_probs, Tensor targets, int[] input_lengths, int[] target_lengths, Tensor neg_log_likelihood, Tensor log_alpha, int blank, bool zero_infinity=False) -> Tensor
  dispatch:
    CPU: ctc_loss_backward_cpu
    CUDA: ctc_loss_backward_gpu

- func: diag_embed(Tensor self, int offset=0, int dim1=-2, int dim2=-1) -> Tensor
  variants: function, method

- func: diagflat(Tensor self, int offset=0) -> Tensor
  variants: function, method

- func: diagonal(Tensor(a) self, int offset=0, int dim1=0, int dim2=1) -> Tensor(a)
  variants: function, method
  dispatch:
    DefaultBackend: diagonal

- func: diagonal.Dimname(Tensor(a) self, *, Dimname outdim, Dimname dim1, Dimname dim2, int offset=0) -> Tensor(a)
  variants: function, method

- func: diagonal_backward(Tensor grad, int[] input_sizes, int offset, int dim1, int dim2) -> Tensor
  variants: function
  device_guard: False

- func: fill_diagonal_(Tensor(a!) self, Scalar fill_value, bool wrap=False) -> Tensor(a!)
  variants: method

- func: div.Tensor(Tensor self, Tensor other) -> Tensor
  variants: function, method
  dispatch:
    CPU, CUDA: div
    SparseCPU, SparseCUDA: div_sparse

- func: div_.Tensor(Tensor(a!) self, Tensor other) -> Tensor(a!)
  variants: method
  dispatch:
    CPU, CUDA: div_
    SparseCPU, SparseCUDA: div_sparse_

- func: div.out(Tensor self, Tensor other, *, Tensor(a!) out) -> Tensor(a!)
  dispatch:
    CPU, CUDA: div_out
    SparseCPU, SparseCUDA: div_out_sparse_zerodim

# For C++ only, until we have conversion from C++ numbers to Tensor
- func: div.Scalar(Tensor self, Scalar other) -> Tensor
  variants: function, method
  dispatch:
    DefaultBackend: div

- func: div_.Scalar(Tensor(a!) self, Scalar other) -> Tensor(a!)
  variants: method
  dispatch:
    DefaultBackend: div_

# divide, alias for div
- func: divide.Tensor(Tensor self, Tensor other) -> Tensor
  variants: function, method

- func: divide_.Tensor(Tensor(a!) self, Tensor other) -> Tensor(a!)
  variants: method

- func: divide.out(Tensor self, Tensor other, *, Tensor(a!) out) -> Tensor(a!)
  use_c10_dispatcher: hacky_wrapper_for_legacy_signatures

- func: divide.Scalar(Tensor self, Scalar other) -> Tensor
  variants: function, method

- func: divide_.Scalar(Tensor(a!) self, Scalar other) -> Tensor(a!)
  variants: method

  # true_divide, an alias for div
- func: true_divide.Tensor(Tensor self, Tensor other) -> Tensor
  variants: function, method

- func: true_divide_.Tensor(Tensor(a!) self, Tensor other) -> Tensor(a!)
  variants: method

- func: true_divide.out(Tensor self, Tensor other, *, Tensor(a!) out) -> Tensor(a!)
  use_c10_dispatcher: hacky_wrapper_for_legacy_signatures

- func: true_divide.Scalar(Tensor self, Scalar other) -> Tensor
  variants: function, method

- func: true_divide_.Scalar(Tensor(a!) self, Scalar other) -> Tensor(a!)
  variants: method

- func: dot(Tensor self, Tensor tensor) -> Tensor
  variants: function, method
  dispatch:
    CPU: dot
    CUDA: dot_cuda

- func: dot.out(Tensor self, Tensor tensor, *, Tensor(a!) out) -> Tensor(a!)
  use_c10_dispatcher: hacky_wrapper_for_legacy_signatures
  dispatch:
    DefaultBackend: dot_out

- func: vdot(Tensor self, Tensor other) -> Tensor
  variants: function, method
  dispatch:
    CPU: vdot
    CUDA: vdot_cuda

- func: vdot.out(Tensor self, Tensor other, *, Tensor(a!) out) -> Tensor(a!)
  use_c10_dispatcher: hacky_wrapper_for_legacy_signatures
  dispatch:
    DefaultBackend: vdot_out

- func: einsum(str equation, Tensor[] tensors) -> Tensor

- func: embedding(Tensor weight, Tensor indices, int padding_idx=-1, bool scale_grad_by_freq=False, bool sparse=False) -> Tensor
  dispatch:
    DefaultBackend: embedding

- func: embedding_backward(Tensor grad, Tensor indices, int num_weights, int padding_idx, bool scale_grad_by_freq, bool sparse) -> Tensor

- func: embedding_dense_backward(Tensor grad_output, Tensor indices, int num_weights, int padding_idx, bool scale_grad_by_freq) -> Tensor
  dispatch:
    CPU: embedding_dense_backward_cpu
    CUDA: embedding_dense_backward_cuda

- func: embedding_renorm_(Tensor(a!) self, Tensor indices, float max_norm, float norm_type) -> Tensor(a!)
  dispatch:
    CPU: embedding_renorm_cpu_
    CUDA: embedding_renorm_cuda_

- func: embedding_sparse_backward(Tensor grad, Tensor indices, int num_weights, int padding_idx, bool scale_grad_by_freq) -> Tensor

# NOTE [ embedding_bag Native Functions ]
# The `_embedding_bag.*` variants assume that input tensors except for `weight`,
# e.g. `indices` and `offsets` (and `offset2bag`), are contiguous.
# We really only need to enforce this for `_embedding_bag` (the forward) because
# the backward inputs are the same as forward ones.
# The above `embedding_bag` wrapper is created to achieve this, e.g.,
# applying indices = indices.contiguous().
# The backward functions apply a check that these input tensors are contiguous.


- func: _embedding_bag_forward_only(Tensor weight, Tensor indices, Tensor offsets, bool scale_grad_by_freq=False, int mode=0, bool sparse=False, Tensor? per_sample_weights=None, bool include_last_offset=False) -> (Tensor, Tensor, Tensor, Tensor)
  use_c10_dispatcher: hacky_wrapper_for_legacy_signatures
  dispatch:
    CPU: _embedding_bag_forward_only_cpu
    CUDA: _embedding_bag_forward_only_cuda

- func: rowwise_prune(Tensor weight, Tensor mask, ScalarType compressed_indices_dtype) -> (Tensor, Tensor)

# row_stack is the alias of vstack
- func: row_stack(Tensor[] tensors) -> Tensor
  dispatch:
    Math: row_stack

- func: row_stack.out(Tensor[] tensors, *, Tensor(a!) out) -> Tensor(a!)
  use_c10_dispatcher: hacky_wrapper_for_legacy_signatures
  dispatch:
    Math: row_stack_out

- func: embedding_bag(Tensor weight, Tensor indices, Tensor offsets, bool scale_grad_by_freq=False, int mode=0, bool sparse=False, Tensor? per_sample_weights=None, bool include_last_offset=False) -> (Tensor, Tensor, Tensor, Tensor)
  use_c10_dispatcher: hacky_wrapper_for_legacy_signatures

- func: _embedding_bag(Tensor weight, Tensor indices, Tensor offsets, bool scale_grad_by_freq=False, int mode=0, bool sparse=False, Tensor? per_sample_weights=None, bool include_last_offset=False) -> (Tensor, Tensor, Tensor, Tensor)
  use_c10_dispatcher: hacky_wrapper_for_legacy_signatures
  dispatch:
    CPU: _embedding_bag_cpu
    CUDA: _embedding_bag_cuda

- func: _embedding_bag_backward(Tensor grad, Tensor indices, Tensor offsets, Tensor offset2bag, Tensor bag_size, Tensor maximum_indices, int num_weights, bool scale_grad_by_freq, int mode, bool sparse, Tensor? per_sample_weights) -> Tensor
  use_c10_dispatcher: hacky_wrapper_for_legacy_signatures

- func: _embedding_bag_sparse_backward(Tensor grad, Tensor indices, Tensor offsets, Tensor offset2bag, Tensor bag_size, int num_weights, bool scale_grad_by_freq, int mode, Tensor? per_sample_weights) -> Tensor
  use_c10_dispatcher: hacky_wrapper_for_legacy_signatures

- func: _embedding_bag_dense_backward(Tensor grad, Tensor indices, Tensor offsets, Tensor offset2bag, Tensor bag_size, Tensor maximum_indices, int num_weights, bool scale_grad_by_freq, int mode, Tensor? per_sample_weights) -> Tensor
  use_c10_dispatcher: hacky_wrapper_for_legacy_signatures
  dispatch:
    CPU: _embedding_bag_dense_backward_cpu
    CUDA: _embedding_bag_dense_backward_cuda

- func: _embedding_bag_per_sample_weights_backward(Tensor grad, Tensor weight, Tensor indices, Tensor offsets, Tensor offset2bag, int mode) -> Tensor
  dispatch:
    CPU: _embedding_bag_per_sample_weights_backward_cpu
    CUDA: _embedding_bag_per_sample_weights_backward_cuda

- func: empty_meta(int[] size, *, ScalarType? dtype=None, Layout? layout=None, Device? device=None, bool? pin_memory=None, MemoryFormat? memory_format=None) -> Tensor

- func: empty.names(int[] size, *, Dimname[]? names, ScalarType? dtype=None, Layout? layout=None, Device? device=None, bool? pin_memory=None, MemoryFormat? memory_format=None) -> Tensor
  use_c10_dispatcher: hacky_wrapper_for_legacy_signatures
  device_guard: False

- func: empty.memory_format(int[] size, *, ScalarType? dtype=None, Layout? layout=None, Device? device=None, bool? pin_memory=None, MemoryFormat? memory_format=None) -> Tensor
  dispatch:
    CPU: empty_cpu
    CUDA: empty_cuda
    MkldnnCPU: empty_mkldnn
    SparseCPU, SparseCUDA: empty_sparse

- func: new_empty(Tensor self, int[] size, *, ScalarType? dtype=None, Layout? layout=None, Device? device=None, bool? pin_memory=None) -> Tensor
  variants: method

- func: new_empty_strided(Tensor self, int[] size, int[] stride, *, ScalarType? dtype=None, Layout? layout=None, Device? device=None, bool? pin_memory=None) -> Tensor
  use_c10_dispatcher: hacky_wrapper_for_legacy_signatures
  variants: method

- func: new_full(Tensor self, int[] size, Scalar fill_value, *, ScalarType? dtype=None, Layout? layout=None, Device? device=None, bool? pin_memory=None) -> Tensor
  use_c10_dispatcher: hacky_wrapper_for_legacy_signatures
  variants: method

- func: new_zeros(Tensor self, int[] size, *, ScalarType? dtype=None, Layout? layout=None, Device? device=None, bool? pin_memory=None) -> Tensor
  use_c10_dispatcher: hacky_wrapper_for_legacy_signatures
  variants: method

# other overrides are to provide a more helpful error message that dtype is required
- func: _empty_affine_quantized(int[] size, *, ScalarType? dtype=None, Layout? layout=None, Device? device=None, bool? pin_memory=None, float scale=1, int zero_point=0, MemoryFormat? memory_format=contiguous_format) -> Tensor
  use_c10_dispatcher: hacky_wrapper_for_legacy_signatures
  dispatch:
    CPU: empty_affine_quantized_other_backends_stub
    QuantizedCPU, QuantizedCUDA: empty_affine_quantized

# it's a factory function receiving a tensor argument, thus overriding explicitly
# other overrides are to provide a more helpful error message that dtype is required
- func: _empty_per_channel_affine_quantized(int[] size, *, Tensor scales, Tensor zero_points, int axis, ScalarType? dtype=None, Layout? layout=None, Device? device=None, bool? pin_memory=None, MemoryFormat? memory_format=contiguous_format) -> Tensor
  use_c10_dispatcher: hacky_wrapper_for_legacy_signatures
  category_override: factory
  dispatch:
    CPU: empty_per_channel_affine_quantized_other_backends_stub
    QuantizedCPU, QuantizedCUDA: empty_per_channel_affine_quantized

- func: resize_(Tensor(a!) self, int[] size, *, MemoryFormat? memory_format=None) -> Tensor(a!)
  variants: method
  device_guard: False
  dispatch:
    CPU: resize_
    CUDA: resize_cuda_
    QuantizedCPU: quantized_resize_cpu_
    Meta: resize_meta_

- func: empty_quantized(int[] size, Tensor qtensor) -> Tensor
  variants: function
  dispatch:
    QuantizedCPU, QuantizedCUDA: empty_quantized

- func: empty.out(int[] size, *, MemoryFormat? memory_format=None, Tensor(a!) out) -> Tensor(a!)
  use_c10_dispatcher: hacky_wrapper_for_legacy_signatures
  device_guard: False

- func: empty_like(Tensor self, *, ScalarType? dtype=None, Layout? layout=None, Device? device=None, bool? pin_memory=None, MemoryFormat? memory_format=None) -> Tensor
  use_c10_dispatcher: hacky_wrapper_for_legacy_signatures
  device_guard: False

- func: empty_strided(int[] size, int[] stride, *, ScalarType? dtype=None, Layout? layout=None, Device? device=None, bool? pin_memory=None) -> Tensor
  dispatch:
    CPU: empty_strided_cpu
    CUDA: empty_strided_cuda

- func: erf(Tensor self) -> Tensor
  variants: function, method
  dispatch:
    DefaultBackend: erf

- func: erf_(Tensor(a!) self) -> Tensor(a!)
  variants: function, method
  dispatch:
    DefaultBackend: erf_

- func: erf.out(Tensor self, *, Tensor(a!) out) -> Tensor(a!)
  use_c10_dispatcher: hacky_wrapper_for_legacy_signatures
  dispatch:
    CPU, CUDA: erf_out

- func: erfc(Tensor self) -> Tensor
  variants: function, method
  dispatch:
    DefaultBackend: erfc

- func: erfc_(Tensor(a!) self) -> Tensor(a!)
  variants: function, method
  dispatch:
    DefaultBackend: erfc_

- func: erfc.out(Tensor self, *, Tensor(a!) out) -> Tensor(a!)
  use_c10_dispatcher: hacky_wrapper_for_legacy_signatures
  dispatch:
    CPU, CUDA: erfc_out

- func: exp(Tensor self) -> Tensor
  variants: function, method
  dispatch:
    DefaultBackend: exp

- func: exp_(Tensor(a!) self) -> Tensor(a!)
  variants: function, method
  dispatch:
    DefaultBackend: exp_

- func: exp.out(Tensor self, *, Tensor(a!) out) -> Tensor(a!)
  use_c10_dispatcher: hacky_wrapper_for_legacy_signatures
  dispatch:
    CPU, CUDA: exp_out

- func: exp2(Tensor self) -> Tensor
  variants: function, method
  dispatch:
    DefaultBackend: exp2

- func: exp2_(Tensor(a!) self) -> Tensor(a!)
  variants: function, method
  dispatch:
    DefaultBackend: exp2_

- func: exp2.out(Tensor self, *, Tensor(a!) out) -> Tensor(a!)
  use_c10_dispatcher: hacky_wrapper_for_legacy_signatures
  dispatch:
    CPU, CUDA: exp2_out

- func: expm1(Tensor self) -> Tensor
  variants: function, method
  dispatch:
    DefaultBackend: expm1

- func: expm1_(Tensor(a!) self) -> Tensor(a!)
  variants: function, method
  dispatch:
    DefaultBackend: expm1_

- func: expm1.out(Tensor self, *, Tensor(a!) out) -> Tensor(a!)
  use_c10_dispatcher: hacky_wrapper_for_legacy_signatures
  dispatch:
    CPU, CUDA: expm1_out

- func: expand(Tensor(a) self, int[] size, *, bool implicit=False) -> Tensor(a)
  variants: method  # This is method-only to match the previous tensor API. In the future we could make this a function too.
  device_guard: False
  dispatch:
    DefaultBackend: expand

- func: expand_as(Tensor(a) self, Tensor other) -> Tensor(a)
  variants: method  # This is method-only to match the previous tensor API. In the future we could make this a function too.
  device_guard: False

- func: eye(int n, *, ScalarType? dtype=None, Layout? layout=None, Device? device=None, bool? pin_memory=None) -> Tensor
  use_c10_dispatcher: hacky_wrapper_for_legacy_signatures

- func: eye.m(int n, int m, *, ScalarType? dtype=None, Layout? layout=None, Device? device=None, bool? pin_memory=None) -> Tensor
  use_c10_dispatcher: hacky_wrapper_for_legacy_signatures

- func: eye.out(int n, *, Tensor(a!) out) -> Tensor(a!)
  use_c10_dispatcher: hacky_wrapper_for_legacy_signatures
  dispatch:
    CPU: eye_out_cpu
    CUDA: eye_out_cuda

- func: eye.m_out(int n, int m, *, Tensor(a!) out) -> Tensor(a!)
  use_c10_dispatcher: hacky_wrapper_for_legacy_signatures
  dispatch:
    CPU: eye_out_cpu
    CUDA: eye_out_cuda

- func: flatten.using_ints(Tensor(a) self, int start_dim=0, int end_dim=-1) -> Tensor(a)
  variants: function, method

- func: flatten.named_out_dim(Tensor(a) self, int start_dim, int end_dim, Dimname out_dim) -> Tensor(a)
  variants: function, method

- func: flatten.using_names(Tensor(a) self, Dimname start_dim, Dimname end_dim, Dimname out_dim) -> Tensor(a)
  variants: function, method

- func: flatten.DimnameList(Tensor(a) self, Dimname[] dims, Dimname out_dim) -> Tensor(a)
  variants: function, method

- func: unflatten.int(Tensor(a) self, int dim, int[] sizes, Dimname[]? names=None) -> Tensor(a)
  variants: method

- func: unflatten.Dimname(Tensor(a) self, Dimname dim, int[] sizes, Dimname[] names) -> Tensor(a)
  variants: method

- func: fill_.Scalar(Tensor(a!) self, Scalar value) -> Tensor(a!)
  variants: function, method
  dispatch:
    DefaultBackend: fill_

- func: fill_.Tensor(Tensor(a!) self, Tensor value) -> Tensor(a!)
  variants: function, method
  dispatch:
    DefaultBackend: fill_

- func: floor(Tensor self) -> Tensor
  variants: function, method
  dispatch:
    DefaultBackend: floor

- func: floor_(Tensor(a!) self) -> Tensor(a!)
  variants: function, method
  dispatch:
    DefaultBackend: floor_

- func: floor.out(Tensor self, *, Tensor(a!) out) -> Tensor(a!)
  use_c10_dispatcher: hacky_wrapper_for_legacy_signatures
  dispatch:
    CPU, CUDA: floor_out

- func: floor_divide(Tensor self, Tensor other) -> Tensor
  variants: function, method
  dispatch:
    CPU, CUDA: floor_divide
    SparseCPU, SparseCUDA: floor_divide_sparse

- func: floor_divide_.Tensor(Tensor(a!) self, Tensor other) -> Tensor(a!)
  variants: method
  dispatch:
    CPU, CUDA: floor_divide_
    SparseCPU, SparseCUDA: floor_divide_sparse_

- func: floor_divide.out(Tensor self, Tensor other, *, Tensor(a!) out) -> Tensor(a!)
  use_c10_dispatcher: hacky_wrapper_for_legacy_signatures
  dispatch:
    CPU, CUDA: floor_divide_out
    SparseCPU, SparseCUDA: floor_divide_out_sparse_zerodim

- func: floor_divide.Scalar(Tensor self, Scalar other) -> Tensor
  variants: function, method

- func: floor_divide_.Scalar(Tensor(a!) self, Scalar other) -> Tensor(a!)
  variants: method

- func: frac(Tensor self) -> Tensor
  variants: function, method
  dispatch:
    DefaultBackend: frac

- func: frac_(Tensor(a!) self) -> Tensor(a!)
  variants: function, method
  dispatch:
    DefaultBackend: frac_

- func: frac.out(Tensor self, *, Tensor(a!) out) -> Tensor(a!)
  use_c10_dispatcher: hacky_wrapper_for_legacy_signatures
  dispatch:
    CPU, CUDA: frac_out

- func: full.names(int[] size, Scalar fill_value, *, Dimname[]? names, ScalarType? dtype=None, Layout? layout=None, Device? device=None, bool? pin_memory=None) -> Tensor
  use_c10_dispatcher: hacky_wrapper_for_legacy_signatures
  device_guard: False

- func: full(int[] size, Scalar fill_value, *, ScalarType? dtype=None, Layout? layout=None, Device? device=None, bool? pin_memory=None) -> Tensor
  use_c10_dispatcher: hacky_wrapper_for_legacy_signatures

- func: full.out(int[] size, Scalar fill_value, *, Tensor(a!) out) -> Tensor(a!)
  use_c10_dispatcher: hacky_wrapper_for_legacy_signatures

- func: full_like(Tensor self, Scalar fill_value, *, ScalarType? dtype=None, Layout? layout=None, Device? device=None, bool? pin_memory=None, MemoryFormat? memory_format=None) -> Tensor
  use_c10_dispatcher: hacky_wrapper_for_legacy_signatures

- func: from_file(str filename, bool? shared=None, int? size=0, *, ScalarType? dtype=None, Layout? layout=None, Device? device=None, bool? pin_memory=None) -> Tensor
  use_c10_dispatcher: hacky_wrapper_for_legacy_signatures
  dispatch:
    CPU: from_file

- func: gcd.out(Tensor self, Tensor other, *, Tensor(a!) out) -> Tensor(a!)
  use_c10_dispatcher: hacky_wrapper_for_legacy_signatures
  dispatch:
    CPU, CUDA: gcd_out

- func: gcd(Tensor self, Tensor other) -> Tensor
  variants: function, method

- func: gcd_(Tensor(a!) self, Tensor other) -> Tensor(a!)
  variants: function, method

- func: lcm.out(Tensor self, Tensor other, *, Tensor(a!) out) -> Tensor(a!)
  use_c10_dispatcher: hacky_wrapper_for_legacy_signatures
  dispatch:
    CPU, CUDA: lcm_out

- func: lcm(Tensor self, Tensor other) -> Tensor
  variants: function, method

- func: lcm_(Tensor(a!) self, Tensor other) -> Tensor(a!)
  variants: function, method

# NOTE [ grid_sampler Native Functions ]
# `grid_sampler` does all the shape checking and then dispatches to one of
# `cudnn_grid_sampler`, `grid_sampler_2d`, or `grid_sampler_3d`, each of which
# has the corresponding backward defined as native functions as well. Therefore,
# in these functions and their backwards, no more shape checking is done.
#
# There is also _grid_sampler_2d_backward_cpu_fallback which is an
# implementation detail of grid_sampler_2d and is only exposed here for testing
# purposes.
#
# Additionally, arguments `padding_mode` and `interpolation_mode` are cast to
# enums defined in `native/GridSampler.h`. `cudnn_grid_sampler` doesn't take in
# `interpolation_mode` because it only supports Bilinear interpolation mode.
# Nor does it take in `align_corners` because it only supports the mode
# `align_corners = True`.
- func: grid_sampler(Tensor input, Tensor grid, int interpolation_mode, int padding_mode, bool align_corners) -> Tensor

- func: grid_sampler_2d(Tensor input, Tensor grid, int interpolation_mode, int padding_mode, bool align_corners) -> Tensor
  dispatch:
    CPU: grid_sampler_2d_cpu
    CUDA: grid_sampler_2d_cuda

- func: grid_sampler_2d_backward(Tensor grad_output, Tensor input, Tensor grid, int interpolation_mode, int padding_mode, bool align_corners) -> (Tensor, Tensor)
  dispatch:
    CPU: grid_sampler_2d_backward_cpu
    CUDA: grid_sampler_2d_backward_cuda

# See NOTE [ grid_sample CPU fallback ]
- func: _grid_sampler_2d_cpu_fallback(Tensor input, Tensor grid, int interpolation_mode, int padding_mode, bool align_corners) -> Tensor
  dispatch:
    DefaultBackend: _grid_sampler_2d_cpu_fallback

- func: _grid_sampler_2d_cpu_fallback_backward(Tensor grad_output, Tensor input, Tensor grid, int interpolation_mode, int padding_mode, bool align_corners) -> (Tensor, Tensor)

- func: grid_sampler_3d(Tensor input, Tensor grid, int interpolation_mode, int padding_mode, bool align_corners) -> Tensor
  dispatch:
    CPU: grid_sampler_3d_cpu
    CUDA: grid_sampler_3d_cuda

- func: grid_sampler_3d_backward(Tensor grad_output, Tensor input, Tensor grid, int interpolation_mode, int padding_mode, bool align_corners) -> (Tensor, Tensor)
  dispatch:
    CPU: grid_sampler_3d_backward_cpu
    CUDA: grid_sampler_3d_backward_cuda

- func: hann_window(int window_length, *, ScalarType? dtype=None, Layout? layout=None, Device? device=None, bool? pin_memory=None) -> Tensor
  use_c10_dispatcher: hacky_wrapper_for_legacy_signatures

- func: hann_window.periodic(int window_length, bool periodic, *, ScalarType? dtype=None, Layout? layout=None, Device? device=None, bool? pin_memory=None) -> Tensor
  use_c10_dispatcher: hacky_wrapper_for_legacy_signatures

- func: hamming_window(int window_length, *, ScalarType? dtype=None, Layout? layout=None, Device? device=None, bool? pin_memory=None) -> Tensor
  use_c10_dispatcher: hacky_wrapper_for_legacy_signatures

- func: hamming_window.periodic(int window_length, bool periodic, *, ScalarType? dtype=None, Layout? layout=None, Device? device=None, bool? pin_memory=None) -> Tensor
  use_c10_dispatcher: hacky_wrapper_for_legacy_signatures

- func: hamming_window.periodic_alpha(int window_length, bool periodic, float alpha, *, ScalarType? dtype=None, Layout? layout=None, Device? device=None, bool? pin_memory=None) -> Tensor
  use_c10_dispatcher: hacky_wrapper_for_legacy_signatures

- func: hamming_window.periodic_alpha_beta(int window_length, bool periodic, float alpha, float beta, *, ScalarType? dtype=None, Layout? layout=None, Device? device=None, bool? pin_memory=None) -> Tensor
  use_c10_dispatcher: hacky_wrapper_for_legacy_signatures

- func: kaiser_window(int window_length, *, ScalarType? dtype=None, Layout? layout=None, Device? device=None, bool? pin_memory=None) -> Tensor
  use_c10_dispatcher: hacky_wrapper_for_legacy_signatures

- func: kaiser_window.periodic(int window_length, bool periodic, *, ScalarType? dtype=None, Layout? layout=None, Device? device=None, bool? pin_memory=None) -> Tensor
  use_c10_dispatcher: hacky_wrapper_for_legacy_signatures

- func: kaiser_window.beta(int window_length, bool periodic, float beta, *, ScalarType? dtype=None, Layout? layout=None, Device? device=None, bool? pin_memory=None) -> Tensor
  use_c10_dispatcher: hacky_wrapper_for_legacy_signatures

- func: hinge_embedding_loss(Tensor self, Tensor target, float margin=1.0, int reduction=Mean) -> Tensor

- func: group_norm(Tensor input, int num_groups, Tensor? weight=None, Tensor? bias=None, float eps=1e-05, bool cudnn_enabled=True) -> Tensor
  use_c10_dispatcher: hacky_wrapper_for_legacy_signatures

- func: native_group_norm(Tensor input, Tensor? weight, Tensor? bias, int N, int C, int HxW, int group, float eps) -> (Tensor, Tensor, Tensor)
  use_c10_dispatcher: hacky_wrapper_for_legacy_signatures
  dispatch:
    CPU, CUDA: native_group_norm
    Math: math_group_norm

- func: native_group_norm_backward(Tensor grad_out, Tensor input, Tensor mean, Tensor rstd, Tensor? weight, int N, int C, int HxW, int group, bool[3] output_mask) -> (Tensor, Tensor, Tensor)
  use_c10_dispatcher: hacky_wrapper_for_legacy_signatures
  dispatch:
    CPU, CUDA: native_group_norm_backward

# Real to complex forward FFT
- func: _fft_r2c(Tensor self, int[] dim, int normalization, bool onesided) -> Tensor
  variants: function
  dispatch:
    CPU: _fft_r2c_mkl
    CUDA: _fft_r2c_cufft

- func: _fft_r2c.out(Tensor self, int[] dim, int normalization, bool onesided, *, Tensor(a!) out) -> Tensor(a!)
  use_c10_dispatcher: hacky_wrapper_for_legacy_signatures
  variants: function
  dispatch:
    CPU: _fft_r2c_mkl_out
    CUDA: _fft_r2c_cufft_out

# Complex to real inverse FFT
- func: _fft_c2r(Tensor self, int[] dim, int normalization, int last_dim_size) -> Tensor
  variants: function
  dispatch:
    CPU: _fft_c2r_mkl
    CUDA: _fft_c2r_cufft

- func: _fft_c2r.out(Tensor self, int[] dim, int normalization, int last_dim_size, *, Tensor(a!) out) -> Tensor(a!)
  use_c10_dispatcher: hacky_wrapper_for_legacy_signatures
  variants: function
  dispatch:
    CPU: _fft_c2r_mkl_out
    CUDA: _fft_c2r_cufft_out

# Standard complex to complex FFT (forward or backward)
- func: _fft_c2c(Tensor self, int[] dim, int normalization, bool forward) -> Tensor
  variants: function
  dispatch:
    CPU: _fft_c2c_mkl
    CUDA: _fft_c2c_cufft

- func: _fft_c2c.out(Tensor self, int[] dim, int normalization, bool forward, *, Tensor(a!) out) -> Tensor(a!)
  use_c10_dispatcher: hacky_wrapper_for_legacy_signatures
  variants: function
  dispatch:
    CPU: _fft_c2c_mkl_out
    CUDA: _fft_c2c_cufft_out

- func: _cufft_get_plan_cache_size(int device_index) -> int

- func: _cufft_get_plan_cache_max_size(int device_index) -> int

- func: _cufft_set_plan_cache_max_size(int device_index, int max_size) -> ()

- func: _cufft_clear_plan_cache(int device_index) -> ()

- func: index.Tensor(Tensor self, Tensor?[] indices) -> Tensor
  variants: function, method
  dispatch:
    CPU, CUDA: index
    QuantizedCPU: quantized_index
  # NB: This function is special-cased in tools/autograd/gen_variable_type.py
  # NB: The following functions are declared in aten/src/ATen/templates/TensorBody.h and defined in aten/src/ATen/TensorIndexing.cpp:
  # - Tensor Tensor::index(ArrayRef<TensorIndex> indices)
  # - Tensor Tensor::index(std::initializer_list<TensorIndex> indices)

- func: index_copy_(Tensor(a!) self, int dim, Tensor index, Tensor source) -> Tensor(a!)
  variants: method
  dispatch:
    DefaultBackend: index_copy_

- func: index_copy(Tensor self, int dim, Tensor index, Tensor source) -> Tensor
  variants: function, method

- func: index_copy_.dimname(Tensor(a!) self, Dimname dim, Tensor index, Tensor source) -> Tensor(a!)
  variants: method

- func: index_copy.dimname(Tensor self, Dimname dim, Tensor index, Tensor source) -> Tensor
  variants: function, method

- func: index_put_(Tensor(a!) self, Tensor?[] indices, Tensor values, bool accumulate=False) -> Tensor(a!)
  variants: function, method
  dispatch:
    DefaultBackend: index_put_
  # NB: The following functions are declared in aten/src/ATen/templates/TensorBody.h and defined in aten/src/ATen/TensorIndexing.cpp:
  # - Tensor & Tensor::index_put_(ArrayRef<TensorIndex> indices, Tensor const & rhs)
  # - Tensor & Tensor::index_put_(ArrayRef<TensorIndex> indices, Scalar v)
  # - Tensor & Tensor::index_put_(std::initializer_list<TensorIndex> indices, Tensor const & rhs)
  # - Tensor & Tensor::index_put_(std::initializer_list<TensorIndex> indices, Scalar v)

- func: index_put(Tensor self, Tensor?[] indices, Tensor values, bool accumulate=False) -> Tensor
  variants: function, method

- func: _index_put_impl_(Tensor(a!) self, Tensor?[] indices, Tensor values, bool accumulate=False, bool unsafe=False) -> Tensor(a!)
  variants: function
  dispatch:
    CPU, CUDA: _index_put_impl_

- func: instance_norm(Tensor input, Tensor? weight, Tensor? bias, Tensor? running_mean, Tensor? running_var, bool use_input_stats, float momentum, float eps, bool cudnn_enabled) -> Tensor
  use_c10_dispatcher: hacky_wrapper_for_legacy_signatures
  variants: function

- func: inverse(Tensor self) -> Tensor
  variants: function, method
  dispatch:
    DefaultBackend: inverse

- func: inverse.out(Tensor self, *, Tensor(a!) out) -> Tensor(a!)
  use_c10_dispatcher: hacky_wrapper_for_legacy_signatures
  dispatch:
    DefaultBackend: inverse_out

- func: _inverse_helper(Tensor self) -> Tensor
  variants: function
  dispatch:
    CPU: _inverse_helper_cpu
    CUDA: _inverse_helper_cuda

- func: isclose(Tensor self, Tensor other, float rtol=1e-05, float atol=1e-08, bool equal_nan=False) -> Tensor
  variants: function, method

- func: isnan(Tensor self) -> Tensor
  variants: function, method
  device_guard: False
  dispatch:
    CPU, CUDA: isnan
    SparseCPU, SparseCUDA: isnan_sparse

- func: is_distributed(Tensor self) -> bool
  variants: function, method
  device_guard: False

- func: is_floating_point(Tensor self) -> bool
  variants: function, method
  device_guard: False

- func: is_complex(Tensor self) -> bool
  variants: function, method
  device_guard: False

- func: isreal(Tensor self) -> Tensor
  variants: function, method

- func: is_nonzero(Tensor self) -> bool
  variants: function, method
  device_guard: False

- func: is_same_size(Tensor self, Tensor other) -> bool
  variants: function, method
  device_guard: False

- func: is_signed(Tensor self) -> bool
  variants: function, method
  device_guard: False

- func: kl_div(Tensor self, Tensor target, int reduction=Mean, *, bool log_target=False) -> Tensor
  dispatch:
    DefaultBackend: kl_div

- func: kl_div_backward(Tensor grad_output, Tensor self, Tensor target, int reduction=Mean, *, bool log_target=False) -> Tensor
  dispatch:
    CPU: kl_div_backward_cpu
    CUDA: kl_div_backward_cuda

- func: kron(Tensor self, Tensor other) -> Tensor
  variants: function, method
  dispatch:
    Math: kron

- func: kron.out(Tensor self, Tensor other, *, Tensor(a!) out) -> Tensor(a!)
  use_c10_dispatcher: hacky_wrapper_for_legacy_signatures
  dispatch:
    Math: kron_out

- func: kthvalue(Tensor self, int k, int dim=-1, bool keepdim=False) -> (Tensor values, Tensor indices)
  variants: function, method
  dispatch:
    DefaultBackend: kthvalue

- func: kthvalue.values(Tensor self, int k, int dim=-1, bool keepdim=False, *, Tensor(a!) values, Tensor(b!) indices) -> (Tensor(a!) values, Tensor(b!) indices)
  use_c10_dispatcher: hacky_wrapper_for_legacy_signatures
  dispatch:
    CPU: kthvalue_out_cpu
    CUDA: kthvalue_out_cuda

- func: kthvalue.dimname(Tensor self, int k, Dimname dim, bool keepdim=False) -> (Tensor values, Tensor indices)
  variants: function, method

- func: kthvalue.dimname_out(Tensor self, int k, Dimname dim, bool keepdim=False, *, Tensor(a!) values, Tensor(b!) indices) -> (Tensor(a!) values, Tensor(b!) indices)
  use_c10_dispatcher: hacky_wrapper_for_legacy_signatures

- func: layer_norm(Tensor input, int[] normalized_shape, Tensor? weight=None, Tensor? bias=None, float eps=1e-05, bool cudnn_enable=True) -> Tensor
  use_c10_dispatcher: hacky_wrapper_for_legacy_signatures

- func: native_layer_norm(Tensor input, int[] normalized_shape, Tensor? weight, Tensor? bias, float eps) -> (Tensor, Tensor, Tensor)
  use_c10_dispatcher: hacky_wrapper_for_legacy_signatures
  dispatch:
    CPU: layer_norm_cpu
    CUDA: layer_norm_cuda
    Math: math_native_layer_norm

- func: native_layer_norm_backward(Tensor grad_out, Tensor input, int[] normalized_shape, Tensor mean, Tensor rstd, Tensor? weight, Tensor? bias, bool[3] output_mask) -> (Tensor, Tensor, Tensor)
  use_c10_dispatcher: hacky_wrapper_for_legacy_signatures
  dispatch:
    CPU: layer_norm_backward_cpu
    CUDA: layer_norm_backward_cuda

- func: nan_to_num(Tensor self, float? nan=None, float? posinf=None, float? neginf=None) -> Tensor
  variants: function, method
  dispatch:
    DefaultBackend: nan_to_num

- func: nan_to_num_(Tensor(a!) self, float? nan=None, float? posinf=None, float? neginf=None) -> Tensor(a!)
  variants: function, method
  dispatch:
    DefaultBackend: nan_to_num_

- func: nan_to_num.out(Tensor self, float? nan=None, float? posinf=None, float? neginf=None, *, Tensor(a!) out) -> Tensor(a!)
  use_c10_dispatcher: hacky_wrapper_for_legacy_signatures
  dispatch:
    DefaultBackend: nan_to_num_out

- func: linear(Tensor input, Tensor weight, Tensor? bias=None) -> Tensor
  use_c10_dispatcher: hacky_wrapper_for_legacy_signatures
  python_module: nn

- func: mkldnn_linear(Tensor input, Tensor weight, Tensor? bias=None) -> Tensor
  use_c10_dispatcher: hacky_wrapper_for_legacy_signatures
  python_module: nn
  dispatch:
    MkldnnCPU: mkldnn_linear

- func: fbgemm_linear_int8_weight_fp32_activation(Tensor input, Tensor weight, Tensor packed, Tensor col_offsets, Scalar weight_scale, Scalar weight_zero_point, Tensor bias) -> Tensor

- func: fbgemm_linear_int8_weight(Tensor input, Tensor weight, Tensor packed, Tensor col_offsets, Scalar weight_scale, Scalar weight_zero_point, Tensor bias) -> Tensor

- func: fbgemm_linear_quantize_weight(Tensor input) -> (Tensor, Tensor, float, int)

- func: fbgemm_pack_gemm_matrix_fp16(Tensor input) -> Tensor

- func: fbgemm_linear_fp16_weight_fp32_activation(Tensor input, Tensor packed_weight, Tensor bias) -> Tensor

- func: fbgemm_linear_fp16_weight(Tensor input, Tensor packed_weight, Tensor bias) -> Tensor

- func: fbgemm_pack_quantized_matrix(Tensor input) -> Tensor

- func: fbgemm_pack_quantized_matrix.KN(Tensor input, int K, int N) -> Tensor

- func: ldexp.Tensor(Tensor self, Tensor other) -> Tensor
  variants: function, method

- func: ldexp_(Tensor(a!) self, Tensor other) -> Tensor(a!)
  variants: function, method

- func: ldexp.out(Tensor self, Tensor other, *, Tensor(a!) out) -> Tensor(a!)
  use_c10_dispatcher: hacky_wrapper_for_legacy_signatures

- func: linspace(Scalar start, Scalar end, int? steps=None, *, ScalarType? dtype=None, Layout? layout=None, Device? device=None, bool? pin_memory=None) -> Tensor
  use_c10_dispatcher: hacky_wrapper_for_legacy_signatures

- func: linspace.out(Scalar start, Scalar end, int? steps=None, *, Tensor(a!) out) -> Tensor(a!)
  use_c10_dispatcher: hacky_wrapper_for_legacy_signatures
  dispatch:
    CPU: linspace_cpu_out
    CUDA: linspace_cuda_out

- func: log(Tensor self) -> Tensor
  variants: function, method
  dispatch:
    DefaultBackend: log

- func: log_(Tensor(a!) self) -> Tensor(a!)
  variants: function, method
  dispatch:
    DefaultBackend: log_

- func: log.out(Tensor self, *, Tensor(a!) out) -> Tensor(a!)
  use_c10_dispatcher: hacky_wrapper_for_legacy_signatures
  dispatch:
    CPU, CUDA: log_out

- func: log10(Tensor self) -> Tensor
  variants: function, method
  dispatch:
    DefaultBackend: log10

- func: log10_(Tensor(a!) self) -> Tensor(a!)
  variants: function, method
  dispatch:
    DefaultBackend: log10_

- func: log10.out(Tensor self, *, Tensor(a!) out) -> Tensor(a!)
  use_c10_dispatcher: hacky_wrapper_for_legacy_signatures
  dispatch:
    CPU, CUDA: log10_out

- func: log1p(Tensor self) -> Tensor
  variants: function, method
  dispatch:
    CPU, CUDA: log1p
    SparseCPU, SparseCUDA: log1p_sparse

- func: log1p_(Tensor(a!) self) -> Tensor(a!)
  variants: function, method
  dispatch:
    CPU, CUDA: log1p_
    SparseCPU, SparseCUDA: log1p_sparse_

- func: log1p.out(Tensor self, *, Tensor(a!) out) -> Tensor(a!)
  use_c10_dispatcher: hacky_wrapper_for_legacy_signatures
  dispatch:
    CPU, CUDA: log1p_out
    SparseCPU, SparseCUDA: log1p_out_sparse

- func: log2(Tensor self) -> Tensor
  variants: function, method
  dispatch:
    DefaultBackend: log2

- func: log2_(Tensor(a!) self) -> Tensor(a!)
  variants: function, method
  dispatch:
    DefaultBackend: log2_

- func: log2.out(Tensor self, *, Tensor(a!) out) -> Tensor(a!)
  use_c10_dispatcher: hacky_wrapper_for_legacy_signatures
  dispatch:
    CPU, CUDA: log2_out

- func: logaddexp.out(Tensor self, Tensor other, *, Tensor(a!) out) -> Tensor(a!)
  use_c10_dispatcher: hacky_wrapper_for_legacy_signatures
  dispatch:
    CPU, CUDA: logaddexp_out

- func: logaddexp(Tensor self, Tensor other) -> Tensor
  variants: method, function
  dispatch:
    DefaultBackend: logaddexp

- func: logaddexp2.out(Tensor self, Tensor other, *, Tensor(a!) out) -> Tensor(a!)
  use_c10_dispatcher: hacky_wrapper_for_legacy_signatures
  dispatch:
    CPU, CUDA: logaddexp2_out

- func: logaddexp2(Tensor self, Tensor other) -> Tensor
  variants: method, function
  dispatch:
    DefaultBackend: logaddexp2

- func: xlogy.Tensor(Tensor self, Tensor other) -> Tensor
  variants: function, method
  dispatch:
    CPU, CUDA: xlogy

- func: xlogy.Scalar_Self(Scalar self, Tensor other) -> Tensor
  variants: function
  dispatch:
    CPU, CUDA: xlogy

- func: xlogy.Scalar_Other(Tensor self, Scalar other) -> Tensor
  variants: function, method
  dispatch:
    CPU, CUDA: xlogy

# xlogy: inplace variant
- func: xlogy_.Tensor(Tensor(a!) self, Tensor other) -> Tensor(a!)
  variants: function, method
  dispatch:
    CPU, CUDA: xlogy_

- func: xlogy_.Scalar_Other(Tensor(a!) self, Scalar other) -> Tensor(a!)
  variants: function, method
  dispatch:
    CPU, CUDA: xlogy_

# xlogy: out variant
- func: xlogy.OutTensor(Tensor self, Tensor other, *, Tensor(a!) out) -> Tensor(a!)
  use_c10_dispatcher: hacky_wrapper_for_legacy_signatures
  variants: function
  dispatch:
    CPU, CUDA: xlogy_out

- func: xlogy.OutScalar_Self(Scalar self, Tensor other, *, Tensor(a!) out) -> Tensor(a!)
  use_c10_dispatcher: hacky_wrapper_for_legacy_signatures
  variants: function
  dispatch:
    CPU, CUDA: xlogy_out

- func: xlogy.OutScalar_Other(Tensor self, Scalar other, *, Tensor(a!) out) -> Tensor(a!)
  use_c10_dispatcher: hacky_wrapper_for_legacy_signatures
  variants: function
  dispatch:
    CPU, CUDA: xlogy_out

- func: logdet(Tensor self) -> Tensor
  variants: function, method
  dispatch:
    DefaultBackend: logdet

- func: logspace(Scalar start, Scalar end, int? steps=None, float base=10.0, *, ScalarType? dtype=None, Layout? layout=None, Device? device=None, bool? pin_memory=None) -> Tensor
  use_c10_dispatcher: hacky_wrapper_for_legacy_signatures

- func: logspace.out(Scalar start, Scalar end, int? steps=None, float base=10.0, *, Tensor(a!) out) -> Tensor(a!)
  use_c10_dispatcher: hacky_wrapper_for_legacy_signatures
  dispatch:
    CPU: logspace_cpu_out
    CUDA: logspace_cuda_out

# log_softmax allows positional dtype, unlike most operators, because kwonly is BC-breaking when loading jit models.
- func: log_softmax.int(Tensor self, int dim, ScalarType? dtype=None) -> Tensor
  variants: function, method

- func: log_softmax.Dimname(Tensor self, Dimname dim, *, ScalarType? dtype=None) -> Tensor
  variants: function, method

- func: _log_softmax(Tensor self, int dim, bool half_to_float) -> Tensor
  dispatch:
    CPU: log_softmax_cpu
    CUDA: log_softmax_cuda

- func: _log_softmax_backward_data(Tensor grad_output, Tensor output, int dim, Tensor self) -> Tensor
  dispatch:
    CPU: log_softmax_backward_cpu
    CUDA: log_softmax_backward_cuda

- func: _logcumsumexp(Tensor self, int dim) -> Tensor
  dispatch:
    CPU: _logcumsumexp_cpu
    CUDA: _logcumsumexp_cuda

- func: _logcumsumexp.out(Tensor self, int dim, *, Tensor(a!) out) -> Tensor(a!)
  use_c10_dispatcher: hacky_wrapper_for_legacy_signatures
  dispatch:
    CPU: _logcumsumexp_out_cpu
    CUDA: _logcumsumexp_out_cuda

- func: logcumsumexp(Tensor self, int dim) -> Tensor
  variants: function, method
  dispatch:
    DefaultBackend: logcumsumexp

- func: logcumsumexp.out(Tensor self, int dim, *, Tensor(a!) out) -> Tensor(a!)
  use_c10_dispatcher: hacky_wrapper_for_legacy_signatures
  dispatch:
    DefaultBackend: logcumsumexp_out

- func: logcumsumexp.dimname(Tensor self, Dimname dim) -> Tensor
  variants: function, method

- func: logcumsumexp.dimname_out(Tensor self, Dimname dim, *, Tensor(a!) out) -> Tensor(a!)
  use_c10_dispatcher: hacky_wrapper_for_legacy_signatures

- func: logsumexp(Tensor self, int[1] dim, bool keepdim=False) -> Tensor
  variants: function, method
  dispatch:
    DefaultBackend: logsumexp

- func: logsumexp.out(Tensor self, int[1] dim, bool keepdim=False, *, Tensor(a!) out) -> Tensor(a!)
  use_c10_dispatcher: hacky_wrapper_for_legacy_signatures
  dispatch:
    DefaultBackend: logsumexp_out

- func: logsumexp.names(Tensor self, Dimname[1] dim, bool keepdim=False) -> Tensor
  variants: function, method

- func: logsumexp.names_out(Tensor self, Dimname[1] dim, bool keepdim=False, *, Tensor(a!) out) -> Tensor(a!)
  use_c10_dispatcher: hacky_wrapper_for_legacy_signatures

- func: margin_ranking_loss(Tensor input1, Tensor input2, Tensor target, float margin=0.0, int reduction=Mean) -> Tensor

- func: matmul(Tensor self, Tensor other) -> Tensor
  variants: function, method

- func: matmul.out(Tensor self, Tensor other, *, Tensor(a!) out) -> Tensor(a!)
  use_c10_dispatcher: hacky_wrapper_for_legacy_signatures

- func: matrix_rank.tol(Tensor self, float tol, bool symmetric=False) -> Tensor

- func: matrix_rank(Tensor self, bool symmetric=False) -> Tensor

- func: matrix_power(Tensor self, int n) -> Tensor
  variants: function, method

- func: matrix_exp(Tensor self) -> Tensor
  variants: function, method
  dispatch:
    CPU, CUDA: matrix_exp

- func: matrix_exp_backward(Tensor self, Tensor grad) -> Tensor

- func: _aminmax(Tensor self) -> (Tensor, Tensor)
  variants: function
  dispatch:
    CPU, CUDA: _aminmax_all

- func: _aminmax.dim(Tensor self, int dim, bool keepdim=False) -> (Tensor, Tensor)
  variants: function
  dispatch:
    CPU, CUDA: _aminmax

- func: _compute_linear_combination(Tensor input, Tensor coefficients) -> Tensor
  dispatch:
    CPU, CUDA: _compute_linear_combination

- func: _compute_linear_combination.out(Tensor input, Tensor coefficients, *, Tensor(a!) out) -> Tensor(a!)
  use_c10_dispatcher: hacky_wrapper_for_legacy_signatures
  dispatch:
    CPU, CUDA: _compute_linear_combination_out

- func: max.dim(Tensor self, int dim, bool keepdim=False) -> (Tensor values, Tensor indices)
  variants: function, method
  dispatch:
    DefaultBackend: max

- func: max.dim_max(Tensor self, int dim, bool keepdim=False, *, Tensor(a!) max, Tensor(b!) max_values) -> (Tensor(a!) values, Tensor(b!) indices)
  use_c10_dispatcher: hacky_wrapper_for_legacy_signatures
  dispatch:
    CPU, CUDA: max_out

- func: max.names_dim(Tensor self, Dimname dim, bool keepdim=False) -> (Tensor values, Tensor indices)
  variants: function, method

- func: max.names_dim_max(Tensor self, Dimname dim, bool keepdim=False, *, Tensor(a!) max, Tensor(b!) max_values) -> (Tensor(a!) values, Tensor(b!) indices)
  use_c10_dispatcher: hacky_wrapper_for_legacy_signatures

- func: value_selecting_reduction_backward(Tensor grad, int dim, Tensor indices, int[] sizes, bool keepdim) -> Tensor
  variants: function
  device_guard: False

- func: amax(Tensor self, int[1] dim=[], bool keepdim=False) -> Tensor
  variants: function, method
  dispatch:
    DefaultBackend: amax

- func: amax.out(Tensor self, int[1] dim=[], bool keepdim=False, *, Tensor(a!) out) -> Tensor(a!)
  use_c10_dispatcher: hacky_wrapper_for_legacy_signatures
  dispatch:
    CPU, CUDA: amax_out

# Return: (Tensor output, Tensor indices)
- func: max_pool1d_with_indices(Tensor self, int[1] kernel_size, int[1] stride=[], int[1] padding=0, int[1] dilation=1, bool ceil_mode=False) -> (Tensor, Tensor)

- func: max_pool1d(Tensor self, int[1] kernel_size, int[1] stride=[], int[1] padding=0, int[1] dilation=1, bool ceil_mode=False) -> Tensor

- func: max_pool2d(Tensor self, int[2] kernel_size, int[2] stride=[], int[2] padding=0, int[2] dilation=1, bool ceil_mode=False) -> Tensor

- func: mkldnn_max_pool2d(Tensor self, int[2] kernel_size, int[2] stride=[], int[2] padding=0, int[2] dilation=1, bool ceil_mode=False) -> Tensor
  dispatch:
    MkldnnCPU: mkldnn_max_pool2d

- func: mkldnn_max_pool3d(Tensor self, int[3] kernel_size, int[3] stride=[], int[3] padding=0, int[3] dilation=1, bool ceil_mode=False) -> Tensor
  dispatch:
    MkldnnCPU: mkldnn_max_pool3d

- func: quantized_max_pool1d(Tensor self, int[1] kernel_size, int[1] stride=[], int[1] padding=0, int[1] dilation=1, bool ceil_mode=False) -> Tensor
  dispatch:
    QuantizedCPU: quantized_max_pool1d

- func: quantized_max_pool2d(Tensor self, int[2] kernel_size, int[2] stride=[], int[2] padding=0, int[2] dilation=1, bool ceil_mode=False) -> Tensor
  dispatch:
    QuantizedCPU: quantized_max_pool2d

- func: max_pool3d(Tensor self, int[3] kernel_size, int[3] stride=[], int[3] padding=0, int[3] dilation=1, bool ceil_mode=False) -> Tensor

# The CPU and GPU dispatch variants are named weirdly here because otherwise there
# are namespacing issues in C++
- func: mean(Tensor self, *, ScalarType? dtype=None) -> Tensor
  variants: function, method
  dispatch:
    CPU, CUDA: mean_cpu_gpu
    QuantizedCPU: mean_quantized_cpu

- func: mean.dim(Tensor self, int[1] dim, bool keepdim=False, *, ScalarType? dtype=None) -> Tensor
  variants: function, method
  dispatch:
    CPU, CUDA: mean_cpu_gpu
    QuantizedCPU: mean_quantized_cpu

- func: mean.out(Tensor self, int[1] dim, bool keepdim=False, *, ScalarType? dtype=None, Tensor(a!) out) -> Tensor(a!)
  use_c10_dispatcher: hacky_wrapper_for_legacy_signatures
  dispatch:
    CPU, CUDA: mean_out_cpu_gpu
    QuantizedCPU: mean_out_quantized_cpu

- func: mean.names_dim(Tensor self, Dimname[1] dim, bool keepdim=False, *, ScalarType? dtype=None) -> Tensor
  variants: function, method

- func: mean.names_out(Tensor self, Dimname[1] dim, bool keepdim=False, *, ScalarType? dtype=None, Tensor(a!) out) -> Tensor(a!)
  use_c10_dispatcher: hacky_wrapper_for_legacy_signatures

- func: median(Tensor self) -> Tensor
  variants: function, method
  dispatch:
    CPU: median_cpu
    CUDA: median_cuda

- func: median.dim(Tensor self, int dim, bool keepdim=False) -> (Tensor values, Tensor indices)
  variants: function, method
  dispatch:
    DefaultBackend: median

- func: median.dim_values(Tensor self, int dim, bool keepdim=False, *, Tensor(a!) values, Tensor(b!) indices) -> (Tensor(a!) values, Tensor(b!) indices)
  use_c10_dispatcher: hacky_wrapper_for_legacy_signatures
  dispatch:
    CPU: median_out_cpu
    CUDA: median_out_cuda

- func: median.names_dim(Tensor self, Dimname dim, bool keepdim=False) -> (Tensor values, Tensor indices)
  variants: function, method

- func: median.names_dim_values(Tensor self, Dimname dim, bool keepdim=False, *, Tensor(a!) values, Tensor(b!) indices) -> (Tensor(a!) values, Tensor(b!) indices)
  use_c10_dispatcher: hacky_wrapper_for_legacy_signatures

- func: nanmedian(Tensor self) -> Tensor
  variants: function, method
  dispatch:
    CPU: nanmedian_cpu
    CUDA: nanmedian_cuda

- func: nanmedian.dim(Tensor self, int dim, bool keepdim=False) -> (Tensor values, Tensor indices)
  variants: function, method
  dispatch:
    DefaultBackend: nanmedian

- func: nanmedian.dim_values(Tensor self, int dim, bool keepdim=False, *, Tensor(a!) values, Tensor(b!) indices) -> (Tensor(a!) values, Tensor(b!) indices)
  use_c10_dispatcher: hacky_wrapper_for_legacy_signatures
  dispatch:
    CPU: nanmedian_out_cpu
    CUDA: nanmedian_out_cuda

- func: nanmedian.names_dim(Tensor self, Dimname dim, bool keepdim=False) -> (Tensor values, Tensor indices)
  variants: function, method

- func: nanmedian.names_dim_values(Tensor self, Dimname dim, bool keepdim=False, *, Tensor(a!) values, Tensor(b!) indices) -> (Tensor(a!) values, Tensor(b!) indices)
  use_c10_dispatcher: hacky_wrapper_for_legacy_signatures

- func: min.dim(Tensor self, int dim, bool keepdim=False) -> (Tensor values, Tensor indices)
  variants: function, method
  dispatch:
    DefaultBackend: min

- func: min.dim_min(Tensor self, int dim, bool keepdim=False, *, Tensor(a!) min, Tensor(b!) min_indices) -> (Tensor(a!) values, Tensor(b!) indices)
  use_c10_dispatcher: hacky_wrapper_for_legacy_signatures
  dispatch:
    CPU, CUDA: min_out

- func: min.names_dim(Tensor self, Dimname dim, bool keepdim=False) -> (Tensor values, Tensor indices)
  variants: function, method

- func: min.names_dim_min(Tensor self, Dimname dim, bool keepdim=False, *, Tensor(a!) min, Tensor(b!) min_indices) -> (Tensor(a!) values, Tensor(b!) indices)
  use_c10_dispatcher: hacky_wrapper_for_legacy_signatures

- func: amin(Tensor self, int[1] dim=[], bool keepdim=False) -> Tensor
  variants: function, method
  dispatch:
    DefaultBackend: amin

- func: amin.out(Tensor self, int[1] dim=[], bool keepdim=False, *, Tensor(a!) out) -> Tensor(a!)
  use_c10_dispatcher: hacky_wrapper_for_legacy_signatures
  dispatch:
    CPU, CUDA: amin_out

- func: mkldnn_convolution(Tensor self, Tensor weight, Tensor? bias, int[] padding, int[] stride, int[] dilation, int groups) -> Tensor
  use_c10_dispatcher: hacky_wrapper_for_legacy_signatures
  dispatch:
    DefaultBackend: mkldnn_convolution

- func: mkldnn_convolution_backward_input(int[] self_size, Tensor grad_output, Tensor weight, int[] padding, int[] stride, int[] dilation, int groups, bool bias_defined) -> Tensor

- func: mkldnn_convolution_backward_weights(int[] weight_size, Tensor grad_output, Tensor self, int[] padding, int[] stride, int[] dilation, int groups, bool bias_defined) -> (Tensor, Tensor)

- func: mkldnn_convolution_backward(Tensor self, Tensor grad_output, Tensor weight, int[] padding, int[] stride, int[] dilation, int groups, bool[3] output_mask) -> (Tensor, Tensor, Tensor)
  dispatch:
    DefaultBackend: mkldnn_convolution_backward

- func: miopen_batch_norm(Tensor input, Tensor weight, Tensor? bias, Tensor? running_mean, Tensor? running_var, bool training, float exponential_average_factor, float epsilon) -> (Tensor, Tensor, Tensor)
  use_c10_dispatcher: hacky_wrapper_for_legacy_signatures
  dispatch:
    CUDA: miopen_batch_norm

- func: miopen_batch_norm_backward(Tensor input, Tensor grad_output, Tensor weight, Tensor? running_mean, Tensor? running_var, Tensor? save_mean, Tensor? save_var, float epsilon) -> (Tensor, Tensor, Tensor)
  use_c10_dispatcher: hacky_wrapper_for_legacy_signatures
  dispatch:
    CUDA: miopen_batch_norm_backward

- func: miopen_convolution(Tensor self, Tensor weight, Tensor? bias, int[] padding, int[] stride, int[] dilation, int groups, bool benchmark, bool deterministic) -> Tensor
  use_c10_dispatcher: hacky_wrapper_for_legacy_signatures
  dispatch:
    CUDA: miopen_convolution

- func: miopen_convolution_backward_input(int[] self_size, Tensor grad_output, Tensor weight, int[] padding, int[] stride, int[] dilation, int groups, bool benchmark, bool deterministic) -> Tensor
  dispatch:
    CUDA: miopen_convolution_backward_input

- func: miopen_convolution_backward(Tensor self, Tensor grad_output, Tensor weight, int[] padding, int[] stride, int[] dilation, int groups, bool benchmark, bool deterministic, bool[3] output_mask) -> (Tensor, Tensor, Tensor)
  dispatch:
    CUDA: miopen_convolution_backward

- func: miopen_convolution_backward_bias(Tensor grad_output) -> Tensor
  dispatch:
    CUDA: miopen_convolution_backward_bias

- func: miopen_convolution_backward_weight(int[] weight_size, Tensor grad_output, Tensor self, int[] padding, int[] stride, int[] dilation, int groups, bool benchmark, bool deterministic) -> Tensor
  dispatch:
    CUDA: miopen_convolution_backward_weight

- func: miopen_convolution_transpose(Tensor self, Tensor weight, Tensor? bias, int[] padding, int[] output_padding, int[] stride, int[] dilation, int groups, bool benchmark, bool deterministic) -> Tensor
  use_c10_dispatcher: hacky_wrapper_for_legacy_signatures
  dispatch:
    CUDA: miopen_convolution_transpose

# NB: output_padding not strictly needed here, but it's helpful for the float
# backwards
- func: miopen_convolution_transpose_backward(Tensor self, Tensor grad_output, Tensor weight, int[] padding, int[] output_padding, int[] stride, int[] dilation, int groups, bool benchmark, bool deterministic, bool[3] output_mask) -> (Tensor, Tensor, Tensor)
  dispatch:
    CUDA: miopen_convolution_transpose_backward

- func: miopen_convolution_transpose_backward_input(Tensor grad_output, Tensor weight, int[] padding, int[] stride, int[] dilation, int groups, bool benchmark, bool deterministic) -> Tensor
  dispatch:
    CUDA: miopen_convolution_transpose_backward_input

- func: miopen_convolution_transpose_backward_weight(int[] weight_size, Tensor grad_output, Tensor self, int[] padding, int[] stride, int[] dilation, int groups, bool benchmark, bool deterministic) -> Tensor
  dispatch:
    CUDA: miopen_convolution_transpose_backward_weight

- func: miopen_depthwise_convolution(Tensor self, Tensor weight, Tensor? bias, int[] padding, int[] stride, int[] dilation, int groups, bool benchmark, bool deterministic) -> Tensor
  use_c10_dispatcher: hacky_wrapper_for_legacy_signatures
  dispatch:
    CUDA: miopen_depthwise_convolution

- func: miopen_depthwise_convolution_backward_input(int[] self_size, Tensor grad_output, Tensor weight, int[] padding, int[] stride, int[] dilation, int groups, bool benchmark, bool deterministic) -> Tensor
  dispatch:
    CUDA: miopen_depthwise_convolution_backward_input

- func: miopen_depthwise_convolution_backward(Tensor self, Tensor grad_output, Tensor weight, int[] padding, int[] stride, int[] dilation, int groups, bool benchmark, bool deterministic, bool[3] output_mask) -> (Tensor, Tensor, Tensor)
  dispatch:
    CUDA: miopen_depthwise_convolution_backward

- func: miopen_depthwise_convolution_backward_weight(int[] weight_size, Tensor grad_output, Tensor self, int[] padding, int[] stride, int[] dilation, int groups, bool benchmark, bool deterministic) -> Tensor
  dispatch:
    CUDA: miopen_depthwise_convolution_backward_weight

- func: miopen_rnn(Tensor input, Tensor[] weight, int weight_stride0, Tensor hx, Tensor? cx, int mode, int hidden_size, int num_layers, bool batch_first, float dropout, bool train, bool bidirectional, int[] batch_sizes, Tensor? dropout_state) -> (Tensor, Tensor, Tensor, Tensor, Tensor)
  use_c10_dispatcher: hacky_wrapper_for_legacy_signatures
  dispatch:
    CUDA: miopen_rnn

- func: miopen_rnn_backward(Tensor input, Tensor[] weight, int weight_stride0, Tensor weight_buf, Tensor hx, Tensor? cx, Tensor output, Tensor? grad_output, Tensor? grad_hy, Tensor? grad_cy, int mode, int hidden_size, int num_layers, bool batch_first, float dropout, bool train, bool bidirectional, int[] batch_sizes, Tensor? dropout_state, Tensor reserve, bool[4] output_mask) -> (Tensor, Tensor, Tensor, Tensor[])
  use_c10_dispatcher: hacky_wrapper_for_legacy_signatures
  dispatch:
    CUDA: miopen_rnn_backward

- func: mm(Tensor self, Tensor mat2) -> Tensor
  variants: function, method
  dispatch:
    CPU: mm_cpu
    CUDA: mm_cuda
    SparseCPU, SparseCUDA: _sparse_mm

- func: mm.out(Tensor self, Tensor mat2, *, Tensor(a!) out) -> Tensor(a!)
  use_c10_dispatcher: hacky_wrapper_for_legacy_signatures
  dispatch:
    CPU: mm_cpu_out
    CUDA: mm_out_cuda
    SparseCPU, SparseCUDA: _sparse_mm_out

- func: _sparse_mm(Tensor sparse, Tensor dense) -> Tensor

- func: _sparse_sparse_matmul(Tensor self, Tensor other) -> Tensor
  dispatch:
    SparseCPU: sparse_sparse_matmul_cpu
    SparseCUDA: sparse_sparse_matmul_cuda

- func: _sparse_matrix_mask_helper(Tensor t, Tensor mask_indices) -> Tensor
  dispatch:
    SparseCPU: sparse_matrix_mask_helper_cpu
    SparseCUDA: sparse_matrix_mask_helper_cuda

- func: mode(Tensor self, int dim=-1, bool keepdim=False) -> (Tensor values, Tensor indices)
  variants: function, method
  dispatch:
    CPU, CUDA: mode

- func: mode.values(Tensor self, int dim=-1, bool keepdim=False, *, Tensor(a!) values, Tensor(b!) indices) -> (Tensor(a!) values, Tensor(b!) indices)
  use_c10_dispatcher: hacky_wrapper_for_legacy_signatures
  dispatch:
    DefaultBackend: mode_out

- func: mode.dimname(Tensor self, Dimname dim, bool keepdim=False) -> (Tensor values, Tensor indices)
  variants: function, method

- func: mode.dimname_out(Tensor self, Dimname dim, bool keepdim=False, *, Tensor(a!) values, Tensor(b!) indices) -> (Tensor(a!) values, Tensor(b!) indices)
  use_c10_dispatcher: hacky_wrapper_for_legacy_signatures

- func: mul.Tensor(Tensor self, Tensor other) -> Tensor
  variants: function, method
  dispatch:
    CPU, CUDA: mul
    SparseCPU, SparseCUDA: mul_sparse
    MkldnnCPU: mkldnn_mul

- func: mul_.Tensor(Tensor(a!) self, Tensor other) -> Tensor(a!)
  variants: method
  dispatch:
    CPU, CUDA: mul_
    SparseCPU, SparseCUDA: mul_sparse_
    MkldnnCPU: mkldnn_mul_

- func: mul.out(Tensor self, Tensor other, *, Tensor(a!) out) -> Tensor(a!)
  use_c10_dispatcher: hacky_wrapper_for_legacy_signatures
  dispatch:
    CPU, CUDA: mul_out
    SparseCPU: mul_out_sparse_cpu
    SparseCUDA: mul_out_sparse_cuda
    MkldnnCPU: mkldnn_mul_out

  # For C++ only, until we have conversion from C++ numbers to Tensor
- func: mul.Scalar(Tensor self, Scalar other) -> Tensor
  variants: function, method
  dispatch:
    DefaultBackend: mul

- func: mul_.Scalar(Tensor(a!) self, Scalar other) -> Tensor(a!)
  variants: method
  dispatch:
    DefaultBackend: mul_

# multiply, alias for mul
- func: multiply.Tensor(Tensor self, Tensor other) -> Tensor
  variants: function, method

- func: multiply_.Tensor(Tensor(a!) self, Tensor other) -> Tensor(a!)
  variants: method

- func: multiply.out(Tensor self, Tensor other, *, Tensor(a!) out) -> Tensor(a!)
  use_c10_dispatcher: hacky_wrapper_for_legacy_signatures

- func: multiply.Scalar(Tensor self, Scalar other) -> Tensor
  variants: function, method

- func: multiply_.Scalar(Tensor(a!) self, Scalar other) -> Tensor(a!)
  variants: method

- func: mv(Tensor self, Tensor vec) -> Tensor
  variants: function, method
  dispatch:
    CPU, CUDA: mv
    SparseCPU, SparseCUDA: mv_sparse

- func: mv.out(Tensor self, Tensor vec, *, Tensor(a!) out) -> Tensor(a!)
  use_c10_dispatcher: hacky_wrapper_for_legacy_signatures
  dispatch:
    DefaultBackend: mv_out

- func: mvlgamma(Tensor self, int p) -> Tensor
  variants: function, method
  dispatch:
    DefaultBackend: mvlgamma

- func: mvlgamma_(Tensor(a!) self, int p) -> Tensor(a!)
  variants: method
  dispatch:
    DefaultBackend: mvlgamma_

- func: narrow_copy(Tensor self, int dim, int start, int length) -> Tensor
  variants: function, method
  dispatch:
    CPU: narrow_copy_dense_cpu
    SparseCPU, SparseCUDA: narrow_copy_sparse
    DefaultBackend: narrow_copy_dense

- func: narrow_copy.out(Tensor self, int dim, int start, int length, *, Tensor(a!) out) -> Tensor(a!)
  dispatch:
    CPU: narrow_copy_dense_cpu_out

- func: narrow(Tensor(a) self, int dim, int start, int length) -> Tensor(a)
  variants: function, method
  device_guard: False

- func: narrow.Tensor(Tensor(a) self, int dim, Tensor start, int length) -> Tensor(a)
  variants: function, method
  device_guard: False

- func: native_batch_norm(Tensor input, Tensor? weight, Tensor? bias, Tensor? running_mean, Tensor? running_var, bool training, float momentum, float eps) -> (Tensor, Tensor, Tensor)
  use_c10_dispatcher: hacky_wrapper_for_legacy_signatures
  dispatch:
    CPU: batch_norm_cpu
    CUDA: batch_norm_cuda
    MkldnnCPU: mkldnn_batch_norm

- func: native_batch_norm.out(Tensor input, Tensor? weight, Tensor? bias, Tensor? running_mean, Tensor? running_var, bool training, float momentum, float eps, *, Tensor(a!) out, Tensor(b!) save_mean, Tensor(c!) save_invstd) -> (Tensor(a!), Tensor(b!), Tensor(c!))
  use_c10_dispatcher: hacky_wrapper_for_legacy_signatures
  dispatch:
    CUDA: batch_norm_cuda_out

- func: batch_norm_stats(Tensor input, float eps) -> (Tensor, Tensor)
  dispatch:
    CUDA: batch_norm_stats_cuda

- func: batch_norm_elemt(Tensor input, Tensor? weight, Tensor? bias, Tensor mean, Tensor invstd, float eps) -> Tensor
  use_c10_dispatcher: hacky_wrapper_for_legacy_signatures
  dispatch:
    CUDA: batch_norm_elemt_cuda

- func: batch_norm_elemt.out(Tensor input, Tensor? weight, Tensor? bias, Tensor mean, Tensor invstd, float eps, *, Tensor(a!) out) -> Tensor(a!)
  use_c10_dispatcher: hacky_wrapper_for_legacy_signatures
  dispatch:
    CUDA: batch_norm_elemt_cuda_out

# for backward compatibility
- func: batch_norm_gather_stats(Tensor input, Tensor mean, Tensor invstd, Tensor? running_mean, Tensor? running_var, float momentum, float eps, int count) -> (Tensor, Tensor)
  use_c10_dispatcher: hacky_wrapper_for_legacy_signatures
  dispatch:
    CUDA: batch_norm_gather_stats_cuda

- func: batch_norm_gather_stats_with_counts(Tensor input, Tensor mean, Tensor invstd, Tensor? running_mean, Tensor? running_var, float momentum, float eps, Tensor counts) -> (Tensor, Tensor)
  use_c10_dispatcher: hacky_wrapper_for_legacy_signatures
  dispatch:
    CUDA: batch_norm_gather_stats_with_counts_cuda

- func: native_batch_norm_backward(Tensor grad_out, Tensor input, Tensor? weight, Tensor? running_mean, Tensor? running_var, Tensor? save_mean, Tensor? save_invstd, bool train, float eps, bool[3] output_mask) -> (Tensor, Tensor, Tensor)
  use_c10_dispatcher: hacky_wrapper_for_legacy_signatures
  dispatch:
    CPU: batch_norm_backward_cpu
    CUDA: batch_norm_backward_cuda

- func: batch_norm_backward_reduce(Tensor grad_out, Tensor input, Tensor mean, Tensor invstd, Tensor? weight, bool input_g, bool weight_g, bool bias_g) -> (Tensor, Tensor, Tensor, Tensor)
  use_c10_dispatcher: hacky_wrapper_for_legacy_signatures
  dispatch:
    CUDA: batch_norm_backward_reduce_cuda

- func: batch_norm_backward_elemt(Tensor grad_out, Tensor input, Tensor mean, Tensor invstd, Tensor? weight, Tensor mean_dy, Tensor mean_dy_xmu) -> Tensor
  use_c10_dispatcher: hacky_wrapper_for_legacy_signatures
  dispatch:
    CUDA: batch_norm_backward_elemt_cuda

- func: batch_norm_update_stats(Tensor input, Tensor? running_mean, Tensor? running_var, float momentum) -> (Tensor, Tensor)
  use_c10_dispatcher: hacky_wrapper_for_legacy_signatures
  dispatch:
    CPU: batch_norm_update_stats_cpu
    CUDA: batch_norm_update_stats_cuda

- func: is_vulkan_available() -> bool

- func: _nnpack_available() -> bool

- func: _nnpack_spatial_convolution(Tensor input, Tensor weight, Tensor? bias, int[2] padding, int[2] stride=1) -> Tensor
  use_c10_dispatcher: hacky_wrapper_for_legacy_signatures
  variants: function
  dispatch:
    DefaultBackend: _nnpack_spatial_convolution

- func: _nnpack_spatial_convolution_backward(Tensor input, Tensor grad_output, Tensor weight, int[2] padding, bool[3] output_mask) -> (Tensor, Tensor, Tensor)
  variants: function

- func: _nnpack_spatial_convolution_backward_input(Tensor input, Tensor grad_output, Tensor weight, int[2] padding) -> Tensor
  variants: function

- func: _nnpack_spatial_convolution_backward_weight(Tensor input, int[] weightsize, Tensor grad_output, int[2] padding) -> Tensor
  variants: function

- func: ones.names(int[] size, *, Dimname[]? names, ScalarType? dtype=None, Layout? layout=None, Device? device=None, bool? pin_memory=None) -> Tensor
  use_c10_dispatcher: hacky_wrapper_for_legacy_signatures
  device_guard: False

- func: ones(int[] size, *, ScalarType? dtype=None, Layout? layout=None, Device? device=None, bool? pin_memory=None) -> Tensor
  use_c10_dispatcher: hacky_wrapper_for_legacy_signatures

- func: ones.out(int[] size, *, Tensor(a!) out) -> Tensor(a!)
  use_c10_dispatcher: hacky_wrapper_for_legacy_signatures

- func: ones_like(Tensor self, *, ScalarType? dtype=None, Layout? layout=None, Device? device=None, bool? pin_memory=None, MemoryFormat? memory_format=None) -> Tensor
  use_c10_dispatcher: hacky_wrapper_for_legacy_signatures

- func: pairwise_distance(Tensor x1, Tensor x2, float p=2, float eps=1e-06, bool keepdim=False) -> Tensor

- func: cdist(Tensor x1, Tensor x2, float p=2, int? compute_mode=None) -> Tensor

- func: _euclidean_dist(Tensor x1, Tensor x2) -> Tensor
  dispatch:
    DefaultBackend: _euclidean_dist

- func: _cdist_forward(Tensor x1, Tensor x2, float p, int? compute_mode) -> Tensor
  dispatch:
    CPU, CUDA: _cdist_forward

- func: _cdist_backward(Tensor grad, Tensor x1, Tensor x2, float p, Tensor cdist) -> Tensor
  dispatch:
    CPU, CUDA: _cdist_backward

- func: pdist(Tensor self, float p=2) -> Tensor

- func: _pdist_forward(Tensor self, float p=2) -> Tensor
  dispatch:
    CPU, CUDA: _pdist_forward

- func: _pdist_backward(Tensor grad, Tensor self, float p, Tensor pdist) -> Tensor
  dispatch:
    CPU, CUDA: _pdist_backward

- func: cosine_similarity(Tensor x1, Tensor x2, int dim=1, float eps=1e-08) -> Tensor
  variants: function

- func: permute(Tensor(a) self, int[] dims) -> Tensor(a)
  variants: method  # This is method-only to match the previous tensor API. In the future we could make this a function too.
  dispatch:
    DefaultBackend: permute

- func: movedim.intlist(Tensor(a) self, int[] source, int[] destination) -> Tensor(a)
  variants: function, method

- func: movedim.int(Tensor(a) self, int source, int destination) -> Tensor(a)
  variants: function, method

# moveaxis, alias for movedim
- func: moveaxis.intlist(Tensor(a) self, int[] source, int[] destination) -> Tensor(a)
  variants: function, method

- func: moveaxis.int(Tensor(a) self, int source, int destination) -> Tensor(a)
  variants: function, method

# Only exposed from C++ -- in Python,
# we expose it as an attribute `T`, not a function.
#
# I'd like to name this "T" in C++ too, but
# calling a native function "T" causes undefined
# behavior on Windows, for reasons I don't understand
# (maybe related to capital letter collation somehow...)
- func: numpy_T(Tensor(a) self) -> Tensor(a)
  variants: method

- func: pixel_shuffle(Tensor self, int upscale_factor) -> Tensor

- func: pixel_unshuffle(Tensor self, int downscale_factor) -> Tensor

- func: channel_shuffle(Tensor self, int groups) -> Tensor
  dispatch:
    CPU: channel_shuffle
    QuantizedCPU: channel_shuffle_quantized_cpu

- func: is_pinned(Tensor self) -> bool
  variants: method

- func: pin_memory(Tensor(a) self) -> Tensor(a)
  variants: method

- func: pinverse(Tensor self, float rcond=1e-15) -> Tensor
  variants: function, method

- func: poisson_nll_loss(Tensor input, Tensor target, bool log_input, bool full, float eps, int reduction) -> Tensor
  variants: function

- func: rad2deg(Tensor self) -> Tensor
  variants: function, method
  dispatch:
    DefaultBackend: rad2deg

- func: rad2deg_(Tensor(a!) self) -> Tensor(a!)
  variants: function, method
  dispatch:
    DefaultBackend: rad2deg_

- func: rad2deg.out(Tensor self, *, Tensor(a!) out) -> Tensor(a!)
  use_c10_dispatcher: hacky_wrapper_for_legacy_signatures
  dispatch:
    DefaultBackend: rad2deg_out

- func: deg2rad(Tensor self) -> Tensor
  variants: function, method
  dispatch:
    DefaultBackend: deg2rad

- func: deg2rad_(Tensor(a!) self) -> Tensor(a!)
  variants: function, method
  dispatch:
    DefaultBackend: deg2rad_

- func: deg2rad.out(Tensor self, *, Tensor(a!) out) -> Tensor(a!)
  use_c10_dispatcher: hacky_wrapper_for_legacy_signatures
  dispatch:
    DefaultBackend: deg2rad_out

- func: scalar_tensor(Scalar s, *, ScalarType? dtype=None, Layout? layout=None, Device? device=None, bool? pin_memory=None) -> Tensor
  use_c10_dispatcher: hacky_wrapper_for_legacy_signatures

- func: rand.names(int[] size, *, Dimname[]? names, ScalarType? dtype=None, Layout? layout=None, Device? device=None, bool? pin_memory=None) -> Tensor
  use_c10_dispatcher: hacky_wrapper_for_legacy_signatures
  device_guard: False

- func: rand.generator_with_names(int[] size, *, Generator? generator, Dimname[]? names, ScalarType? dtype=None, Layout? layout=None, Device? device=None, bool? pin_memory=None) -> Tensor
  use_c10_dispatcher: hacky_wrapper_for_legacy_signatures
  device_guard: False

- func: rand(int[] size, *, ScalarType? dtype=None, Layout? layout=None, Device? device=None, bool? pin_memory=None) -> Tensor
  use_c10_dispatcher: hacky_wrapper_for_legacy_signatures

- func: rand.generator(int[] size, *, Generator? generator, ScalarType? dtype=None, Layout? layout=None, Device? device=None, bool? pin_memory=None) -> Tensor
  use_c10_dispatcher: hacky_wrapper_for_legacy_signatures

- func: rand.out(int[] size, *, Tensor(a!) out) -> Tensor(a!)
  use_c10_dispatcher: hacky_wrapper_for_legacy_signatures

- func: rand.generator_out(int[] size, *, Generator? generator, Tensor(a!) out) -> Tensor(a!)
  use_c10_dispatcher: hacky_wrapper_for_legacy_signatures

- func: rand_like(Tensor self, *, ScalarType? dtype=None, Layout? layout=None, Device? device=None, bool? pin_memory=None, MemoryFormat? memory_format=None) -> Tensor
  use_c10_dispatcher: hacky_wrapper_for_legacy_signatures

- func: randint(int high, int[] size, *, ScalarType? dtype=None, Layout? layout=None, Device? device=None, bool? pin_memory=None) -> Tensor
  use_c10_dispatcher: hacky_wrapper_for_legacy_signatures

- func: randint.generator(int high, int[] size, *, Generator? generator, ScalarType? dtype=None, Layout? layout=None, Device? device=None, bool? pin_memory=None) -> Tensor
  use_c10_dispatcher: hacky_wrapper_for_legacy_signatures

- func: randint.low(int low, int high, int[] size, *, ScalarType? dtype=None, Layout? layout=None, Device? device=None, bool? pin_memory=None) -> Tensor
  use_c10_dispatcher: hacky_wrapper_for_legacy_signatures

- func: randint.low_generator(int low, int high, int[] size, *, Generator? generator, ScalarType? dtype=None, Layout? layout=None, Device? device=None, bool? pin_memory=None) -> Tensor
  use_c10_dispatcher: hacky_wrapper_for_legacy_signatures

- func: randint.out(int high, int[] size, *, Tensor(a!) out) -> Tensor(a!)
  use_c10_dispatcher: hacky_wrapper_for_legacy_signatures

- func: randint.generator_out(int high, int[] size, *, Generator? generator, Tensor(a!) out) -> Tensor(a!)
  use_c10_dispatcher: hacky_wrapper_for_legacy_signatures

- func: randint.low_out(int low, int high, int[] size, *, Tensor(a!) out) -> Tensor(a!)
  use_c10_dispatcher: hacky_wrapper_for_legacy_signatures

- func: randint.low_generator_out(int low, int high, int[] size, *, Generator? generator, Tensor(a!) out) -> Tensor(a!)
  use_c10_dispatcher: hacky_wrapper_for_legacy_signatures

- func: randint_like(Tensor self, int high, *, ScalarType? dtype=None, Layout? layout=None, Device? device=None, bool? pin_memory=None, MemoryFormat? memory_format=None) -> Tensor
  use_c10_dispatcher: hacky_wrapper_for_legacy_signatures

- func: randint_like.low_dtype(Tensor self, int low, int high, *, ScalarType? dtype=None, Layout? layout=None, Device? device=None, bool? pin_memory=None, MemoryFormat? memory_format=None) -> Tensor
  use_c10_dispatcher: hacky_wrapper_for_legacy_signatures

- func: randn(int[] size, *, ScalarType? dtype=None, Layout? layout=None, Device? device=None, bool? pin_memory=None) -> Tensor
  use_c10_dispatcher: hacky_wrapper_for_legacy_signatures

- func: randn.generator(int[] size, *, Generator? generator, ScalarType? dtype=None, Layout? layout=None, Device? device=None, bool? pin_memory=None) -> Tensor
  use_c10_dispatcher: hacky_wrapper_for_legacy_signatures

- func: randn.names(int[] size, *, Dimname[]? names, ScalarType? dtype=None, Layout? layout=None, Device? device=None, bool? pin_memory=None) -> Tensor
  use_c10_dispatcher: hacky_wrapper_for_legacy_signatures
  device_guard: False

- func: randn.generator_with_names(int[] size, *, Generator? generator, Dimname[]? names, ScalarType? dtype=None, Layout? layout=None, Device? device=None, bool? pin_memory=None) -> Tensor
  use_c10_dispatcher: hacky_wrapper_for_legacy_signatures
  device_guard: False

- func: randn.out(int[] size, *, Tensor(a!) out) -> Tensor(a!)
  use_c10_dispatcher: hacky_wrapper_for_legacy_signatures

- func: randn.generator_out(int[] size, *, Generator? generator, Tensor(a!) out) -> Tensor(a!)
  use_c10_dispatcher: hacky_wrapper_for_legacy_signatures

- func: randn_like(Tensor self, *, ScalarType? dtype=None, Layout? layout=None, Device? device=None, bool? pin_memory=None, MemoryFormat? memory_format=None) -> Tensor
  use_c10_dispatcher: hacky_wrapper_for_legacy_signatures

- func: randperm(int n, *, ScalarType? dtype=None, Layout? layout=None, Device? device=None, bool? pin_memory=None) -> Tensor
  use_c10_dispatcher: hacky_wrapper_for_legacy_signatures

- func: randperm.generator(int n, *, Generator? generator, ScalarType? dtype=None, Layout? layout=None, Device? device=None, bool? pin_memory=None) -> Tensor
  use_c10_dispatcher: hacky_wrapper_for_legacy_signatures

- func: randperm.out(int n, *, Tensor(a!) out) -> Tensor(a!)
  use_c10_dispatcher: hacky_wrapper_for_legacy_signatures

- func: randperm.generator_out(int n, *, Generator? generator, Tensor(a!) out) -> Tensor(a!)
  use_c10_dispatcher: hacky_wrapper_for_legacy_signatures
  dispatch:
    CPU: randperm_out_cpu
    CUDA: randperm_out_cuda

- func: range.step(Scalar start, Scalar end, Scalar step=1, *, ScalarType? dtype=None, Layout? layout=None, Device? device=None, bool? pin_memory=None) -> Tensor
  use_c10_dispatcher: hacky_wrapper_for_legacy_signatures

- func: range(Scalar start, Scalar end, *, ScalarType? dtype=None, Layout? layout=None, Device? device=None, bool? pin_memory=None) -> Tensor
  use_c10_dispatcher: hacky_wrapper_for_legacy_signatures

- func: range.out(Scalar start, Scalar end, Scalar step=1, *, Tensor(a!) out) -> Tensor(a!)
  use_c10_dispatcher: hacky_wrapper_for_legacy_signatures
  dispatch:
    CPU: range_cpu_out
    CUDA: range_cuda_out

- func: ravel(Tensor(a) self) -> Tensor(a)
  variants: function, method

- func: reciprocal(Tensor self) -> Tensor
  variants: function, method
  dispatch:
    DefaultBackend: reciprocal

- func: reciprocal_(Tensor(a!) self) -> Tensor(a!)
  variants: function, method
  dispatch:
    DefaultBackend: reciprocal_

- func: reciprocal.out(Tensor self, *, Tensor(a!) out) -> Tensor(a!)
  use_c10_dispatcher: hacky_wrapper_for_legacy_signatures
  dispatch:
    CPU, CUDA: reciprocal_out

- func: neg(Tensor self) -> Tensor
  variants: function, method
  dispatch:
    DefaultBackend: neg

- func: neg_(Tensor(a!) self) -> Tensor(a!)
  variants: function, method
  dispatch:
    CPU, CUDA: neg_
    SparseCPU, SparseCUDA: neg_sparse_

- func: neg.out(Tensor self, *, Tensor(a!) out) -> Tensor(a!)
  use_c10_dispatcher: hacky_wrapper_for_legacy_signatures
  dispatch:
    CPU, CUDA: neg_out
    SparseCPU, SparseCUDA: neg_out_sparse

# Alias for neg
- func: negative(Tensor self) -> Tensor
  variants: function, method

- func: negative_(Tensor(a!) self) -> Tensor(a!)
  variants: function, method

- func: negative.out(Tensor self, *, Tensor(a!) out) -> Tensor(a!)
  use_c10_dispatcher: hacky_wrapper_for_legacy_signatures

- func: repeat(Tensor self, int[] repeats) -> Tensor
  variants: method  # This is method-only to match the previous tensor API. In the future we could make this a function too.
  dispatch:
    DefaultBackend: repeat

- func: repeat_interleave.Tensor(Tensor repeats) -> Tensor
  variants: function
  dispatch:
    CPU: repeat_interleave_cpu
    CUDA: repeat_interleave_cuda

- func: repeat_interleave.self_Tensor(Tensor self, Tensor repeats, int? dim=None) -> Tensor
  variants: function, method

- func: repeat_interleave.self_int(Tensor self, int repeats, int? dim=None) -> Tensor
  variants: function, method

- func: reshape(Tensor(a) self, int[] shape) -> Tensor(a)
  variants: function, method
  device_guard: False

- func: _mkldnn_reshape(Tensor self, int[] shape) -> Tensor
  device_guard: False
  dispatch:
    MkldnnCPU: mkldnn_reshape

- func: reshape_as(Tensor(a) self, Tensor other) -> Tensor(a)
  variants: method
  device_guard: False

- func: round(Tensor self) -> Tensor
  variants: function, method
  dispatch:
    DefaultBackend: round

- func: round_(Tensor(a!) self) -> Tensor(a!)
  variants: function, method
  dispatch:
    DefaultBackend: round_

- func: round.out(Tensor self, *, Tensor(a!) out) -> Tensor(a!)
  use_c10_dispatcher: hacky_wrapper_for_legacy_signatures
  dispatch:
    CPU: round_out
    CUDA: round_out

- func: rrelu(Tensor self, Scalar lower=0.125, Scalar upper=0.3333333333333333, bool training=False, Generator? generator=None) -> Tensor

- func: rrelu_(Tensor(a!) self, Scalar lower=0.125, Scalar upper=0.3333333333333333, bool training=False, Generator? generator=None) -> Tensor(a!)

- func: relu(Tensor self) -> Tensor
  variants: function, method
  dispatch:
    CPU, CUDA: relu
    MkldnnCPU: mkldnn_relu
    QuantizedCPU: relu_quantized_cpu

- func: relu_(Tensor(a!) self) -> Tensor(a!)
  variants: function, method
  dispatch:
    CPU, CUDA: relu_
    MkldnnCPU: mkldnn_relu_
    QuantizedCPU: relu_quantized_cpu_

- func: prelu(Tensor self, Tensor weight) -> Tensor
  variants: function, method
  dispatch:
    CPU: prelu_cpu
    CUDA: prelu_cuda

- func: prelu_backward(Tensor grad_output, Tensor self, Tensor weight) -> (Tensor, Tensor)
  variants: function, method
  dispatch:
    CPU: prelu_backward_cpu
    CUDA: prelu_backward_cuda

- func: gelu(Tensor self) -> Tensor
  python_module: nn
  dispatch:
    CPU: gelu_cpu
    CUDA: gelu_cuda

- func: gelu_backward(Tensor grad, Tensor self) -> Tensor
  python_module: nn
  dispatch:
    CPU: gelu_backward_cpu
    CUDA: gelu_backward_cuda

- func: infinitely_differentiable_gelu_backward(Tensor grad, Tensor self) -> Tensor
  variants: function
  python_module: nn
  device_guard: False

- func: hardshrink(Tensor self, Scalar lambd=0.5) -> Tensor
  variants: function, method
  dispatch:
    CPU, CUDA: hardshrink

- func: hardshrink_backward(Tensor grad_out, Tensor self, Scalar lambd) -> Tensor
  variants: function, method
  dispatch:
    CPU, CUDA: hardshrink_backward

- func: rsqrt(Tensor self) -> Tensor
  variants: function, method
  dispatch:
    DefaultBackend: rsqrt

- func: rsqrt_(Tensor(a!) self) -> Tensor(a!)
  variants: function, method
  dispatch:
    DefaultBackend: rsqrt_

- func: rsqrt.out(Tensor self, *, Tensor(a!) out) -> Tensor(a!)
  use_c10_dispatcher: hacky_wrapper_for_legacy_signatures
  dispatch:
    CPU, CUDA: rsqrt_out

- func: select.Dimname(Tensor(a) self, Dimname dim, int index) -> Tensor(a)
  variants: function, method
  device_guard: False

- func: select.int(Tensor(a) self, int dim, int index) -> Tensor(a)
  variants: function, method
  device_guard: False
  dispatch:
    DefaultBackend: select

- func: select_backward(Tensor grad, int[] input_sizes, int dim, int index) -> Tensor
  variants: function
  device_guard: False

- func: selu(Tensor self) -> Tensor

- func: selu_(Tensor(a!) self) -> Tensor(a!)

- func: celu(Tensor self, Scalar alpha=1.0) -> Tensor
  dispatch:
    DefaultBackend: celu

- func: celu_(Tensor(a!) self, Scalar alpha=1.0) -> Tensor(a!)
  dispatch:
    DefaultBackend: celu_

- func: silu(Tensor self) -> Tensor
  python_module: nn
  dispatch:
    DefaultBackend: silu

- func: silu_(Tensor(a!) self) -> Tensor(a!)
  python_module: nn
  dispatch:
    DefaultBackend: silu_

- func: silu.out(Tensor self, *, Tensor(a!) out) -> Tensor(a!)
  use_c10_dispatcher: hacky_wrapper_for_legacy_signatures
  python_module: nn
  dispatch:
    CPU, CUDA: silu_out

- func: silu_backward(Tensor grad_output, Tensor self) -> Tensor
  python_module: nn
  dispatch:
    CPU, CUDA: silu_backward
    Math: math_silu_backward

- func: sigmoid(Tensor self) -> Tensor
  variants: function, method
  dispatch:
    CPU, CUDA: sigmoid
    QuantizedCPU: sigmoid_quantized_cpu
    MkldnnCPU: mkldnn_sigmoid

- func: sigmoid_(Tensor(a!) self) -> Tensor(a!)
  variants: function, method
  dispatch:
    CPU, CUDA: sigmoid_
    MkldnnCPU: mkldnn_sigmoid_

- func: sigmoid.out(Tensor self, *, Tensor(a!) out) -> Tensor(a!)
  use_c10_dispatcher: hacky_wrapper_for_legacy_signatures
  dispatch:
    CPU, CUDA: sigmoid_out

- func: logit(Tensor self, float? eps=None) -> Tensor
  variants: function, method
  dispatch:
    CPU, CUDA: logit

- func: logit_(Tensor(a!) self, float? eps=None) -> Tensor(a!)
  variants: function, method
  dispatch:
    CPU, CUDA: logit_

- func: logit.out(Tensor self, float? eps=None, *, Tensor(a!) out) -> Tensor(a!)
  use_c10_dispatcher: hacky_wrapper_for_legacy_signatures
  dispatch:
    CPU, CUDA: logit_out

- func: sin(Tensor self) -> Tensor
  variants: function, method
  dispatch:
    DefaultBackend: sin

- func: sin_(Tensor(a!) self) -> Tensor(a!)
  variants: function, method
  dispatch:
    DefaultBackend: sin_

- func: sin.out(Tensor self, *, Tensor(a!) out) -> Tensor(a!)
  use_c10_dispatcher: hacky_wrapper_for_legacy_signatures
  dispatch:
    CPU, CUDA: sin_out

- func: sinc(Tensor self) -> Tensor
  variants: function, method
  dispatch:
    DefaultBackend: sinc

- func: sinc_(Tensor(a!) self) -> Tensor(a!)
  variants: function, method
  dispatch:
    DefaultBackend: sinc_

- func: sinc.out(Tensor self, *, Tensor(a!) out) -> Tensor(a!)
  use_c10_dispatcher: hacky_wrapper_for_legacy_signatures
  dispatch:
    CPU, CUDA: sinc_out

- func: sinh(Tensor self) -> Tensor
  variants: function, method
  dispatch:
    DefaultBackend: sinh

- func: sinh_(Tensor(a!) self) -> Tensor(a!)
  variants: function, method
  dispatch:
    DefaultBackend: sinh_

- func: sinh.out(Tensor self, *, Tensor(a!) out) -> Tensor(a!)
  use_c10_dispatcher: hacky_wrapper_for_legacy_signatures
  dispatch:
    CPU, CUDA: sinh_out

# Returns a copy of this `Variable` that is detached from its autograd graph.
# This method is OK to call if the `Variable` is a view.
#
# NOTE: Previously, if we change the tensor metadata (e.g. sizes / strides /
# storage / storage_offset) of a tensor created from `detach()`, those metadata
# in the original tensor will also be updated. However, the new behavior is that
# those metadata changes to the detached tensor will not update the original tensor
# anymore, and in the `detach()` function we need to set `allow_tensor_metadata_change_`
# to false to make such changes explicitly illegal, in order to prevent users from
# changing metadata of the detached tensor and expecting the original tensor to also
# be updated.
- func: detach(Tensor(a) self) -> Tensor(a)
  variants: function, method
  dispatch:
    DefaultBackend: detach

# Like `detach()`, but modifies this `Variable` in-place. This method may
# only be called on non-view `Variable`s. You can use `is_view()` to check
# this. If this `Variable` is a view, throws an `std::runtime_error()`.
- func: detach_(Tensor(a!) self) -> Tensor(a!)
  variants: function, method
  dispatch:
    DefaultBackend: detach_

- func: size.int(Tensor self, int dim) -> int
  variants: function
  device_guard: False
  manual_cpp_binding: True

- func: size.Dimname(Tensor self, Dimname dim) -> int
  variants: function, method
  device_guard: False

- func: slice.Tensor(Tensor(a) self, int dim=0, int? start=0, int? end=9223372036854775807, int step=1) -> Tensor(a)
<<<<<<< HEAD
  use_c10_dispatcher: full
=======
>>>>>>> 250c7112
  variants: function, method
  device_guard: False
  dispatch:
    DefaultBackend: slice

- func: slice_backward(Tensor grad, int[] input_sizes, int dim, int start, int end, int step) -> Tensor
  variants: function
  device_guard: False

- func: slogdet(Tensor self) -> (Tensor sign, Tensor logabsdet)
  variants: function, method
  dispatch:
    DefaultBackend: slogdet

- func: smm(Tensor self, Tensor mat2) -> Tensor
  variants: function, method

# softmax allows positional dtype, unlike most operators, because kwonly is BC-breaking when loading jit models.
- func: softmax.int(Tensor self, int dim, ScalarType? dtype=None) -> Tensor
  variants: function, method

- func: softmax.Dimname(Tensor self, Dimname dim, *, ScalarType? dtype=None) -> Tensor
  variants: function, method

- func: _softmax(Tensor self, int dim, bool half_to_float) -> Tensor
  dispatch:
    CPU: softmax_cpu
    CUDA: softmax_cuda
    MkldnnCPU: mkldnn_softmax

- func: _softmax_backward_data(Tensor grad_output, Tensor output, int dim, Tensor self) -> Tensor
  dispatch:
    CPU: softmax_backward_cpu
    CUDA: softmax_backward_cuda

- func: unsafe_split.Tensor(Tensor self, int split_size, int dim=0) -> Tensor[]
  variants: function, method
  device_guard: False
  dispatch:
    DefaultBackend: unsafe_split

- func: split.Tensor(Tensor(a) self, int split_size, int dim=0) -> Tensor(a)[]
  variants: function, method
  device_guard: False
  dispatch:
    DefaultBackend: split

- func: unsafe_split_with_sizes(Tensor self, int[] split_sizes, int dim=0) -> Tensor[]
  variants: function, method
  device_guard: False
  dispatch:
    DefaultBackend: unsafe_split_with_sizes

- func: split_with_sizes(Tensor(a) self, int[] split_sizes, int dim=0) -> Tensor(a)[]
  variants: function, method
  device_guard: False
  dispatch:
    DefaultBackend: split_with_sizes

- func: squeeze(Tensor(a) self) -> Tensor(a)
  variants: function, method
  device_guard: False
  dispatch:
    DefaultBackend: squeeze

- func: squeeze.dim(Tensor(a) self, int dim) -> Tensor(a)
  variants: function, method
  device_guard: False
  dispatch:
    DefaultBackend: squeeze

- func: squeeze.dimname(Tensor(a) self, Dimname dim) -> Tensor(a)
  variants: function, method
  device_guard: False

- func: squeeze_(Tensor(a!) self) -> Tensor(a!)
  variants: method
  device_guard: False
  dispatch:
    DefaultBackend: squeeze_

- func: squeeze_.dim(Tensor(a!) self, int dim) -> Tensor(a!)
  variants: method
  device_guard: False
  dispatch:
    DefaultBackend: squeeze_

- func: squeeze_.dimname(Tensor(a!) self, Dimname dim) -> Tensor(a!)
  variants: method
  device_guard: False

- func: sspaddmm(Tensor self, Tensor mat1, Tensor mat2, *, Scalar beta=1, Scalar alpha=1) -> Tensor
  variants: function, method

- func: sspaddmm.out(Tensor self, Tensor mat1, Tensor mat2, *, Scalar beta=1, Scalar alpha=1, Tensor(a!) out) -> Tensor(a!)
  use_c10_dispatcher: hacky_wrapper_for_legacy_signatures
  dispatch:
    CPU: _sspaddmm_out_only_sparse
    CUDA: _sspaddmm_out_only_sparse_cuda
    SparseCPU: _sspaddmm_out_cpu
    SparseCUDA: _sspaddmm_out_cuda

- func: stack(Tensor[] tensors, int dim=0) -> Tensor
  dispatch:
    DefaultBackend: stack

- func: stack.out(Tensor[] tensors, int dim=0, *, Tensor(a!) out) -> Tensor(a!)
  use_c10_dispatcher: hacky_wrapper_for_legacy_signatures
  dispatch:
    DefaultBackend: stack_out

- func: hstack(Tensor[] tensors) -> Tensor

- func: hstack.out(Tensor[] tensors, *, Tensor(a!) out) -> Tensor(a!)
  use_c10_dispatcher: hacky_wrapper_for_legacy_signatures

- func: vstack(Tensor[] tensors) -> Tensor

- func: vstack.out(Tensor[] tensors, *, Tensor(a!) out) -> Tensor(a!)
  use_c10_dispatcher: hacky_wrapper_for_legacy_signatures

- func: dstack(Tensor[] tensors) -> Tensor

- func: dstack.out(Tensor[] tensors, *, Tensor(a!) out) -> Tensor(a!)
  use_c10_dispatcher: hacky_wrapper_for_legacy_signatures

# The signature is designed to be consistent with librosa except that it is
# missing the `pad_mode` and `center` arguments, which are taken care of at
# `torch.functional.py`. They shall be moved here once we have mapping between
# Python strings and C++ Enum in codegen.
- func: stft(Tensor self, int n_fft, int? hop_length=None, int? win_length=None, Tensor? window=None, bool normalized=False, bool? onesided=None, bool? return_complex=None) -> Tensor
  use_c10_dispatcher: hacky_wrapper_for_legacy_signatures
  variants: function, method

- func: istft(Tensor self, int n_fft, int? hop_length=None, int? win_length=None, Tensor? window=None, bool center=True, bool normalized=False, bool? onesided=None, int? length=None, bool return_complex=False) -> Tensor
  use_c10_dispatcher: hacky_wrapper_for_legacy_signatures
  variants: function, method

- func: stride.int(Tensor self, int dim) -> int
  variants: function
  device_guard: False
  manual_cpp_binding: True

- func: stride.Dimname(Tensor self, Dimname dim) -> int
  variants: function, method
  device_guard: False

- func: sum(Tensor self, *, ScalarType? dtype=None) -> Tensor
  variants: function, method
  dispatch:
    CPU, CUDA: sum

- func: sum.dim_IntList(Tensor self, int[1] dim, bool keepdim=False, *, ScalarType? dtype=None) -> Tensor
  variants: function, method
  dispatch:
    CPU, CUDA: sum

- func: sum.dim_DimnameList(Tensor self, Dimname[1] dim, bool keepdim=False, *, ScalarType? dtype=None) -> Tensor
  variants: function, method

- func: sum.IntList_out(Tensor self, int[1] dim, bool keepdim=False, *, ScalarType? dtype=None, Tensor(a!) out) -> Tensor(a!)
  use_c10_dispatcher: hacky_wrapper_for_legacy_signatures
  dispatch:
    CPU, CUDA: sum_out

- func: sum.DimnameList_out(Tensor self, Dimname[1] dim, bool keepdim=False, *, ScalarType? dtype=None, Tensor(a!) out) -> Tensor(a!)
  use_c10_dispatcher: hacky_wrapper_for_legacy_signatures

- func: nansum(Tensor self, *, ScalarType? dtype=None) -> Tensor
  variants: function, method
  dispatch:
    CPU, CUDA: nansum

- func: nansum.dim_IntList(Tensor self, int[1] dim, bool keepdim=False, *, ScalarType? dtype=None) -> Tensor
  variants: function, method
  dispatch:
    CPU, CUDA: nansum

- func: nansum.IntList_out(Tensor self, int[1] dim, bool keepdim=False, *, ScalarType? dtype=None, Tensor(a!) out) -> Tensor(a!)
  use_c10_dispatcher: hacky_wrapper_for_legacy_signatures
  dispatch:
    CPU, CUDA: nansum_out

- func: sum_to_size(Tensor self, int[] size) -> Tensor
  variants: method
  device_guard: False

- func: sqrt(Tensor self) -> Tensor
  variants: function, method
  dispatch:
    CPU, CUDA: sqrt
    SparseCPU, SparseCUDA: sqrt_sparse

- func: sqrt_(Tensor(a!) self) -> Tensor(a!)
  variants: function, method
  dispatch:
    CPU, CUDA: sqrt_

- func: sqrt.out(Tensor self, *, Tensor(a!) out) -> Tensor(a!)
  use_c10_dispatcher: hacky_wrapper_for_legacy_signatures
  dispatch:
    CPU, CUDA: sqrt_out
    SparseCPU, SparseCUDA: sqrt_out_sparse

- func: square(Tensor self) -> Tensor
  variants: function, method

- func: square_(Tensor(a!) self) -> Tensor(a!)
  variants: function, method

- func: std(Tensor self, bool unbiased=True) -> Tensor
  variants: function, method
  dispatch:
    CPU, CUDA: std

- func: std.dim(Tensor self, int[1] dim, bool unbiased=True, bool keepdim=False) -> Tensor
  variants: function, method
  dispatch:
    CPU, CUDA: std

- func: std_mean(Tensor self, bool unbiased=True) -> (Tensor, Tensor)
  variants: function
  dispatch:
    CPU, CUDA: std_mean

- func: std_mean.dim(Tensor self, int[1] dim, bool unbiased=True, bool keepdim=False) -> (Tensor, Tensor)
  variants: function
  dispatch:
    CPU, CUDA: std_mean

- func: std_mean.names_dim(Tensor self, Dimname[1] dim, bool unbiased=True, bool keepdim=False) -> (Tensor, Tensor)
  variants: function

- func: std.out(Tensor self, int[1] dim, bool unbiased=True, bool keepdim=False, *, Tensor(a!) out) -> Tensor(a!)
  use_c10_dispatcher: hacky_wrapper_for_legacy_signatures
  dispatch:
    CPU, CUDA: std_out

- func: std.names_dim(Tensor self, Dimname[1] dim, bool unbiased=True, bool keepdim=False) -> Tensor
  variants: function, method

- func: std.names_out(Tensor self, Dimname[1] dim, bool unbiased=True, bool keepdim=False, *, Tensor(a!) out) -> Tensor(a!)
  use_c10_dispatcher: hacky_wrapper_for_legacy_signatures

- func: prod(Tensor self, *, ScalarType? dtype=None) -> Tensor
  variants: function, method
  dispatch:
    CPU, CUDA: prod

- func: prod.dim_int(Tensor self, int dim, bool keepdim=False, *, ScalarType? dtype=None) -> Tensor
  variants: function, method
  dispatch:
    CPU, CUDA: prod

- func: prod.int_out(Tensor self, int dim, bool keepdim=False, *, ScalarType? dtype=None, Tensor(a!) out) -> Tensor(a!)
  use_c10_dispatcher: hacky_wrapper_for_legacy_signatures
  dispatch:
    CPU, CUDA: prod_out

- func: prod.dim_Dimname(Tensor self, Dimname dim, bool keepdim=False, *, ScalarType? dtype=None) -> Tensor
  variants: function, method

- func: prod.Dimname_out(Tensor self, Dimname dim, bool keepdim=False, *, ScalarType? dtype=None, Tensor(a!) out) -> Tensor(a!)
  use_c10_dispatcher: hacky_wrapper_for_legacy_signatures

- func: t(Tensor(a) self) -> Tensor(a)
  device_guard: False
  variants: function, method
  dispatch:
    DefaultBackend: t

- func: t_(Tensor(a!) self) -> Tensor(a!)
  device_guard: False
  variants: method
  dispatch:
    DefaultBackend: t_

- func: tan(Tensor self) -> Tensor
  variants: function, method
  dispatch:
    DefaultBackend: tan

- func: tan_(Tensor(a!) self) -> Tensor(a!)
  variants: function, method
  dispatch:
    DefaultBackend: tan_

- func: tan.out(Tensor self, *, Tensor(a!) out) -> Tensor(a!)
  use_c10_dispatcher: hacky_wrapper_for_legacy_signatures
  dispatch:
    CPU, CUDA: tan_out

- func: tanh(Tensor self) -> Tensor
  variants: function, method
  dispatch:
    CPU, CUDA: tanh
    QuantizedCPU: tanh_quantized_cpu

- func: tanh_(Tensor(a!) self) -> Tensor(a!)
  variants: function, method
  dispatch:
    DefaultBackend: tanh_

- func: tanh.out(Tensor self, *, Tensor(a!) out) -> Tensor(a!)
  use_c10_dispatcher: hacky_wrapper_for_legacy_signatures
  dispatch:
    CPU, CUDA: tanh_out

- func: tensordot(Tensor self, Tensor other, int[] dims_self, int[] dims_other) -> Tensor
  variants: function

- func: tensordot.out(Tensor self, Tensor other, int[] dims_self, int[] dims_other, *, Tensor(a!) out) -> Tensor(a!)
  use_c10_dispatcher: hacky_wrapper_for_legacy_signatures
  variants: function
  dispatch:
    CPU, CUDA: tensordot_out

# TODO: namespace threshold in 'nn'
- func: threshold(Tensor self, Scalar threshold, Scalar value) -> Tensor
  variants: function
  dispatch:
    CPU: threshold
    CUDA: threshold_cuda
    QuantizedCPU: threshold_quantized_cpu

- func: threshold_(Tensor(a!) self, Scalar threshold, Scalar value) -> Tensor(a!)
  variants: function
  dispatch:
    CPU: threshold_
    CUDA: threshold__cuda

- func: threshold.out(Tensor self, Scalar threshold, Scalar value, *, Tensor(a!) out) -> Tensor(a!)
  use_c10_dispatcher: hacky_wrapper_for_legacy_signatures
  dispatch:
    CPU: threshold_out
    CUDA: threshold_out_cuda

- func: threshold_backward(Tensor grad_output, Tensor self, Scalar threshold) -> Tensor
  variants: function
  dispatch:
    CPU: threshold_backward
    CUDA: threshold_backward_cuda

- func: tile(Tensor self, int[] dims) -> Tensor
  variants: function, method

- func: transpose.int(Tensor(a) self, int dim0, int dim1) -> Tensor(a)
  variants: function, method
  device_guard: False
  dispatch:
    DefaultBackend: transpose

- func: transpose.Dimname(Tensor(a) self, Dimname dim0, Dimname dim1) -> Tensor(a)
  variants: function, method
  device_guard: False

- func: _mkldnn_transpose(Tensor self, int dim0, int dim1) -> Tensor
  device_guard: False
  dispatch:
    MkldnnCPU: mkldnn_transpose

- func: transpose_(Tensor(a!) self, int dim0, int dim1) -> Tensor(a!)
  variants: method
  device_guard: False
  dispatch:
    DefaultBackend: transpose_

- func: _mkldnn_transpose_(Tensor(a!) self, int dim0, int dim1) -> Tensor(a!)
  device_guard: False
  dispatch:
    MkldnnCPU: mkldnn_transpose_

- func: one_hot(Tensor self, int num_classes=-1) -> Tensor
  python_module: nn
  variants: function

- func: flip(Tensor self, int[] dims) -> Tensor
  variants: function, method
  dispatch:
    CPU, QuantizedCPU: flip_cpu
    CUDA: flip_cuda

- func: fliplr(Tensor self) -> Tensor
  variants: function, method

- func: flipud(Tensor self) -> Tensor
  variants: function, method

- func: roll(Tensor self, int[1] shifts, int[1] dims=[]) -> Tensor
  variants: function, method
  dispatch:
    CPU: roll_cpu
    CUDA: roll_cuda

# default int[] value [0,1] should not add space after comma, since codegen parser uses ', ' to split args

- func: rot90(Tensor self, int k=1, int[] dims=[0,1]) -> Tensor
  variants: function, method
  dispatch:
    DefaultBackend: rot90

- func: trapz.x(Tensor y, Tensor x, *, int dim=-1) -> Tensor

- func: trapz.dx(Tensor y, *, float dx=1, int dim=-1) -> Tensor

- func: _trilinear(Tensor i1, Tensor i2, Tensor i3, int[] expand1, int[] expand2, int[] expand3, int[] sumdim, int unroll_dim=1) -> Tensor
  dispatch:
    DefaultBackend: _trilinear

- func: triplet_margin_loss(Tensor anchor, Tensor positive, Tensor negative, float margin=1.0, float p=2, float eps=1e-06, bool swap=False, int reduction=Mean) -> Tensor

- func: trunc(Tensor self) -> Tensor
  variants: function, method
  dispatch:
    DefaultBackend: trunc

- func: trunc_(Tensor(a!) self) -> Tensor(a!)
  variants: function, method
  dispatch:
    DefaultBackend: trunc_

- func: trunc.out(Tensor self, *, Tensor(a!) out) -> Tensor(a!)
  use_c10_dispatcher: hacky_wrapper_for_legacy_signatures
  dispatch:
    CPU, CUDA: trunc_out

# Alias for trunc
- func: fix(Tensor self) -> Tensor
  variants: function, method

- func: fix_(Tensor(a!) self) -> Tensor(a!)
  variants: function, method

- func: fix.out(Tensor self, *, Tensor(a!) out) -> Tensor(a!)
  use_c10_dispatcher: hacky_wrapper_for_legacy_signatures

- func: type_as(Tensor self, Tensor other) -> Tensor
  variants: method

- func: _has_compatible_shallow_copy_type(Tensor self, Tensor from) -> bool
  variants: function

- func: _unique(Tensor self, bool sorted=True, bool return_inverse=False) -> (Tensor, Tensor)
  variants: function
  dispatch:
    CPU: _unique_cpu
    CUDA: _unique_cuda

- func: unique_dim(Tensor self, int dim, bool sorted=True, bool return_inverse=False, bool return_counts=False) -> (Tensor, Tensor, Tensor)
  variants: function
  dispatch:
    CPU: unique_dim_cpu
    CUDA: unique_dim_cuda

- func: unique_consecutive(Tensor self, bool return_inverse=False, bool return_counts=False, int? dim=None) -> (Tensor, Tensor, Tensor)
  variants: function
  dispatch:
    CPU: unique_consecutive_cpu
    CUDA: unique_consecutive_cuda

- func: unique_dim_consecutive(Tensor self, int dim, bool return_inverse=False, bool return_counts=False) -> (Tensor, Tensor, Tensor)
  variants: function
  dispatch:
    CPU: unique_dim_consecutive_cpu
    CUDA: unique_dim_consecutive_cuda

# _unique and _unique_dim are fragile and modifying them easily cause internal break
# the below operator is a temporary hack for adding return_counts support
# Please don't rely on these two operators, they will be removed soon

- func: _unique2(Tensor self, bool sorted=True, bool return_inverse=False, bool return_counts=False) -> (Tensor, Tensor, Tensor)
  variants: function
  dispatch:
    CPU: _unique2_cpu
    CUDA: _unique2_cuda

- func: _unsafe_view(Tensor self, int[] size) -> Tensor
  dispatch:
    DefaultBackend: _unsafe_view

- func: unsqueeze(Tensor(a) self, int dim) -> Tensor(a)
  variants: function, method
  device_guard: False
  dispatch:
    DefaultBackend: unsqueeze

- func: unsqueeze_(Tensor(a!) self, int dim) -> Tensor(a!)
  variants: method
  device_guard: False
  dispatch:
    DefaultBackend: unsqueeze_

- func: vander(Tensor x, int? N=None, bool increasing=False) -> Tensor

- func: var(Tensor self, bool unbiased=True) -> Tensor
  variants: function, method
  dispatch:
    CPU, CUDA: var

- func: var.dim(Tensor self, int[1] dim, bool unbiased=True, bool keepdim=False) -> Tensor
  variants: function, method
  dispatch:
    CPU, CUDA: var

- func: var.out(Tensor self, int[1] dim, bool unbiased=True, bool keepdim=False, *, Tensor(a!) out) -> Tensor(a!)
  use_c10_dispatcher: hacky_wrapper_for_legacy_signatures
  dispatch:
    CPU, CUDA: var_out

- func: var.names_dim(Tensor self, Dimname[1] dim, bool unbiased=True, bool keepdim=False) -> Tensor
  variants: function, method

- func: var.names_out(Tensor self, Dimname[1] dim, bool unbiased=True, bool keepdim=False, *, Tensor(a!) out) -> Tensor(a!)
  use_c10_dispatcher: hacky_wrapper_for_legacy_signatures

- func: var_mean(Tensor self, bool unbiased=True) -> (Tensor, Tensor)
  variants: function
  dispatch:
    CPU, CUDA: var_mean

- func: var_mean.dim(Tensor self, int[1] dim, bool unbiased=True, bool keepdim=False) -> (Tensor, Tensor)
  variants: function
  dispatch:
    CPU, CUDA: var_mean

- func: var_mean.names_dim(Tensor self, Dimname[1] dim, bool unbiased=True, bool keepdim=False) -> (Tensor, Tensor)
  variants: function

- func: view_as(Tensor(a) self, Tensor other) -> Tensor(a)
  variants: method
  device_guard: False

# we define both of these because 'where' does the broadcast and '_s_where' doesn't;
# this allows us to implicitly calculate the broadcast derivative, while only dealing with the
# _s_where derivative.
- func: where.self(Tensor condition, Tensor self, Tensor other) -> Tensor
  variants: function, method

- func: where.ScalarSelf(Tensor condition, Scalar self, Tensor other) -> Tensor
  variants: function

- func: where.ScalarOther(Tensor condition, Tensor self, Scalar other) -> Tensor
  variants: function

- func: where.Scalar(Tensor condition, Scalar self, Scalar other) -> Tensor
  variants: function

- func: where(Tensor condition) -> Tensor[]
  variants: function

- func: _s_where(Tensor condition, Tensor self, Tensor other) -> Tensor
  variants: function
  dispatch:
    CPU, CUDA: _s_where

- func: norm_except_dim(Tensor v, int pow=2, int dim=0) -> Tensor
  variants: function

# VariableType::_weight_norm does not want to be given a gap in the autograd graph,
# so we don't define "dispatch" variants for it.
- func: _weight_norm(Tensor v, Tensor g, int dim=0) -> Tensor
  variants: function

- func: _weight_norm_cuda_interface(Tensor v, Tensor g, int dim=0) -> (Tensor, Tensor)
  variants: function
  dispatch:
    CUDA: weight_norm_cuda

- func: _weight_norm_cuda_interface_backward(Tensor grad_w, Tensor saved_v, Tensor saved_g, Tensor saved_norms, int dim) -> (Tensor, Tensor)
  variants: function
  dispatch:
    CUDA: weight_norm_cuda_backward

- func: _weight_norm_differentiable_backward(Tensor grad_w, Tensor saved_v, Tensor saved_g, Tensor saved_norms, int dim) -> (Tensor, Tensor)
  variants: function

- func: zeros.names(int[] size, *, Dimname[]? names, ScalarType? dtype=None, Layout? layout=None, Device? device=None, bool? pin_memory=None) -> Tensor
  use_c10_dispatcher: hacky_wrapper_for_legacy_signatures
  device_guard: False

- func: zeros(int[] size, *, ScalarType? dtype=None, Layout? layout=None, Device? device=None, bool? pin_memory=None) -> Tensor
  use_c10_dispatcher: hacky_wrapper_for_legacy_signatures

- func: zeros.out(int[] size, *, Tensor(a!) out) -> Tensor(a!)
  use_c10_dispatcher: hacky_wrapper_for_legacy_signatures

- func: zeros_like(Tensor self, *, ScalarType? dtype=None, Layout? layout=None, Device? device=None, bool? pin_memory=None, MemoryFormat? memory_format=None) -> Tensor
  use_c10_dispatcher: hacky_wrapper_for_legacy_signatures

- func: _standard_gamma_grad(Tensor self, Tensor output) -> Tensor
  variants: function
  dispatch:
    CPU: _standard_gamma_grad_cpu
    CUDA: _standard_gamma_grad_cuda

- func: _standard_gamma(Tensor self, Generator? generator=None) -> Tensor
  variants: function
  dispatch:
    CPU: _s_gamma_cpu
    CUDA: _s_gamma_cuda

- func: _dirichlet_grad(Tensor x, Tensor alpha, Tensor total) -> Tensor
  dispatch:
    CPU: _dirichlet_grad_cpu
    CUDA: _dirichlet_grad_cuda

- func: _sample_dirichlet(Tensor self, Generator? generator=None) -> Tensor
  variants: function
  dispatch:
    CPU: _s_dirichlet_cpu
    CUDA: _s_dirichlet_cuda

- func: poisson(Tensor self, Generator? generator=None) -> Tensor
  dispatch:
    CPU: _s_poisson_cpu
    CUDA: _s_poisson_cuda

- func: binomial(Tensor count, Tensor prob, Generator? generator=None) -> Tensor
  dispatch:
    CPU: _s_binomial_cpu
    CUDA: _s_binomial_cuda

# When more variants get ported to native, this dispatch will get more
# complicated

- func: native_norm(Tensor self, Scalar p=2) -> Tensor
  dispatch:
    SparseCPU, SparseCUDA: norm_sparse

- func: native_norm.ScalarOpt_dim_dtype(Tensor self, Scalar? p, int[1] dim, bool keepdim, ScalarType? dtype) -> Tensor
  dispatch:
    SparseCPU, SparseCUDA: norm_sparse

# TODO: reduce signatures down to one when optional args is available
- func: _sparse_sum(Tensor self) -> Tensor

- func: _sparse_sum.dtype(Tensor self, *, ScalarType dtype) -> Tensor

- func: _sparse_sum.dim(Tensor self, int[1] dim) -> Tensor
  dispatch:
    DefaultBackend: _sparse_sum

- func: _sparse_sum.dim_dtype(Tensor self, int[1] dim, *, ScalarType dtype) -> Tensor

- func: _sparse_sum_backward(Tensor grad, Tensor self, int[] dim) -> Tensor
  dispatch:
    SparseCPU: _sparse_sum_backward_cpu
    SparseCUDA: _sparse_sum_backward_cuda

- func: _sparse_softmax.int(Tensor self, int dim, ScalarType? dtype=None) -> Tensor
  variants: function

- func: _sparse_softmax.Dimname(Tensor self, Dimname dim, *, ScalarType? dtype=None) -> Tensor
  variants: function

- func: _sparse_softmax(Tensor self, int dim, bool half_to_float) -> Tensor
  dispatch:
    SparseCPU: softmax_sparse_cpu
    SparseCUDA: softmax_sparse_cuda

- func: _sparse_softmax_backward_data(Tensor grad_output, Tensor output, int dim, Tensor self) -> Tensor
  dispatch:
    SparseCPU: softmax_backward_sparse_cpu
    SparseCUDA: softmax_backward_sparse_cuda

- func: _sparse_log_softmax.int(Tensor self, int dim, ScalarType? dtype=None) -> Tensor
  variants: function

- func: _sparse_log_softmax.Dimname(Tensor self, Dimname dim, *, ScalarType? dtype=None) -> Tensor
  variants: function

- func: _sparse_log_softmax(Tensor self, int dim, bool half_to_float) -> Tensor
  dispatch:
    SparseCPU: log_softmax_sparse_cpu
    SparseCUDA: log_softmax_sparse_cuda

- func: _sparse_log_softmax_backward_data(Tensor grad_output, Tensor output, int dim, Tensor self) -> Tensor
  dispatch:
    SparseCPU: log_softmax_backward_sparse_cpu
    SparseCUDA: log_softmax_backward_sparse_cuda

- func: norm.ScalarOpt_dtype(Tensor self, Scalar? p, *, ScalarType dtype) -> Tensor
  variants: function, method
  dispatch:
    DefaultBackend: norm

- func: norm.Scalar(Tensor self, Scalar p=2) -> Tensor
  variants: function, method
  dispatch:
    DefaultBackend: norm

- func: norm.ScalarOpt_dim_dtype(Tensor self, Scalar? p, int[1] dim, bool keepdim, *, ScalarType dtype) -> Tensor
  variants: function, method
  dispatch:
    DefaultBackend: norm

- func: norm.ScalarOpt_dim(Tensor self, Scalar? p, int[1] dim, bool keepdim=False) -> Tensor
  variants: function, method
  dispatch:
    DefaultBackend: norm

- func: norm.dtype_out(Tensor self, Scalar? p, int[1] dim, bool keepdim, *, ScalarType dtype, Tensor(a!) out) -> Tensor(a!)
  use_c10_dispatcher: hacky_wrapper_for_legacy_signatures
  dispatch:
    CPU, CUDA: norm_out

- func: norm.out(Tensor self, Scalar? p, int[1] dim, bool keepdim=False, *, Tensor(a!) out) -> Tensor(a!)
  use_c10_dispatcher: hacky_wrapper_for_legacy_signatures
  dispatch:
    CPU, CUDA: norm_out

- func: norm.names_ScalarOpt_dim_dtype(Tensor self, Scalar? p, Dimname[1] dim, bool keepdim, *, ScalarType dtype) -> Tensor
  variants: function, method

- func: norm.names_ScalarOpt_dim(Tensor self, Scalar? p, Dimname[1] dim, bool keepdim=False) -> Tensor
  variants: function, method

- func: norm.names_dtype_out(Tensor self, Scalar? p, Dimname[1] dim, bool keepdim, *, ScalarType dtype, Tensor(a!) out) -> Tensor(a!)
  use_c10_dispatcher: hacky_wrapper_for_legacy_signatures

- func: norm.names_out(Tensor self, Scalar? p, Dimname[1] dim, bool keepdim=False, *, Tensor(a!) out) -> Tensor(a!)
  use_c10_dispatcher: hacky_wrapper_for_legacy_signatures

- func: frobenius_norm(Tensor self) -> Tensor
  variants: function

- func: frobenius_norm.dim(Tensor self, int[1] dim, bool keepdim=False) -> Tensor
  variants: function

- func: frobenius_norm.out(Tensor self, int[1] dim, bool keepdim=False, *, Tensor(a!) out) -> Tensor(a!)
  use_c10_dispatcher: hacky_wrapper_for_legacy_signatures
  variants: function

- func: nuclear_norm(Tensor self, bool keepdim=False) -> Tensor
  variants: function

- func: nuclear_norm.out(Tensor self, bool keepdim=False, *, Tensor(a!) out) -> Tensor(a!)
  use_c10_dispatcher: hacky_wrapper_for_legacy_signatures
  variants: function

- func: nuclear_norm.dim(Tensor self, int[2] dim, bool keepdim=False) -> Tensor
  variants: function

- func: nuclear_norm.dim_out(Tensor self, int[2] dim, bool keepdim=False, *, Tensor(a!) out) -> Tensor(a!)
  use_c10_dispatcher: hacky_wrapper_for_legacy_signatures
  variants: function

- func: clone(Tensor self, *, MemoryFormat? memory_format=None) -> Tensor
  variants: function, method
  dispatch:
    CPU, CUDA: clone
    SparseCPU, SparseCUDA: clone_sparse
    MkldnnCPU: mkldnn_clone
    QuantizedCPU, QuantizedCUDA: quantized_clone

- func: resize_as_(Tensor(a!) self, Tensor the_template, *, MemoryFormat? memory_format=None) -> Tensor(a!)
  variants: function, method
  dispatch:
    DefaultBackend: resize_as_

- func: zero_(Tensor(a!) self) -> Tensor(a!)
  variants: method, function
  dispatch:
    CPU, CUDA: zero_
    SparseCPU, SparseCUDA: zero_sparse_
    MkldnnCPU: mkldnn_zero_

- func: sub.out(Tensor self, Tensor other, *, Scalar alpha=1, Tensor(a!) out) -> Tensor(a!)
  use_c10_dispatcher: hacky_wrapper_for_legacy_signatures
  dispatch:
    CPU, CUDA: sub_out
    SparseCPU, SparseCUDA: sub_out_sparse

- func: sub.Tensor(Tensor self, Tensor other, *, Scalar alpha=1) -> Tensor
  variants: function, method
  dispatch:
    CPU, CUDA: sub
    SparseCPU, SparseCUDA: sub_sparse

- func: sub_.Tensor(Tensor(a!) self, Tensor other, *, Scalar alpha=1) -> Tensor(a!)
  variants: method
  dispatch:
    CPU, CUDA: sub_
    SparseCPU, SparseCUDA: sub_sparse_

# For C++ only, until we have conversion from C++ numbers to Tensor
- func: sub.Scalar(Tensor self, Scalar other, Scalar alpha=1) -> Tensor
  variants: function, method
  dispatch:
    DefaultBackend: sub

- func: sub_.Scalar(Tensor(a!) self, Scalar other, Scalar alpha=1) -> Tensor(a!)
  variants: method
  dispatch:
    DefaultBackend: sub_

# subtract, alias for sub
- func: subtract.out(Tensor self, Tensor other, *, Scalar alpha=1, Tensor(a!) out) -> Tensor(a!)
  use_c10_dispatcher: hacky_wrapper_for_legacy_signatures

- func: subtract.Tensor(Tensor self, Tensor other, *, Scalar alpha=1) -> Tensor
  variants: function, method

- func: subtract_.Tensor(Tensor(a!) self, Tensor other, *, Scalar alpha=1) -> Tensor(a!)
  variants: method

# For C++ only, until we have conversion from C++ numbers to Tensor
- func: subtract.Scalar(Tensor self, Scalar other, Scalar alpha=1) -> Tensor
  variants: function, method

- func: subtract_.Scalar(Tensor(a!) self, Scalar other, Scalar alpha=1) -> Tensor(a!)
  variants: method

- func: rsub.Tensor(Tensor self, Tensor other, *, Scalar alpha=1) -> Tensor
  variants: function
  dispatch:
    CPU, CUDA: rsub

- func: heaviside.out(Tensor self, Tensor values, *, Tensor(a!) out) -> Tensor(a!)
  use_c10_dispatcher: hacky_wrapper_for_legacy_signatures
  dispatch:
    CPU, CUDA: heaviside_out

- func: heaviside(Tensor self, Tensor values) -> Tensor
  variants: function, method

- func: heaviside_(Tensor(a!) self, Tensor values) -> Tensor(a!)
  use_c10_dispatcher: hacky_wrapper_for_legacy_signatures
  variants: method

# For C++ only, until we have conversion from C++ numbers to Tensor
- func: rsub.Scalar(Tensor self, Scalar other, Scalar alpha=1) -> Tensor
  variants: function
  dispatch:
    DefaultBackend: rsub

# Functionally the same as addmm, but we give it a different derivative formula
# that doesn't propagate gradients to non-present entries on sparse.
- func: _sparse_addmm(Tensor self, Tensor sparse, Tensor dense, *, Scalar beta=1, Scalar alpha=1) -> Tensor
  dispatch:
    DefaultBackend: _sparse_addmm

- func: addmm.out(Tensor self, Tensor mat1, Tensor mat2, *, Scalar beta=1, Scalar alpha=1, Tensor(a!) out) -> Tensor(a!)
  use_c10_dispatcher: hacky_wrapper_for_legacy_signatures
  dispatch:
    CPU: addmm_cpu_out
    CUDA: addmm_out_cuda
    SparseCPU: addmm_out_sparse_dense_cpu
    SparseCUDA: addmm_out_sparse_dense_cuda

- func: addmm(Tensor self, Tensor mat1, Tensor mat2, *, Scalar beta=1, Scalar alpha=1) -> Tensor
  variants: function, method
  dispatch:
    CPU: addmm_cpu
    CUDA: addmm_cuda
    SparseCPU: addmm_sparse_dense_cpu
    SparseCUDA: addmm_sparse_dense_cuda

- func: addmm_(Tensor(a!) self, Tensor mat1, Tensor mat2, *, Scalar beta=1, Scalar alpha=1) -> Tensor(a!)
  variants: method
  dispatch:
    CPU: addmm_cpu_
    CUDA: addmm__cuda
    # Warning!  For whatever reason, the inplace sparse addmm is NON
    # broadcasting
    SparseCPU: s_addmm_sparse_dense_cpu_
    SparseCUDA: s_addmm_sparse_dense_cuda_

# NOTE [ Sparse: autograd and API ]
#
#
# Sparse Tensor Constructors
# ~~~~~~~~~~~~~~~~~~~~~~~~~~
#
# The API entry points to sparse tensor construction should be
# `sparse_coo tensor` and `_sparse_coo_tensor_unsafe`. Depending on whether the
# indices and values tensors are given, they eventually dispatch to either
# `sparse_coo_tensor_with_dims` or `sparse_coo_tensor_with_dims_and_tensors`.
#
# The autograd support for ctor is implement on `sparse_coo_tensor_with_dims_and_tensors`.
#
# The API methods `sparse_coo tensor` and `_sparse_coo_tensor_unsafe`
# **must not** have specific type dispatches because otherwise codegen will
# consider them as abstract methods (see Note [Abstract ATen methods]), dispatch
# using **Tensor** type, and thus lose autograd tracking on the actual method
# they dispatch to, e.g., `sparse_coo_tensor_with_dims_and_tensors`.
#
#
# Sparse Methods API Design
# ~~~~~~~~~~~~~~~~~~~~~~~~~
#
# Goals: 1. Flexible API for users to write custom sparse ops
#        2. ctor and member accessor with autograd support
#
# To achieve 1, we need to provide a set of *dangerous* APIs (dangerous in the
# sense that misusing them will break sparse tensor invariant and may out in
# unexpected behavior, e.g., crash). These methods are all prefixed with
# underscore "_" to indicate that they should be used with care. We provide:
#
#   + `_indices()`: returns the *raw* indices within the sparse tensor (not just
#                   sharing storage). Any inplace operation will change the
#                   actual indices, including t_, set_, as_strided_, resize_,
#                   etc.
#   + `_values()`: returns the *raw* values within the sparse tensor. Similar
#                  semantics as `_indices()`
#   + `_nnz()`: returns the number of non-zero entries. This will always be
#               determined by the shapes of indices and values.
#   + `_coalesced_(bool)`: inplace sets whether the tensor is coalesced, and
#                          returns itself.
#
# These methods are very useful in writing new operations, e.g., a custom
# autograd Function.
#
# We also provide other public *safe* APIs:
#   + `indices()`: returns a **view** of the indices tensor if the sparse tensor
#                  is **coalesced**.
#   + `values()`: returns a **view** of the values tensor if the containing
#                 sparse tensor is **coalesced**.
#   + `sparse_dim()`: number of sparse dimensions
#   + `dense_dim()`: number of dense dimensions
#   + `is_coalesced()`: whether the sparse tensor is coalesced
#
# `_indices()` and `_values()` should returns the raw indices and values dense
# tensors within a sparse tensor. They can be quite unsafe with inplace
# operations like `t_()`, and exposes uncoalesced indices and values. The public
# recommended API is `indices()` and `values()`, both of which first check that
# the tensor is coalesced and return views on those tensors.
#
#
# Autograd Support
# ~~~~~~~~~~~~~~~~
#
# Autograd is supported on `values()` and sparse tensor ctor with indices and
# values tensors. E.g., `torch.sparse_coo_tensor(i, v).values().sum()` is
# differentiable w.r.t. `v`.
#
# NB: The `values()` and `_values()` operators are special in that they are
# layout-aware, i.e., the output depends not just on the data it represents, but
# also on the input layout details (in this case, the `indices` tensor). See
# NOTE [ as_strided Backward and layout-aware/agnostic autograd ] in Functions.cpp
# for discussion on layout-aware vs layout-agnostic autograd. Since PyTorch ops
# operate in the layout-agnostic mode, similar to `as_strided`, backward of
# these two operators need to consider them in a layout-agnostic way:
#   + `values()`:
#     Input is coalesced.
#     We just pretend having `input.indices()` as an additional argument
#     `input_indices`, then forward is similar to
#     `input.to(kStrided).index_select(input_indices)` regardless of the layout.
#     Note that `values()` normally is layout-aware even if we constrain
#     ourselves on sparse inputs since it may include all zeros values entries
#     as "present" entries.
#   + `_values()`:
#     Input may be uncoalesced.
#     It is not straightforward to construct a layout-agnostic version because
#     duplicate indices entries may exist and additional parameterization is
#     needed to distribute the value into different values entries. Furthermore,
#     this op is intended to provide ways to write custom sparse ops, rather
#     than being used in autograd graph, so it is marked as *non-differentiable*
#     in derivatives.yaml.
#
# Before reading the following, see NOTE [ Autograd Variable Views ] in
# variable.h for details on views that are tracked by autograd, and views that
# are not.
#
# Moreover, these methods return tensors that share storage with inputs, so we
# mark these methods as view ops to support autograd history tracking.
# The sparse tensor ctor output should technically be view of both input indices
# and values tensors, but currently we only support setting as view of a single
# Variable, so it is only view of the values tensor.
# TODO: clone indices in sparse tensor ctor.
#
# For other methods that return outputs that share storage with inputs, i.e.,
# `indices()` and `_indices()`. We mark their outputs as non-differentiable, so
# the view relation is not tracked by autograd, but the version counter is still
# shared. In other words, their outputs are non-differentiable views of the
# sparse tensor.

# FIXME: would be nicer if TensorOptions was optional based; not adding default arguments for options given
# the default would never make sense.
- func: sparse_coo_tensor.size(int[] size, *, ScalarType? dtype=None, Layout? layout=None, Device? device=None, bool? pin_memory=False) -> Tensor
  use_c10_dispatcher: hacky_wrapper_for_legacy_signatures

- func: sparse_coo_tensor.indices(Tensor indices, Tensor values, *, ScalarType? dtype=None, Layout? layout=None, Device? device=None, bool? pin_memory=None) -> Tensor
  use_c10_dispatcher: hacky_wrapper_for_legacy_signatures

- func: sparse_coo_tensor.indices_size(Tensor indices, Tensor values, int[] size, *, ScalarType? dtype=None, Layout? layout=None, Device? device=None, bool? pin_memory=None) -> Tensor
  use_c10_dispatcher: hacky_wrapper_for_legacy_signatures

- func: _sparse_coo_tensor_unsafe(Tensor indices, Tensor values, int[] size, *, ScalarType? dtype=None, Layout? layout=None, Device? device=None, bool? pin_memory=None) -> Tensor
  use_c10_dispatcher: hacky_wrapper_for_legacy_signatures

- func: _validate_sparse_coo_tensor_args(Tensor indices, Tensor values, int[] size) -> ()

- func: _sparse_coo_tensor_with_dims(int sparse_dim, int dense_dim, int[] size, *, ScalarType? dtype=None, Layout? layout=None, Device? device=None, bool? pin_memory=False) -> Tensor
  dispatch:
    SparseCPU, SparseCUDA: new_with_dims_sparse

- func: _sparse_coo_tensor_with_dims_and_tensors(int sparse_dim, int dense_dim, int[] size, Tensor indices, Tensor values, *, ScalarType? dtype=None, Layout? layout=None, Device? device=None, bool? pin_memory=False) -> Tensor
  dispatch:
    SparseCPU, SparseCUDA: new_with_dims_and_tensor_sparse

- func: sparse_resize_(Tensor(a!) self, int[] size, int sparse_dim, int dense_dim) -> Tensor(a!)
  variants: method
  dispatch:
    SparseCPU, SparseCUDA: sparse_resize_

- func: sparse_resize_and_clear_(Tensor(a!) self, int[] size, int sparse_dim, int dense_dim) -> Tensor(a!)
  variants: method
  dispatch:
    SparseCPU, SparseCUDA: sparse_resize_and_clear_

- func: sparse_mask(Tensor self, Tensor mask) -> Tensor
  variants: method
  dispatch:
    SparseCPU: sparse_mask_cpu
    SparseCUDA: sparse_mask_cuda

- func: to_dense(Tensor self, ScalarType? dtype=None) -> Tensor
  variants: method
  dispatch:
    SparseCPU, SparseCUDA: sparse_to_dense
    MkldnnCPU: mkldnn_to_dense

- func: to_dense_backward(Tensor grad, Tensor input) -> Tensor

- func: sparse_dim(Tensor self) -> int
  variants: method
  dispatch:
    SparseCPU, SparseCUDA: sparse_dim_sparse
  device_guard: False

# legacy method
- func: _dimI(Tensor self) -> int
  variants: method
  dispatch:
    SparseCPU, SparseCUDA: sparse_dim_sparse
  device_guard: False

- func: dense_dim(Tensor self) -> int
  variants: method
  dispatch:
    SparseCPU, SparseCUDA: dense_dim_sparse
  device_guard: False

# legacy method
- func: _dimV(Tensor self) -> int
  variants: method
  dispatch:
    SparseCPU, SparseCUDA: dense_dim_sparse
  device_guard: False

- func: _nnz(Tensor self) -> int
  variants: method
  dispatch:
    SparseCPU, SparseCUDA: _nnz_sparse
  device_guard: False

- func: coalesce(Tensor self) -> Tensor
  variants: method
  dispatch:
    SparseCPU: coalesce_sparse_cpu
    SparseCUDA: coalesce_sparse_cuda

- func: is_coalesced(Tensor self) -> bool
  variants: method
  dispatch:
    SparseCPU, SparseCUDA: is_coalesced_sparse
  device_guard: False

- func: _indices(Tensor(a) self) -> Tensor(a)
  variants: method
  dispatch:
    SparseCPU, SparseCUDA: _indices_sparse
  device_guard: False

- func: _values(Tensor(a) self) -> Tensor(a)
  variants: method
  dispatch:
    SparseCPU, SparseCUDA: _values_sparse
  device_guard: False

# This method doesn't do any check but only directly sets the flag. So it can be
# a bit unsafe. Similar to _indices and _values, this is useful for implementing
# custom sparse operations in Python/C++ extension.
- func: _coalesced_(Tensor(a!) self, bool coalesced) -> Tensor(a!)
  variants: method
  dispatch:
    SparseCPU, SparseCUDA: _coalesced_sparse_
  device_guard: False

- func: indices(Tensor(a) self) -> Tensor(a)
  variants: method
  dispatch:
    SparseCPU, SparseCUDA: indices_sparse
  device_guard: False

- func: values(Tensor(a) self) -> Tensor(a)
  variants: method
  dispatch:
    SparseCPU, SparseCUDA: values_sparse
  device_guard: False

- func: hspmm.out(Tensor mat1, Tensor mat2, *, Tensor(a!) out) -> Tensor(a!)
  use_c10_dispatcher: hacky_wrapper_for_legacy_signatures
  dispatch:
    SparseCPU: hspmm_out_sparse_cpu
    SparseCUDA: hspmm_out_sparse_cuda

- func: hspmm(Tensor mat1, Tensor mat2) -> Tensor
  dispatch:
    SparseCPU: hspmm_sparse_cpu
    SparseCUDA: hspmm_sparse_cuda

- func: copy_sparse_to_sparse_(Tensor(a!) self, Tensor src, bool non_blocking=False) -> Tensor(a!)
  variants: function
  dispatch:
    SparseCPU, SparseCUDA: copy_sparse_

- func: unbind.int(Tensor(a) self, int dim=0) -> Tensor(a)[]
  variants: function, method
  dispatch:
    DefaultBackend: unbind

- func: unbind.Dimname(Tensor(a) self, Dimname dim) -> Tensor(a)[]
  variants: function, method

- func: to_sparse.sparse_dim(Tensor self, int sparse_dim) -> Tensor
  variants: method
  dispatch:
    CPU, CUDA: dense_to_sparse

- func: to_sparse(Tensor self) -> Tensor
  variants: method
  dispatch:
    CPU, CUDA: dense_to_sparse

- func: to_mkldnn(Tensor self, ScalarType? dtype=None) -> Tensor
  variants: method
  dispatch:
    CPU: dense_to_mkldnn

- func: mkldnn_reorder_conv2d_weight(Tensor self, int[2] padding=0, int[2] stride=1, int[2] dilation=1, int groups=1) -> Tensor
  variants: function
  python_module: nn
  dispatch:
    MkldnnCPU: mkldnn_reorder_conv2d_weight

- func: mkldnn_reorder_conv3d_weight(Tensor self, int[3] padding=0, int[3] stride=1, int[3] dilation=1, int groups=1) -> Tensor
  variants: function
  python_module: nn
  dispatch:
    MkldnnCPU: mkldnn_reorder_conv3d_weight

- func: to_mkldnn_backward(Tensor grad, Tensor input) -> Tensor

- func: quantize_per_tensor(Tensor self, float scale, int zero_point, ScalarType dtype) -> Tensor
  variants: function
  dispatch:
    CPU, CUDA: quantize_per_tensor

- func: quantize_per_tensor.tensors(Tensor[] tensors, Tensor scales, Tensor zero_points, ScalarType dtype) -> Tensor[]
  variants: function
  dispatch:
    CPU: quantize_per_tensor_list_cpu

- func: quantize_per_channel(Tensor self, Tensor scales, Tensor zero_points, int axis, ScalarType dtype) -> Tensor
  variants: function
  dispatch:
    CPU: quantize_per_channel_cpu

- func: dequantize.self(Tensor self) -> Tensor
  variants: function, method
  dispatch:
    QuantizedCPU, QuantizedCUDA: dequantize_quant

- func: dequantize.tensors(Tensor[] tensors) -> Tensor[]
  variants: function
  dispatch:
    QuantizedCPU: dequantize_tensors_quantized_cpu

- func: q_scale(Tensor self) -> float
  variants: function, method
  dispatch:
    QuantizedCPU, QuantizedCUDA: q_scale_quant

- func: q_zero_point(Tensor self) -> int
  variants: function, method
  dispatch:
    QuantizedCPU, QuantizedCUDA: q_zero_point_quant

- func: q_per_channel_scales(Tensor self) -> Tensor
  variants: function, method
  dispatch:
    QuantizedCPU, QuantizedCUDA: q_per_channel_scales

- func: q_per_channel_zero_points(Tensor self) -> Tensor
  variants: function, method
  dispatch:
    QuantizedCPU, QuantizedCUDA: q_per_channel_zero_points

- func: q_per_channel_axis(Tensor self) -> int
  variants: function, method
  dispatch:
    QuantizedCPU, QuantizedCUDA: q_per_channel_axis

- func: int_repr(Tensor self) -> Tensor
  variants: function, method
  dispatch:
    QuantizedCPU: int_repr_quantized_cpu
    QuantizedCUDA: int_repr_quantized_cuda

- func: _make_per_tensor_quantized_tensor(Tensor self, float scale, int zero_point) -> Tensor
  dispatch:
    CPU: make_per_tensor_quantized_tensor_cpu
    CUDA: make_per_tensor_quantized_tensor_cuda

- func: _make_per_channel_quantized_tensor(Tensor self, Tensor scale, Tensor zero_point, int axis) -> Tensor
  dispatch:
    CPU: make_per_channel_quantized_tensor_cpu

- func: qscheme(Tensor self) -> QScheme
  variants: method
  dispatch:
    QuantizedCPU, QuantizedCUDA: qscheme_quant

- func: fake_quantize_per_tensor_affine(Tensor self, float scale, int zero_point, int quant_min, int quant_max) -> Tensor
  variants: function
  dispatch:
    CPU, CUDA: fake_quantize_per_tensor_affine

- func: fake_quantize_per_tensor_affine_backward(Tensor grad, Tensor self, float scale, int zero_point, int quant_min, int quant_max) -> Tensor
  variants: function

- func: _fake_quantize_learnable_per_tensor_affine(Tensor self, Tensor scale, Tensor zero_point, int quant_min, int quant_max) -> Tensor
  variants: function
  dispatch:
    CPU, CUDA: _fake_quantize_learnable_per_tensor_affine

- func: _fake_quantize_learnable_per_tensor_affine_backward(Tensor grad, Tensor self, Tensor scale, Tensor zero_point, int quant_min, int quant_max) -> (Tensor, Tensor, Tensor)
  variants: function

- func: fake_quantize_per_channel_affine(Tensor self, Tensor scale, Tensor zero_point, int axis, int quant_min, int quant_max) -> Tensor
  variants: function
  dispatch:
    CPU, CUDA: fake_quantize_per_channel_affine

- func: fake_quantize_per_channel_affine_backward(Tensor grad, Tensor self, Tensor scale, Tensor zero_point, int axis, int quant_min, int quant_max) -> Tensor
  variants: function

- func: _fake_quantize_learnable_per_channel_affine(Tensor self, Tensor scale, Tensor zero_point, int axis, int quant_min, int quant_max) -> Tensor
  variants: function
  dispatch:
    CPU, CUDA: _fake_quantize_learnable_per_channel_affine

- func: _fake_quantize_learnable_per_channel_affine_backward(Tensor grad, Tensor self, Tensor scale, Tensor zero_point, int axis, int quant_min, int quant_max) -> (Tensor, Tensor, Tensor)
  variants: function

- func: _choose_qparams_per_tensor(Tensor self, bool reduce_range=False) -> (float, int)
  variants: function

- func: _saturate_weight_to_fp16(Tensor weight) -> Tensor
  variants: function

- func: choose_qparams_optimized(Tensor input, int numel, int n_bins, float ratio, int bit_width) -> (Tensor, Tensor)
  variants: function

# to(Device) must not exist because all constructors of Device also works for
# TensorOptions. Otherwise, an ambiguity error is thrown.
# See NOTE [ TensorOptions Constructors ].
- func: to.dtype_layout(Tensor self, *, ScalarType? dtype=None, Layout? layout=None, Device? device=None, bool? pin_memory=None, bool non_blocking=False, bool copy=False, MemoryFormat? memory_format=None) -> Tensor
  use_c10_dispatcher: hacky_wrapper_for_legacy_signatures
  variants: method
  device_guard: False

- func: to.device(Tensor self, Device device, ScalarType dtype, bool non_blocking=False, bool copy=False, MemoryFormat? memory_format=None) -> Tensor
  variants: method
  device_guard: False

- func: to.dtype(Tensor self, ScalarType dtype, bool non_blocking=False, bool copy=False, MemoryFormat? memory_format=None) -> Tensor
  variants: method
  device_guard: False

- func: to.other(Tensor self, Tensor other, bool non_blocking=False, bool copy=False, MemoryFormat? memory_format=None) -> Tensor
  variants: method
  device_guard: False

- func: meshgrid(Tensor[] tensors) -> Tensor[]

- func: cartesian_prod(Tensor[] tensors) -> Tensor
  variants: function

- func: combinations(Tensor self, int r=2, bool with_replacement=False) -> Tensor
  variants: function

- func: item(Tensor self) -> Scalar
  variants: method

- func: result_type.Tensor(Tensor tensor, Tensor other) -> ScalarType
  variants: function

- func: result_type.Scalar(Tensor tensor, Scalar other) -> ScalarType
  variants: function

- func: result_type.Scalar_Tensor(Scalar scalar, Tensor tensor) -> ScalarType
  variants: function

- func: result_type.Scalar_Scalar(Scalar scalar1, Scalar scalar2) -> ScalarType

- func: can_cast(ScalarType from, ScalarType to) -> bool
  variants: function

- func: promote_types(ScalarType type1, ScalarType type2) -> ScalarType
  variants: function

# NB: Does NOT check precondition that numel == 1
- func: _local_scalar_dense(Tensor self) -> Scalar
  dispatch:
    CPU: _local_scalar_dense_cpu
    CUDA: _local_scalar_dense_cuda
  variants: function

# Fused RNN kernels
- func: _thnn_fused_lstm_cell(Tensor input_gates, Tensor hidden_gates, Tensor cx, Tensor? input_bias=None, Tensor? hidden_bias=None) -> (Tensor, Tensor, Tensor)
  use_c10_dispatcher: hacky_wrapper_for_legacy_signatures
  dispatch:
    CUDA: _thnn_fused_lstm_cell_cuda

- func: _thnn_fused_lstm_cell_backward(Tensor? grad_hy, Tensor? grad_cy, Tensor cx, Tensor cy, Tensor workspace, bool has_bias) -> (Tensor, Tensor, Tensor, Tensor, Tensor)
  use_c10_dispatcher: hacky_wrapper_for_legacy_signatures
  dispatch:
    CUDA: _thnn_fused_lstm_cell_backward_cuda

- func: _thnn_differentiable_lstm_cell_backward(Tensor? grad_hy, Tensor? grad_cy, Tensor input_gates, Tensor hidden_gates, Tensor? input_bias, Tensor? hidden_bias, Tensor cx, Tensor cy) -> (Tensor, Tensor, Tensor, Tensor, Tensor)
  use_c10_dispatcher: hacky_wrapper_for_legacy_signatures

- func: _thnn_fused_gru_cell(Tensor input_gates, Tensor hidden_gates, Tensor hx, Tensor? input_bias=None, Tensor? hidden_bias=None) -> (Tensor, Tensor)
  use_c10_dispatcher: hacky_wrapper_for_legacy_signatures
  dispatch:
    CUDA: _thnn_fused_gru_cell_cuda

- func: _thnn_fused_gru_cell_backward(Tensor grad_hy, Tensor workspace, bool has_bias) -> (Tensor, Tensor, Tensor, Tensor, Tensor)
  dispatch:
    CUDA: _thnn_fused_gru_cell_backward_cuda

- func: _thnn_differentiable_gru_cell_backward(Tensor grad_hy, Tensor input_gates, Tensor hidden_gates, Tensor hx, Tensor? input_bias, Tensor? hidden_bias) -> (Tensor, Tensor, Tensor, Tensor, Tensor)
  use_c10_dispatcher: hacky_wrapper_for_legacy_signatures

# RNN cells and layers
- func: lstm.input(Tensor input, Tensor[] hx, Tensor[] params, bool has_biases, int num_layers, float dropout, bool train, bool bidirectional, bool batch_first) -> (Tensor, Tensor, Tensor)

- func: lstm.data(Tensor data, Tensor batch_sizes, Tensor[] hx, Tensor[] params, bool has_biases, int num_layers, float dropout, bool train, bool bidirectional) -> (Tensor, Tensor, Tensor)

- func: gru.input(Tensor input, Tensor hx, Tensor[] params, bool has_biases, int num_layers, float dropout, bool train, bool bidirectional, bool batch_first) -> (Tensor, Tensor)

- func: gru.data(Tensor data, Tensor batch_sizes, Tensor hx, Tensor[] params, bool has_biases, int num_layers, float dropout, bool train, bool bidirectional) -> (Tensor, Tensor)

- func: rnn_tanh.input(Tensor input, Tensor hx, Tensor[] params, bool has_biases, int num_layers, float dropout, bool train, bool bidirectional, bool batch_first) -> (Tensor, Tensor)

- func: rnn_tanh.data(Tensor data, Tensor batch_sizes, Tensor hx, Tensor[] params, bool has_biases, int num_layers, float dropout, bool train, bool bidirectional) -> (Tensor, Tensor)

- func: rnn_relu.input(Tensor input, Tensor hx, Tensor[] params, bool has_biases, int num_layers, float dropout, bool train, bool bidirectional, bool batch_first) -> (Tensor, Tensor)

- func: rnn_relu.data(Tensor data, Tensor batch_sizes, Tensor hx, Tensor[] params, bool has_biases, int num_layers, float dropout, bool train, bool bidirectional) -> (Tensor, Tensor)

- func: lstm_cell(Tensor input, Tensor[] hx, Tensor w_ih, Tensor w_hh, Tensor? b_ih=None, Tensor? b_hh=None) -> (Tensor, Tensor)
  use_c10_dispatcher: hacky_wrapper_for_legacy_signatures

- func: gru_cell(Tensor input, Tensor hx, Tensor w_ih, Tensor w_hh, Tensor? b_ih=None, Tensor? b_hh=None) -> Tensor
  use_c10_dispatcher: hacky_wrapper_for_legacy_signatures

- func: rnn_tanh_cell(Tensor input, Tensor hx, Tensor w_ih, Tensor w_hh, Tensor? b_ih=None, Tensor? b_hh=None) -> Tensor
  use_c10_dispatcher: hacky_wrapper_for_legacy_signatures

- func: rnn_relu_cell(Tensor input, Tensor hx, Tensor w_ih, Tensor w_hh, Tensor? b_ih=None, Tensor? b_hh=None) -> Tensor
  use_c10_dispatcher: hacky_wrapper_for_legacy_signatures

# Quantized RNN layer registration has been moved to C10 dispatch in `RNN.cpp`

# Quantized RNN layers
# - func: quantized_lstm(Tensor input, Tensor[] hx, Tensor[] params, bool has_biases, int num_layers, float dropout, bool train, bool bidirectional, bool batch_first, *, ScalarType? dtype=None, bool use_dynamic=False) -> (Tensor, Tensor, Tensor)


# - func: quantized_lstm.data(Tensor data, Tensor batch_sizes, Tensor[] hx, Tensor[] params, bool has_biases, int num_layers, float dropout, bool train, bool bidirectional, *, ScalarType? dtype=None, bool use_dynamic=False) -> (Tensor, Tensor, Tensor)


# Quantized GRU layers

# - func: quantized_gru.input(Tensor input, Tensor hx, Tensor[] params, bool has_biases, int num_layers, float dropout, bool train, bool bidirectional, bool batch_first) -> (Tensor, Tensor)
#

# - func: quantized_gru.data(Tensor data, Tensor batch_sizes, Tensor hx, Tensor[] params, bool has_biases, int num_layers, float dropout, bool train, bool bidirectional) -> (Tensor, Tensor)
#

# Quantized RNN cells
- func: quantized_lstm_cell(Tensor input, Tensor[] hx, Tensor w_ih, Tensor w_hh, Tensor b_ih, Tensor b_hh, Tensor packed_ih, Tensor packed_hh, Tensor col_offsets_ih, Tensor col_offsets_hh, Scalar scale_ih, Scalar scale_hh, Scalar zero_point_ih, Scalar zero_point_hh) -> (Tensor, Tensor)

- func: quantized_gru_cell(Tensor input, Tensor hx, Tensor w_ih, Tensor w_hh, Tensor b_ih, Tensor b_hh, Tensor packed_ih, Tensor packed_hh, Tensor col_offsets_ih, Tensor col_offsets_hh, Scalar scale_ih, Scalar scale_hh, Scalar zero_point_ih, Scalar zero_point_hh) -> Tensor

- func: quantized_rnn_relu_cell(Tensor input, Tensor hx, Tensor w_ih, Tensor w_hh, Tensor b_ih, Tensor b_hh, Tensor packed_ih, Tensor packed_hh, Tensor col_offsets_ih, Tensor col_offsets_hh, Scalar scale_ih, Scalar scale_hh, Scalar zero_point_ih, Scalar zero_point_hh) -> Tensor

- func: quantized_rnn_tanh_cell(Tensor input, Tensor hx, Tensor w_ih, Tensor w_hh, Tensor b_ih, Tensor b_hh, Tensor packed_ih, Tensor packed_hh, Tensor col_offsets_ih, Tensor col_offsets_hh, Scalar scale_ih, Scalar scale_hh, Scalar zero_point_ih, Scalar zero_point_hh) -> Tensor

# PackedSequence utilities
- func: _pack_padded_sequence(Tensor input, Tensor lengths, bool batch_first) -> (Tensor, Tensor)
  dispatch:
    DefaultBackend: _pack_padded_sequence

- func: _pack_padded_sequence_backward(Tensor grad, int[] input_size, Tensor batch_sizes, bool batch_first) -> Tensor

- func: _pad_packed_sequence(Tensor data, Tensor batch_sizes, bool batch_first, Scalar padding_value, int total_length) -> (Tensor, Tensor)

# wrappers for legacy TH methods

- func: set_.source_Storage(Tensor(a!) self, Storage source) -> Tensor(a!)
  variants: method
  device_guard: False
  dispatch:
    CPU, CUDA: set_

- func: set_.source_Storage_storage_offset(Tensor(a!) self, Storage source, int storage_offset, int[] size, int[] stride=[]) -> Tensor(a!)
  variants: method
  device_guard: False
  dispatch:
    CPU: set_storage_cpu_
    CUDA: set_storage_cuda_
    QuantizedCPU, QuantizedCUDA: set_storage_quantized_

- func: set_.source_Tensor(Tensor(a!) self, Tensor source) -> Tensor(a!)
  variants: method
  device_guard: False
  dispatch:
    CPU, CUDA: set_tensor_

- func: set_(Tensor(a!) self) -> Tensor(a!)
  variants: method
  dispatch:
    CPU: set_cpu_
    CUDA: set_cuda_

- func: is_set_to(Tensor self, Tensor tensor) -> bool
  variants: method
  device_guard: False
  dispatch:
    CPU, CUDA: is_set_to

- func: masked_fill_.Scalar(Tensor(a!) self, Tensor mask, Scalar value) -> Tensor(a!)
  variants: method
  dispatch:
    CPU: masked_fill__cpu
    CUDA: masked_fill__cuda

- func: masked_fill.Scalar(Tensor self, Tensor mask, Scalar value) -> Tensor
  variants: function, method

- func: masked_fill_.Tensor(Tensor(a!) self, Tensor mask, Tensor value) -> Tensor(a!)
  variants: method
  dispatch:
    CPU: masked_fill__cpu
    CUDA: masked_fill__cuda

- func: masked_fill.Tensor(Tensor self, Tensor mask, Tensor value) -> Tensor
  variants: function, method

- func: masked_scatter_(Tensor(a!) self, Tensor mask, Tensor source) -> Tensor(a!)
  variants: method
  dispatch:
    CPU: masked_scatter__cpu
    CUDA: masked_scatter__cuda

- func: masked_scatter(Tensor self, Tensor mask, Tensor source) -> Tensor
  variants: function, method

- func: view(Tensor(a) self, int[] size) -> Tensor(a)
  variants: method
  device_guard: False
  dispatch:
    CPU, CUDA, QuantizedCPU, QuantizedCUDA: view
    MkldnnCPU: mkldnn_view

# Warning: If you want to change the name or overload name of this
# operator, you might also want to change the `isBlockListedSchema`
# function in `torch/csrc/jit/frontend/schema_catching.cpp`.
# The name and overload name of this operator is hardcoded in that
# function in order to workaround a bug:
# https://github.com/pytorch/pytorch/issues/47964
- func: view.dtype(Tensor(a) self, ScalarType dtype) -> Tensor(a)
  variants: method
  device_guard: False
  dispatch:
    DefaultBackend: view_dtype

- func: put_(Tensor(a!) self, Tensor index, Tensor source, bool accumulate=False) -> Tensor(a!)
  variants: method
  dispatch:
    CPU: legacy::cpu::_th_put_
    CUDA: legacy::cuda::_th_put_

- func: index_add_(Tensor(a!) self, int dim, Tensor index, Tensor source) -> Tensor(a!)
  variants: method
  dispatch:
    CPU: index_add_cpu_
    CUDA: index_add_cuda_

- func: index_add(Tensor self, int dim, Tensor index, Tensor source) -> Tensor
  variants: function, method

- func: index_add.dimname(Tensor self, Dimname dim, Tensor index, Tensor source) -> Tensor
  variants: function, method

- func: index_fill_.int_Scalar(Tensor(a!) self, int dim, Tensor index, Scalar value) -> Tensor(a!)
  variants: method
  dispatch:
    CPU: legacy::cpu::_th_index_fill_
    CUDA: legacy::cuda::_th_index_fill_

- func: index_fill.int_Scalar(Tensor self, int dim, Tensor index, Scalar value) -> Tensor
  variants: function, method

- func: index_fill_.int_Tensor(Tensor(a!) self, int dim, Tensor index, Tensor value) -> Tensor(a!)
  variants: method
  dispatch:
    CPU, CUDA: index_fill_

- func: index_fill.int_Tensor(Tensor self, int dim, Tensor index, Tensor value) -> Tensor
  variants: function, method

- func: index_fill_.Dimname_Scalar(Tensor(a!) self, Dimname dim, Tensor index, Scalar value) -> Tensor(a!)
  variants: method

- func: index_fill_.Dimname_Tensor(Tensor(a!) self, Dimname dim, Tensor index, Tensor value) -> Tensor(a!)
  variants: method

- func: index_fill.Dimname_Scalar(Tensor self, Dimname dim, Tensor index, Scalar value) -> Tensor
  variants: function, method

- func: index_fill.Dimname_Tensor(Tensor self, Dimname dim, Tensor index, Tensor value) -> Tensor
  variants: function, method

- func: scatter_.src(Tensor(a!) self, int dim, Tensor index, Tensor src) -> Tensor(a!)
  variants: method
  dispatch:
    CPU, CUDA: scatter_

- func: scatter.src(Tensor self, int dim, Tensor index, Tensor src) -> Tensor
  variants: function, method

- func: scatter_.value(Tensor(a!) self, int dim, Tensor index, Scalar value) -> Tensor(a!)
  variants: method
  dispatch:
    CPU, CUDA: scatter_fill_

- func: scatter.value(Tensor self, int dim, Tensor index, Scalar value) -> Tensor
  variants: function, method

- func: scatter.dimname_src(Tensor self, Dimname dim, Tensor index, Tensor src) -> Tensor
  variants: function, method

- func: scatter.dimname_value(Tensor self, Dimname dim, Tensor index, Scalar value) -> Tensor
  variants: function, method

- func: scatter_.reduce(Tensor(a!) self, int dim, Tensor index, Tensor src, *, str reduce) -> Tensor(a!)
  variants: method
  dispatch:
    CPU, CUDA: scatter_reduce_

- func: scatter_.value_reduce(Tensor(a!) self, int dim, Tensor index, Scalar value, *, str reduce) -> Tensor(a!)
  variants: method
  dispatch:
    CPU, CUDA: scatter_scalar_reduce_

- func: scatter_add_(Tensor(a!) self, int dim, Tensor index, Tensor src) -> Tensor(a!)
  variants: method
  dispatch:
    CPU, CUDA: scatter_add_

- func: scatter_add(Tensor self, int dim, Tensor index, Tensor src) -> Tensor
  variants: function, method

- func: scatter_add.dimname(Tensor self, Dimname dim, Tensor index, Tensor src) -> Tensor
  variants: function, method

- func: eq_.Scalar(Tensor(a!) self, Scalar other) -> Tensor(a!)
  variants: method
  dispatch:
    DefaultBackend: eq_

- func: eq_.Tensor(Tensor(a!) self, Tensor other) -> Tensor(a!)
  variants: method
  dispatch:
    DefaultBackend: eq_

- func: bitwise_and.Tensor_out(Tensor self, Tensor other, *, Tensor(a!) out) -> Tensor(a!)
  use_c10_dispatcher: hacky_wrapper_for_legacy_signatures
  variants: function
  dispatch:
    CPU, CUDA: bitwise_and_out

- func: bitwise_and.Scalar_out(Tensor self, Scalar other, *, Tensor(a!) out) -> Tensor(a!)
  use_c10_dispatcher: hacky_wrapper_for_legacy_signatures
  variants: function
  dispatch:
    CPU, CUDA: bitwise_and_out

- func: bitwise_and.Scalar(Tensor self, Scalar other) -> Tensor
  variants: method, function

- func: bitwise_and.Tensor(Tensor self, Tensor other) -> Tensor
  variants: method, function

- func: bitwise_and_.Scalar(Tensor(a!) self, Scalar other) -> Tensor(a!)
  variants: method

- func: bitwise_and_.Tensor(Tensor(a!) self, Tensor other) -> Tensor(a!)
  variants: method

- func: __and__.Scalar(Tensor self, Scalar other) -> Tensor
  variants: method, function

- func: __and__.Tensor(Tensor self, Tensor other) -> Tensor
  variants: method, function

- func: __iand__.Scalar(Tensor(a!) self, Scalar other) -> Tensor(a!)
  variants: method

- func: __iand__.Tensor(Tensor(a!) self, Tensor other) -> Tensor(a!)
  variants: method

- func: bitwise_or.Tensor_out(Tensor self, Tensor other, *, Tensor(a!) out) -> Tensor(a!)
  use_c10_dispatcher: hacky_wrapper_for_legacy_signatures
  variants: function
  dispatch:
    CPU, CUDA: bitwise_or_out

- func: bitwise_or.Scalar_out(Tensor self, Scalar other, *, Tensor(a!) out) -> Tensor(a!)
  use_c10_dispatcher: hacky_wrapper_for_legacy_signatures
  variants: function
  dispatch:
    CPU, CUDA: bitwise_or_out

- func: bitwise_or.Scalar(Tensor self, Scalar other) -> Tensor
  variants: method, function

- func: bitwise_or.Tensor(Tensor self, Tensor other) -> Tensor
  variants: method, function

- func: bitwise_or_.Scalar(Tensor(a!) self, Scalar other) -> Tensor(a!)
  variants: method

- func: bitwise_or_.Tensor(Tensor(a!) self, Tensor other) -> Tensor(a!)
  variants: method

- func: __or__.Scalar(Tensor self, Scalar other) -> Tensor
  variants: method, function

- func: __or__.Tensor(Tensor self, Tensor other) -> Tensor
  variants: method, function

- func: __ior__.Scalar(Tensor(a!) self, Scalar other) -> Tensor(a!)
  variants: method

- func: __ior__.Tensor(Tensor(a!) self, Tensor other) -> Tensor(a!)
  variants: method

- func: bitwise_xor.Tensor_out(Tensor self, Tensor other, *, Tensor(a!) out) -> Tensor(a!)
  use_c10_dispatcher: hacky_wrapper_for_legacy_signatures
  variants: function
  dispatch:
    CPU, CUDA: bitwise_xor_out

- func: bitwise_xor.Scalar_out(Tensor self, Scalar other, *, Tensor(a!) out) -> Tensor(a!)
  use_c10_dispatcher: hacky_wrapper_for_legacy_signatures
  variants: function
  dispatch:
    CPU, CUDA: bitwise_xor_out

- func: bitwise_xor.Scalar(Tensor self, Scalar other) -> Tensor
  variants: method, function

- func: bitwise_xor.Tensor(Tensor self, Tensor other) -> Tensor
  variants: method, function

- func: bitwise_xor_.Scalar(Tensor(a!) self, Scalar other) -> Tensor(a!)
  variants: method

- func: bitwise_xor_.Tensor(Tensor(a!) self, Tensor other) -> Tensor(a!)
  variants: method

- func: __xor__.Scalar(Tensor self, Scalar other) -> Tensor
  variants: method, function

- func: __xor__.Tensor(Tensor self, Tensor other) -> Tensor
  variants: method, function

- func: __ixor__.Scalar(Tensor(a!) self, Scalar other) -> Tensor(a!)
  variants: method

- func: __ixor__.Tensor(Tensor(a!) self, Tensor other) -> Tensor(a!)
  variants: method

- func: __lshift__.Scalar(Tensor self, Scalar other) -> Tensor
  variants: method, function
  dispatch:
    CPU, CUDA: __lshift__

- func: __lshift__.Tensor(Tensor self, Tensor other) -> Tensor
  variants: method, function
  dispatch:
    CPU, CUDA: __lshift__

- func: __ilshift__.Scalar(Tensor(a!) self, Scalar other) -> Tensor(a!)
  variants: method
  dispatch:
    CPU, CUDA: __ilshift__

- func: __ilshift__.Tensor(Tensor(a!) self, Tensor other) -> Tensor(a!)
  variants: method
  dispatch:
    CPU, CUDA: __ilshift__

- func: __rshift__.Scalar(Tensor self, Scalar other) -> Tensor
  variants: method, function
  dispatch:
    CPU, CUDA: __rshift__

- func: __rshift__.Tensor(Tensor self, Tensor other) -> Tensor
  variants: method, function
  dispatch:
    CPU, CUDA: __rshift__

- func: __irshift__.Scalar(Tensor(a!) self, Scalar other) -> Tensor(a!)
  variants: method
  dispatch:
    CPU, CUDA: __irshift__

- func: __irshift__.Tensor(Tensor(a!) self, Tensor other) -> Tensor(a!)
  variants: method
  dispatch:
    CPU, CUDA: __irshift__

- func: lgamma_(Tensor(a!) self) -> Tensor(a!)
  variants: method
  dispatch:
    CPU: _lgamma__cpu
    CUDA: _lgamma__cuda

- func: atan2_(Tensor(a!) self, Tensor other) -> Tensor(a!)
  variants: method
  dispatch:
    CPU, CUDA: atan2_

- func: tril_(Tensor(a!) self, int diagonal=0) -> Tensor(a!)
  variants: method
  dispatch:
    CPU: tril_cpu_
    CUDA: tril_cuda_

- func: triu_(Tensor(a!) self, int diagonal=0) -> Tensor(a!)
  variants: method
  dispatch:
    CPU: triu_cpu_
    CUDA: triu_cuda_

- func: digamma_(Tensor(a!) self) -> Tensor(a!)
  variants: method
  dispatch:
    CPU, CUDA: digamma_

- func: polygamma_(Tensor(a!) self, int n) -> Tensor(a!)
  variants: method

- func: renorm_(Tensor(a!) self, Scalar p, int dim, Scalar maxnorm) -> Tensor(a!)
  variants: method
  dispatch:
    CPU: legacy::cpu::_th_renorm_
    CUDA: legacy::cuda::_th_renorm_

- func: lerp_.Scalar(Tensor(a!) self, Tensor end, Scalar weight) -> Tensor(a!)
  variants: method
  dispatch:
    CPU: lerp_cpu_scalar_
    CUDA: lerp_cuda_scalar_

- func: lerp_.Tensor(Tensor(a!) self, Tensor end, Tensor weight) -> Tensor(a!)
  variants: method
  dispatch:
    CPU: lerp_cpu_tensor_
    CUDA: lerp_cuda_tensor_

- func: fmod_.Scalar(Tensor(a!) self, Scalar other) -> Tensor(a!)
  variants: method
  dispatch:
    CPU, CUDA: fmod_

- func: fmod_.Tensor(Tensor(a!) self, Tensor other) -> Tensor(a!)
  variants: method
  dispatch:
    CPU, CUDA: fmod_

- func: remainder_.Scalar(Tensor(a!) self, Scalar other) -> Tensor(a!)
  variants: method
  dispatch:
    CPU, CUDA: remainder_

- func: remainder_.Tensor(Tensor(a!) self, Tensor other) -> Tensor(a!)
  variants: method
  dispatch:
    CPU, CUDA: remainder_

- func: addbmm_(Tensor(a!) self, Tensor batch1, Tensor batch2, *, Scalar beta=1, Scalar alpha=1) -> Tensor(a!)
  variants: method
  dispatch:
    CPU, CUDA: addbmm_

- func: addbmm.out(Tensor self, Tensor batch1, Tensor batch2, *, Scalar beta=1, Scalar alpha=1, Tensor(a!) out) -> Tensor(a!)
  use_c10_dispatcher: hacky_wrapper_for_legacy_signatures
  dispatch:
    CPU, CUDA: addbmm_out

- func: addbmm(Tensor self, Tensor batch1, Tensor batch2, *, Scalar beta=1, Scalar alpha=1) -> Tensor
  variants: method, function
  dispatch:
    CPU, CUDA: addbmm

- func: addcdiv_(Tensor(a!) self, Tensor tensor1, Tensor tensor2, *, Scalar value=1) -> Tensor(a!)
  variants: method
  dispatch:
    DefaultBackend: addcdiv_

- func: random_.from(Tensor(a!) self, int from, int? to, *, Generator? generator=None) -> Tensor(a!)
  variants: method
  dispatch:
    CPU, CUDA: random_

- func: random_.to(Tensor(a!) self, int to, *, Generator? generator=None) -> Tensor(a!)
  variants: method
  dispatch:
    CPU, CUDA: random_

- func: random_(Tensor(a!) self, *, Generator? generator=None) -> Tensor(a!)
  variants: method
  dispatch:
    CPU, CUDA: random_

- func: uniform_(Tensor(a!) self, float from=0, float to=1, *, Generator? generator=None) -> Tensor(a!)
  variants: method
  dispatch:
    CPU, CUDA: uniform_

- func: cauchy_(Tensor(a!) self, float median=0, float sigma=1, *, Generator? generator=None) -> Tensor(a!)
  variants: method
  dispatch:
    CPU, CUDA: cauchy_

- func: log_normal_(Tensor(a!) self, float mean=1, float std=2, *, Generator? generator=None) -> Tensor(a!)
  variants: method
  dispatch:
    CPU, CUDA: log_normal_

- func: exponential_(Tensor(a!) self, float lambd=1, *, Generator? generator=None) -> Tensor(a!)
  variants: method
  dispatch:
    CPU, CUDA: exponential_

- func: geometric_(Tensor(a!) self, float p, *, Generator? generator=None) -> Tensor(a!)
  variants: method
  dispatch:
    CPU, CUDA: geometric_

# wrappers for TH functions

- func: diag.out(Tensor self, int diagonal=0, *, Tensor(a!) out) -> Tensor(a!)
  use_c10_dispatcher: hacky_wrapper_for_legacy_signatures
  dispatch:
    CPU: diag_cpu_out
    CUDA: diag_cuda_out

- func: diag(Tensor self, int diagonal=0) -> Tensor
  variants: method, function
  dispatch:
    DefaultBackend: diag

- func: diag_backward(Tensor grad, int[] input_sizes, int diagonal) -> Tensor
  variants: function
  device_guard: False

- func: cross.out(Tensor self, Tensor other, int? dim=None, *, Tensor(a!) out) -> Tensor(a!)
  use_c10_dispatcher: hacky_wrapper_for_legacy_signatures
  dispatch:
    CPU, CUDA: cross_out

- func: cross(Tensor self, Tensor other, int? dim=None) -> Tensor
  variants: method, function
  dispatch:
    CPU, CUDA: cross

- func: triu.out(Tensor self, int diagonal=0, *, Tensor(a!) out) -> Tensor(a!)
  use_c10_dispatcher: hacky_wrapper_for_legacy_signatures
  dispatch:
    CPU: triu_cpu_out
    CUDA: triu_cuda_out

- func: triu(Tensor self, int diagonal=0) -> Tensor
  variants: method, function
  dispatch:
    DefaultBackend: triu

- func: tril.out(Tensor self, int diagonal=0, *, Tensor(a!) out) -> Tensor(a!)
  use_c10_dispatcher: hacky_wrapper_for_legacy_signatures
  dispatch:
    CPU: tril_cpu_out
    CUDA: tril_cuda_out

- func: tril(Tensor self, int diagonal=0) -> Tensor
  variants: method, function
  dispatch:
    DefaultBackend: tril

- func: tril_indices(int row, int col, int offset=0, *, ScalarType? dtype=long, Layout? layout=None, Device? device=None, bool? pin_memory=None) -> Tensor
  dispatch:
    CPU: tril_indices_cpu
    CUDA: tril_indices_cuda

- func: triu_indices(int row, int col, int offset=0, *, ScalarType? dtype=long, Layout? layout=None, Device? device=None, bool? pin_memory=None) -> Tensor
  dispatch:
    CPU: triu_indices_cpu
    CUDA: triu_indices_cuda

- func: trace(Tensor self) -> Tensor
  variants: method, function
  dispatch:
    CPU: trace_cpu
    CUDA: trace_cuda

- func: trace_backward(Tensor grad, int[] sizes) -> Tensor
  variants: function
  device_guard: False

- func: ne.Scalar_out(Tensor self, Scalar other, *, Tensor(a!) out) -> Tensor(a!)
  use_c10_dispatcher: hacky_wrapper_for_legacy_signatures
  dispatch:
    CPU, CUDA: ne_out
    QuantizedCPU: ne_out_quantized_cpu

- func: ne.Scalar(Tensor self, Scalar other) -> Tensor
  variants: method, function
  dispatch:
    CPU, CUDA: ne
    QuantizedCPU: ne_quantized_cpu

- func: ne.Tensor_out(Tensor self, Tensor other, *, Tensor(a!) out) -> Tensor(a!)
  use_c10_dispatcher: hacky_wrapper_for_legacy_signatures
  dispatch:
    CPU, CUDA: ne_out
    QuantizedCPU: ne_out_quantized_cpu

- func: ne.Tensor(Tensor self, Tensor other) -> Tensor
  variants: method, function
  dispatch:
    CPU, CUDA: ne
    QuantizedCPU: ne_quantized_cpu

- func: ne_.Scalar(Tensor(a!) self, Scalar other) -> Tensor(a!)
  variants: method
  dispatch:
    DefaultBackend: ne_

- func: ne_.Tensor(Tensor(a!) self, Tensor other) -> Tensor(a!)
  variants: method
  dispatch:
    DefaultBackend: ne_

# not_equal, alias for torch.ne
- func: not_equal.Scalar_out(Tensor self, Scalar other, *, Tensor(a!) out) -> Tensor(a!)
  use_c10_dispatcher: hacky_wrapper_for_legacy_signatures

- func: not_equal.Scalar(Tensor self, Scalar other) -> Tensor
  variants: method, function

- func: not_equal.Tensor_out(Tensor self, Tensor other, *, Tensor(a!) out) -> Tensor(a!)
  use_c10_dispatcher: hacky_wrapper_for_legacy_signatures

- func: not_equal.Tensor(Tensor self, Tensor other) -> Tensor
  variants: method, function

- func: not_equal_.Scalar(Tensor(a!) self, Scalar other) -> Tensor(a!)
  variants: method

- func: not_equal_.Tensor(Tensor(a!) self, Tensor other) -> Tensor(a!)
  variants: method

- func: eq.Scalar_out(Tensor self, Scalar other, *, Tensor(a!) out) -> Tensor(a!)
  use_c10_dispatcher: hacky_wrapper_for_legacy_signatures
  dispatch:
    CPU, CUDA: eq_out
    QuantizedCPU: eq_out_quantized_cpu

- func: eq.Scalar(Tensor self, Scalar other) -> Tensor
  variants: method, function
  dispatch:
    CPU, CUDA: eq
    QuantizedCPU: eq_quantized_cpu

- func: eq.Tensor_out(Tensor self, Tensor other, *, Tensor(a!) out) -> Tensor(a!)
  use_c10_dispatcher: hacky_wrapper_for_legacy_signatures
  dispatch:
    CPU, CUDA: eq_out
    QuantizedCPU: eq_out_quantized_cpu

- func: eq.Tensor(Tensor self, Tensor other) -> Tensor
  variants: method, function
  dispatch:
    CPU, CUDA: eq
    QuantizedCPU: eq_quantized_cpu

- func: ge.Scalar_out(Tensor self, Scalar other, *, Tensor(a!) out) -> Tensor(a!)
  use_c10_dispatcher: hacky_wrapper_for_legacy_signatures
  dispatch:
    CPU, CUDA: ge_out
    QuantizedCPU: ge_out_quantized_cpu

- func: ge.Scalar(Tensor self, Scalar other) -> Tensor
  variants: method, function
  dispatch:
    CPU, CUDA: ge
    QuantizedCPU: ge_quantized_cpu

- func: ge.Tensor_out(Tensor self, Tensor other, *, Tensor(a!) out) -> Tensor(a!)
  use_c10_dispatcher: hacky_wrapper_for_legacy_signatures
  dispatch:
    CPU, CUDA: ge_out
    QuantizedCPU: ge_out_quantized_cpu

- func: ge.Tensor(Tensor self, Tensor other) -> Tensor
  variants: method, function
  dispatch:
    CPU, CUDA: ge
    QuantizedCPU: ge_quantized_cpu

- func: ge_.Scalar(Tensor(a!) self, Scalar other) -> Tensor(a!)
  variants: method
  dispatch:
    DefaultBackend: ge_

- func: ge_.Tensor(Tensor(a!) self, Tensor other) -> Tensor(a!)
  variants: method
  dispatch:
    DefaultBackend: ge_

# greater_equal, alias for torch.ge
- func: greater_equal.Scalar_out(Tensor self, Scalar other, *, Tensor(a!) out) -> Tensor(a!)
  use_c10_dispatcher: hacky_wrapper_for_legacy_signatures

- func: greater_equal.Scalar(Tensor self, Scalar other) -> Tensor
  variants: method, function

- func: greater_equal.Tensor_out(Tensor self, Tensor other, *, Tensor(a!) out) -> Tensor(a!)
  use_c10_dispatcher: hacky_wrapper_for_legacy_signatures

- func: greater_equal.Tensor(Tensor self, Tensor other) -> Tensor
  variants: method, function

- func: greater_equal_.Scalar(Tensor(a!) self, Scalar other) -> Tensor(a!)
  variants: method

- func: greater_equal_.Tensor(Tensor(a!) self, Tensor other) -> Tensor(a!)
  variants: method

- func: le.Scalar_out(Tensor self, Scalar other, *, Tensor(a!) out) -> Tensor(a!)
  use_c10_dispatcher: hacky_wrapper_for_legacy_signatures
  dispatch:
    CPU, CUDA: le_out
    QuantizedCPU: le_out_quantized_cpu

- func: le.Scalar(Tensor self, Scalar other) -> Tensor
  variants: method, function
  dispatch:
    CPU, CUDA: le
    QuantizedCPU: le_quantized_cpu

- func: le.Tensor_out(Tensor self, Tensor other, *, Tensor(a!) out) -> Tensor(a!)
  use_c10_dispatcher: hacky_wrapper_for_legacy_signatures
  dispatch:
    CPU, CUDA: le_out
    QuantizedCPU: le_out_quantized_cpu

- func: le.Tensor(Tensor self, Tensor other) -> Tensor
  variants: method, function
  dispatch:
    CPU, CUDA: le
    QuantizedCPU: le_quantized_cpu

- func: le_.Scalar(Tensor(a!) self, Scalar other) -> Tensor(a!)
  variants: method
  dispatch:
    DefaultBackend: le_

- func: le_.Tensor(Tensor(a!) self, Tensor other) -> Tensor(a!)
  variants: method
  dispatch:
    DefaultBackend: le_

# less_equal, alias for torch.le
- func: less_equal.Scalar_out(Tensor self, Scalar other, *, Tensor(a!) out) -> Tensor(a!)
  use_c10_dispatcher: hacky_wrapper_for_legacy_signatures

- func: less_equal.Scalar(Tensor self, Scalar other) -> Tensor
  variants: method, function

- func: less_equal.Tensor_out(Tensor self, Tensor other, *, Tensor(a!) out) -> Tensor(a!)
  use_c10_dispatcher: hacky_wrapper_for_legacy_signatures

- func: less_equal.Tensor(Tensor self, Tensor other) -> Tensor
  variants: method, function

- func: less_equal_.Scalar(Tensor(a!) self, Scalar other) -> Tensor(a!)
  variants: method

- func: less_equal_.Tensor(Tensor(a!) self, Tensor other) -> Tensor(a!)
  variants: method

- func: gt.Scalar_out(Tensor self, Scalar other, *, Tensor(a!) out) -> Tensor(a!)
  use_c10_dispatcher: hacky_wrapper_for_legacy_signatures
  dispatch:
    CPU, CUDA: gt_out
    QuantizedCPU: gt_out_quantized_cpu

- func: gt.Scalar(Tensor self, Scalar other) -> Tensor
  variants: method, function
  dispatch:
    CPU, CUDA: gt
    QuantizedCPU: gt_quantized_cpu

- func: gt.Tensor_out(Tensor self, Tensor other, *, Tensor(a!) out) -> Tensor(a!)
  use_c10_dispatcher: hacky_wrapper_for_legacy_signatures
  dispatch:
    CPU, CUDA: gt_out
    QuantizedCPU: gt_out_quantized_cpu

- func: gt.Tensor(Tensor self, Tensor other) -> Tensor
  variants: method, function
  dispatch:
    CPU, CUDA: gt
    QuantizedCPU: gt_quantized_cpu

- func: gt_.Scalar(Tensor(a!) self, Scalar other) -> Tensor(a!)
  variants: method
  dispatch:
    DefaultBackend: gt_

- func: gt_.Tensor(Tensor(a!) self, Tensor other) -> Tensor(a!)
  variants: method
  dispatch:
    DefaultBackend: gt_

#  greater, alias for torch.gt
- func: greater.Scalar_out(Tensor self, Scalar other, *, Tensor(a!) out) -> Tensor(a!)
  use_c10_dispatcher: hacky_wrapper_for_legacy_signatures

- func: greater.Scalar(Tensor self, Scalar other) -> Tensor
  variants: method, function

- func: greater.Tensor_out(Tensor self, Tensor other, *, Tensor(a!) out) -> Tensor(a!)
  use_c10_dispatcher: hacky_wrapper_for_legacy_signatures

- func: greater.Tensor(Tensor self, Tensor other) -> Tensor
  variants: method, function

- func: greater_.Scalar(Tensor(a!) self, Scalar other) -> Tensor(a!)
  variants: method

- func: greater_.Tensor(Tensor(a!) self, Tensor other) -> Tensor(a!)
  variants: method

- func: lt.Scalar_out(Tensor self, Scalar other, *, Tensor(a!) out) -> Tensor(a!)
  use_c10_dispatcher: hacky_wrapper_for_legacy_signatures
  dispatch:
    CPU, CUDA: lt_out
    QuantizedCPU: lt_out_quantized_cpu

- func: lt.Scalar(Tensor self, Scalar other) -> Tensor
  variants: method, function
  dispatch:
    CPU, CUDA: lt
    QuantizedCPU: lt_quantized_cpu

- func: lt.Tensor_out(Tensor self, Tensor other, *, Tensor(a!) out) -> Tensor(a!)
  use_c10_dispatcher: hacky_wrapper_for_legacy_signatures
  dispatch:
    CPU, CUDA: lt_out
    QuantizedCPU: lt_out_quantized_cpu

- func: lt.Tensor(Tensor self, Tensor other) -> Tensor
  variants: method, function
  dispatch:
    CPU, CUDA: lt
    QuantizedCPU: lt_quantized_cpu

- func: lt_.Scalar(Tensor(a!) self, Scalar other) -> Tensor(a!)
  variants: method
  dispatch:
    DefaultBackend: lt_

- func: lt_.Tensor(Tensor(a!) self, Tensor other) -> Tensor(a!)
  variants: method
  dispatch:
    DefaultBackend: lt_

#  less, alias for torch.lt
- func: less.Scalar_out(Tensor self, Scalar other, *, Tensor(a!) out) -> Tensor(a!)
  use_c10_dispatcher: hacky_wrapper_for_legacy_signatures

- func: less.Scalar(Tensor self, Scalar other) -> Tensor
  variants: method, function

- func: less.Tensor_out(Tensor self, Tensor other, *, Tensor(a!) out) -> Tensor(a!)
  use_c10_dispatcher: hacky_wrapper_for_legacy_signatures

- func: less.Tensor(Tensor self, Tensor other) -> Tensor
  variants: method, function

- func: less_.Scalar(Tensor(a!) self, Scalar other) -> Tensor(a!)
  variants: method

- func: less_.Tensor(Tensor(a!) self, Tensor other) -> Tensor(a!)
  variants: method

- func: take.out(Tensor self, Tensor index, *, Tensor(a!) out) -> Tensor(a!)
  use_c10_dispatcher: hacky_wrapper_for_legacy_signatures
  dispatch:
    CPU: take_out_cpu
    CUDA: take_out_cuda

- func: take(Tensor self, Tensor index) -> Tensor
  variants: method, function
  dispatch:
    CPU: take_cpu
    CUDA: take_cuda

- func: take_backward(Tensor grad, Tensor input, Tensor index) -> Tensor
  variants: function
  device_guard: False

- func: index_select.out(Tensor self, int dim, Tensor index, *, Tensor(a!) out) -> Tensor(a!)
  use_c10_dispatcher: hacky_wrapper_for_legacy_signatures
  dispatch:
    CPU: index_select_out_cpu_
    CUDA: index_select_out_cuda

- func: index_select(Tensor self, int dim, Tensor index) -> Tensor
  variants: method, function
  dispatch:
    CPU: index_select_cpu_
    CUDA: index_select_cuda
    SparseCPU: index_select_sparse
    SparseCUDA: index_select_sparse

- func: index_select.dimname_out(Tensor self, Dimname dim, Tensor index, *, Tensor(a!) out) -> Tensor(a!)
  use_c10_dispatcher: hacky_wrapper_for_legacy_signatures

- func: index_select.dimname(Tensor self, Dimname dim, Tensor index) -> Tensor
  variants: method, function

- func: index_select_backward(Tensor grad, int[] self_sizes, int dim, Tensor index) -> Tensor
  variants: function
  device_guard: False

- func: masked_select.out(Tensor self, Tensor mask, *, Tensor(a!) out) -> Tensor(a!)
  use_c10_dispatcher: hacky_wrapper_for_legacy_signatures
  dispatch:
    CPU: masked_select_out_cpu
    CUDA: masked_select_out_cuda

- func: masked_select(Tensor self, Tensor mask) -> Tensor
  variants: method, function
  dispatch:
    CPU: masked_select_cpu
    CUDA: masked_select_cuda

- func: masked_select_backward(Tensor grad, Tensor input, Tensor mask) -> Tensor
  variants: function
  device_guard: False

- func: nonzero.out(Tensor self, *, Tensor(a!) out) -> Tensor(a!)
  use_c10_dispatcher: hacky_wrapper_for_legacy_signatures
  dispatch:
    CPU: legacy::cpu::_th_nonzero_out
    CUDA: nonzero_out_cuda

- func: nonzero(Tensor self) -> Tensor
  variants: method, function
  dispatch:
    CPU: legacy::cpu::_th_nonzero
    CUDA: nonzero_cuda

- func: nonzero_numpy(Tensor self) -> Tensor[]
  variants: method, function

- func: gather.out(Tensor self, int dim, Tensor index, *, bool sparse_grad=False, Tensor(a!) out) -> Tensor(a!)
  use_c10_dispatcher: hacky_wrapper_for_legacy_signatures
  dispatch:
    CPU: gather_out_cpu_cuda
    CUDA: gather_out_cpu_cuda

- func: gather(Tensor self, int dim, Tensor index, *, bool sparse_grad=False) -> Tensor
  variants: method, function
  dispatch:
    CPU, CUDA: gather

- func: gather_backward(Tensor grad, Tensor self, int dim, Tensor index, bool sparse_grad) -> Tensor
  variants: function
  device_guard: False

- func: gather.dimname_out(Tensor self, Dimname dim, Tensor index, *, bool sparse_grad=False, Tensor(a!) out) -> Tensor(a!)
  use_c10_dispatcher: hacky_wrapper_for_legacy_signatures

- func: gather.dimname(Tensor self, Dimname dim, Tensor index, *, bool sparse_grad=False) -> Tensor
  variants: method, function

- func: _gather_sparse_backward(Tensor self, int dim, Tensor index, Tensor grad) -> Tensor

- func: addcmul.out(Tensor self, Tensor tensor1, Tensor tensor2, *, Scalar value=1, Tensor(a!) out) -> Tensor(a!)
  use_c10_dispatcher: hacky_wrapper_for_legacy_signatures
  dispatch:
    CPU, CUDA: addcmul_out

- func: addcmul(Tensor self, Tensor tensor1, Tensor tensor2, *, Scalar value=1) -> Tensor
  variants: method, function
  dispatch:
    DefaultBackend: addcmul

- func: addcmul_(Tensor(a!) self, Tensor tensor1, Tensor tensor2, *, Scalar value=1) -> Tensor(a!)
  variants: method
  dispatch:
    DefaultBackend: addcmul_

- func: addcdiv.out(Tensor self, Tensor tensor1, Tensor tensor2, *, Scalar value=1, Tensor(a!) out) -> Tensor(a!)
  use_c10_dispatcher: hacky_wrapper_for_legacy_signatures
  dispatch:
    CPU, CUDA: addcdiv_out

- func: addcdiv(Tensor self, Tensor tensor1, Tensor tensor2, *, Scalar value=1) -> Tensor
  variants: method, function
  dispatch:
    DefaultBackend: addcdiv

- func: lstsq.X(Tensor self, Tensor A, *, Tensor(a!) X, Tensor(b!) qr) -> (Tensor(a!) solution, Tensor(b!) QR)
  use_c10_dispatcher: hacky_wrapper_for_legacy_signatures
  dispatch:
    CPU: legacy::cpu::_th_gels_out
    CUDA: legacy::cuda::_th_gels_out

- func: lstsq(Tensor self, Tensor A) -> (Tensor solution, Tensor QR)
  variants: method, function
  dispatch:
    CPU: legacy::cpu::_th_gels
    CUDA: legacy::cuda::_th_gels

- func: triangular_solve.X(Tensor self, Tensor A, bool upper=True, bool transpose=False, bool unitriangular=False, *, Tensor(a!) X, Tensor(b!) M) -> (Tensor(a!) solution, Tensor(b!) cloned_coefficient)
  use_c10_dispatcher: hacky_wrapper_for_legacy_signatures
  dispatch:
    DefaultBackend: triangular_solve_out

- func: triangular_solve(Tensor self, Tensor A, bool upper=True, bool transpose=False, bool unitriangular=False) -> (Tensor solution, Tensor cloned_coefficient)
  variants: method, function
  dispatch:
    DefaultBackend: triangular_solve

- func: _triangular_solve_helper(Tensor self, Tensor A, bool upper, bool transpose, bool unitriangular) -> (Tensor, Tensor)
  variants: function
  dispatch:
    CPU: _triangular_solve_helper_cpu
    CUDA: _triangular_solve_helper_cuda

- func: symeig.e(Tensor self, bool eigenvectors=False, bool upper=True, *, Tensor(a!) e, Tensor(b!) V) -> (Tensor(a!) eigenvalues, Tensor(b!) eigenvectors)
  use_c10_dispatcher: hacky_wrapper_for_legacy_signatures
  dispatch:
    DefaultBackend: symeig_out

- func: symeig(Tensor self, bool eigenvectors=False, bool upper=True) -> (Tensor eigenvalues, Tensor eigenvectors)
  variants: method, function
  dispatch:
    DefaultBackend: symeig

- func: _symeig_helper(Tensor self, bool eigenvectors, bool upper) -> (Tensor, Tensor)
  variants: function
  dispatch:
    CPU: _symeig_helper_cpu
    CUDA: _symeig_helper_cuda

- func: eig.e(Tensor self, bool eigenvectors=False, *, Tensor(a!) e, Tensor(b!) v) -> (Tensor(a!) eigenvalues, Tensor(b!) eigenvectors)
  use_c10_dispatcher: hacky_wrapper_for_legacy_signatures
  dispatch:
    DefaultBackend: eig_out

- func: eig(Tensor self, bool eigenvectors=False) -> (Tensor eigenvalues, Tensor eigenvectors)
  variants: method, function
  dispatch:
    DefaultBackend: eig

- func: svd.U(Tensor self, bool some=True, bool compute_uv=True, *, Tensor(a!) U, Tensor(b!) S, Tensor(c!) V) -> (Tensor(a!) U, Tensor(b!) S, Tensor(c!) V)
  use_c10_dispatcher: hacky_wrapper_for_legacy_signatures
  dispatch:
    Math: svd_out

- func: svd(Tensor self, bool some=True, bool compute_uv=True) -> (Tensor U, Tensor S, Tensor V)
  variants: method, function
  dispatch:
    Math: svd

- func: _svd_helper(Tensor self, bool some, bool compute_uv) -> (Tensor U, Tensor S, Tensor V)
  variants: function
  dispatch:
    CPU: _svd_helper_cpu
    CUDA: _svd_helper_cuda

# swapaxes, alias for transpose
- func: swapaxes(Tensor(a) self, int axis0, int axis1) -> Tensor(a)
  variants: function, method
  device_guard: False

- func: swapaxes_(Tensor(a!) self, int axis0, int axis1) -> Tensor(a!)
  variants: method
  device_guard: False

# swapdims, alias for transpose
- func: swapdims(Tensor(a) self, int dim0, int dim1) -> Tensor(a)
  variants: function, method
  device_guard: False

- func: swapdims_(Tensor(a!) self, int dim0, int dim1) -> Tensor(a!)
  variants: method
  device_guard: False

- func: cholesky.out(Tensor self, bool upper=False, *, Tensor(a!) out) -> Tensor(a!)
  use_c10_dispatcher: hacky_wrapper_for_legacy_signatures
  dispatch:
    DefaultBackend: cholesky_out

- func: cholesky(Tensor self, bool upper=False) -> Tensor
  variants: method, function
  dispatch:
    DefaultBackend: cholesky

- func: _cholesky_helper(Tensor self, bool upper) -> Tensor
  variants: function
  dispatch:
    CPU: _cholesky_helper_cpu
    CUDA: _cholesky_helper_cuda

- func: cholesky_solve.out(Tensor self, Tensor input2, bool upper=False, *, Tensor(a!) out) -> Tensor(a!)
  use_c10_dispatcher: hacky_wrapper_for_legacy_signatures
  dispatch:
    DefaultBackend: cholesky_solve_out

- func: cholesky_solve(Tensor self, Tensor input2, bool upper=False) -> Tensor
  variants: method, function
  dispatch:
    DefaultBackend: cholesky_solve

- func: _cholesky_solve_helper(Tensor self, Tensor A, bool upper) -> Tensor
  variants: function
  dispatch:
    CPU: _cholesky_solve_helper_cpu
    CUDA: _cholesky_solve_helper_cuda

- func: solve(Tensor self, Tensor A) -> (Tensor solution, Tensor LU)
  variants: function, method
  dispatch:
    DefaultBackend: solve

- func: solve.solution(Tensor self, Tensor A, *, Tensor(a!) solution, Tensor(b!) lu) -> (Tensor(a!) solution, Tensor(b!) LU)
  use_c10_dispatcher: hacky_wrapper_for_legacy_signatures
  dispatch:
    DefaultBackend: solve_out

- func: _solve_helper(Tensor self, Tensor A) -> (Tensor, Tensor)
  variants: function
  dispatch:
    CPU: _solve_helper_cpu
    CUDA: _solve_helper_cuda

- func: cholesky_inverse.out(Tensor self, bool upper=False, *, Tensor(a!) out) -> Tensor(a!)
  use_c10_dispatcher: hacky_wrapper_for_legacy_signatures
  dispatch:
    CPU: legacy::cpu::_th_potri_out
    CUDA: legacy::cuda::_th_potri_out

- func: cholesky_inverse(Tensor self, bool upper=False) -> Tensor
  variants: method, function
  dispatch:
    CPU: legacy::cpu::_th_potri
    CUDA: legacy::cuda::_th_potri

- func: qr.Q(Tensor self, bool some=True, *, Tensor(a!) Q, Tensor(b!) R) -> (Tensor(a!) Q, Tensor(b!) R)
  use_c10_dispatcher: hacky_wrapper_for_legacy_signatures
  dispatch:
    Math: qr_out

- func: qr(Tensor self, bool some=True) -> (Tensor Q, Tensor R)
  variants: method, function
  dispatch:
    Math: qr

- func: geqrf.a(Tensor self, *, Tensor(a!) a, Tensor(b!) tau) -> (Tensor(a!) a, Tensor(b!) tau)
  use_c10_dispatcher: hacky_wrapper_for_legacy_signatures
  dispatch:
    CPU: legacy::cpu::_th_geqrf_out
    CUDA: legacy::cuda::_th_geqrf_out

- func: geqrf(Tensor self) -> (Tensor a, Tensor tau)
  variants: method, function
  dispatch:
    CPU: legacy::cpu::_th_geqrf
    CUDA: legacy::cuda::_th_geqrf

- func: orgqr.out(Tensor self, Tensor input2, *, Tensor(a!) out) -> Tensor(a!)
  dispatch:
    CPU: orgqr_out

- func: orgqr(Tensor self, Tensor input2) -> Tensor
  variants: method, function
  dispatch:
    CPU: orgqr

- func: ormqr.out(Tensor self, Tensor input2, Tensor input3, bool left=True, bool transpose=False, *, Tensor(a!) out) -> Tensor(a!)
  use_c10_dispatcher: hacky_wrapper_for_legacy_signatures
  dispatch:
    CPU: legacy::cpu::_th_ormqr_out

- func: ormqr(Tensor self, Tensor input2, Tensor input3, bool left=True, bool transpose=False) -> Tensor
  variants: method, function
  dispatch:
    CPU: legacy::cpu::_th_ormqr

- func: _lu_with_info(Tensor self, bool pivot=True, bool check_errors=True) -> (Tensor, Tensor, Tensor)
  variants: function
  dispatch:
    CPU: _lu_with_info_cpu
    CUDA: _lu_with_info_cuda

- func: lu_solve.out(Tensor self, Tensor LU_data, Tensor LU_pivots, *, Tensor(a!) out) -> Tensor(a!)
  use_c10_dispatcher: hacky_wrapper_for_legacy_signatures
  dispatch:
    DefaultBackend: lu_solve_out

- func: lu_solve(Tensor self, Tensor LU_data, Tensor LU_pivots) -> Tensor
  variants: method, function
  dispatch:
    DefaultBackend: lu_solve

- func: _lu_solve_helper(Tensor self, Tensor LU_data, Tensor LU_pivots) -> Tensor
  variants: function
  dispatch:
    CPU: _lu_solve_helper_cpu
    CUDA: _lu_solve_helper_cuda

# TODO: remove dispatch section when porting TH CUDA to ATen
- func: multinomial.out(Tensor self, int num_samples, bool replacement=False, *, Generator? generator=None, Tensor(a!) out) -> Tensor(a!)
  use_c10_dispatcher: hacky_wrapper_for_legacy_signatures
  dispatch:
    CPU, CUDA: multinomial_out

- func: multinomial(Tensor self, int num_samples, bool replacement=False, *, Generator? generator=None) -> Tensor
  variants: method, function
  dispatch:
    CPU, CUDA: multinomial

- func: lgamma.out(Tensor self, *, Tensor(a!) out) -> Tensor(a!)
  use_c10_dispatcher: hacky_wrapper_for_legacy_signatures
  dispatch:
    CPU: _lgamma_out_cpu
    CUDA: _lgamma_out_cuda

- func: lgamma(Tensor self) -> Tensor
  variants: method, function
  dispatch:
    CPU, CUDA: lgamma

- func: digamma.out(Tensor self, *, Tensor(a!) out) -> Tensor(a!)
  use_c10_dispatcher: hacky_wrapper_for_legacy_signatures
  dispatch:
    CPU, CUDA: digamma_out

- func: digamma(Tensor self) -> Tensor
  variants: method, function
  dispatch:
    CPU, CUDA: digamma

- func: polygamma.out(int n, Tensor self, *, Tensor(a!) out) -> Tensor(a!)
  use_c10_dispatcher: hacky_wrapper_for_legacy_signatures
  dispatch:
    CPU, CUDA: polygamma_out

- func: polygamma(int n, Tensor self) -> Tensor
  variants: method, function
  dispatch:
    DefaultBackend: polygamma

- func: erfinv(Tensor self) -> Tensor
  variants: method, function
  dispatch:
    CPU, CUDA: erfinv

- func: erfinv_(Tensor(a!) self) -> Tensor(a!)
  variants: method
  dispatch:
    CPU, CUDA: erfinv_

- func: erfinv.out(Tensor self, *, Tensor(a!) out) -> Tensor(a!)
  use_c10_dispatcher: hacky_wrapper_for_legacy_signatures
  dispatch:
    CPU, CUDA: erfinv_out

- func: i0(Tensor self) -> Tensor
  variants: function, method
  dispatch:
    DefaultBackend: i0

- func: i0_(Tensor(a!) self) -> Tensor(a!)
  variants: function, method
  dispatch:
    DefaultBackend: i0_

- func: i0.out(Tensor self, *, Tensor(a!) out) -> Tensor(a!)
  use_c10_dispatcher: hacky_wrapper_for_legacy_signatures
  dispatch:
    CPU, CUDA: i0_out

- func: sign(Tensor self) -> Tensor
  variants: function, method
  dispatch:
    DefaultBackend: sign

- func: sign_(Tensor(a!) self) -> Tensor(a!)
  variants: method
  dispatch:
    DefaultBackend: sign_

- func: sign.out(Tensor self, *, Tensor(a!) out) -> Tensor(a!)
  use_c10_dispatcher: hacky_wrapper_for_legacy_signatures
  dispatch:
    CPU, CUDA: sign_out

- func: signbit(Tensor self) -> Tensor
  variants: function, method

- func: signbit.out(Tensor self, *, Tensor(a!) out) -> Tensor(a!)
  use_c10_dispatcher: hacky_wrapper_for_legacy_signatures
  dispatch:
    CPU: signbit_out
    CUDA: signbit_out

- func: dist(Tensor self, Tensor other, Scalar p=2) -> Tensor
  variants: method, function
  dispatch:
    DefaultBackend: dist

- func: atan2.out(Tensor self, Tensor other, *, Tensor(a!) out) -> Tensor(a!)
  use_c10_dispatcher: hacky_wrapper_for_legacy_signatures
  dispatch:
    CPU, CUDA: atan2_out

- func: atan2(Tensor self, Tensor other) -> Tensor
  variants: method, function
  dispatch:
    CPU, CUDA: atan2

- func: lerp.Scalar_out(Tensor self, Tensor end, Scalar weight, *, Tensor(a!) out) -> Tensor(a!)
  use_c10_dispatcher: hacky_wrapper_for_legacy_signatures
  dispatch:
    CPU: lerp_cpu_scalar_out
    CUDA: lerp_cuda_scalar_out

- func: lerp.Tensor_out(Tensor self, Tensor end, Tensor weight, *, Tensor(a!) out) -> Tensor(a!)
  use_c10_dispatcher: hacky_wrapper_for_legacy_signatures
  dispatch:
    CPU: lerp_cpu_tensor_out
    CUDA: lerp_cuda_tensor_out

- func: lerp.Scalar(Tensor self, Tensor end, Scalar weight) -> Tensor
  variants: method, function
  dispatch:
    CPU: lerp_cpu_scalar
    CUDA: lerp_cuda_scalar

- func: lerp.Tensor(Tensor self, Tensor end, Tensor weight) -> Tensor
  variants: method, function
  dispatch:
    CPU: lerp_cpu_tensor
    CUDA: lerp_cuda_tensor

- func: histc.out(Tensor self, int bins=100, Scalar min=0, Scalar max=0, *, Tensor(a!) out) -> Tensor(a!)
  use_c10_dispatcher: hacky_wrapper_for_legacy_signatures
  dispatch:
    CPU: legacy::cpu::_th_histc_out
    CUDA: _histc_out_cuda

- func: histc(Tensor self, int bins=100, Scalar min=0, Scalar max=0) -> Tensor
  variants: method, function
  dispatch:
    CPU: legacy::cpu::_th_histc
    CUDA: _histc_cuda

- func: fmod.Scalar_out(Tensor self, Scalar other, *, Tensor(a!) out) -> Tensor(a!)
  use_c10_dispatcher: hacky_wrapper_for_legacy_signatures
  dispatch:
    CPU, CUDA: fmod_out

- func: fmod.Scalar(Tensor self, Scalar other) -> Tensor
  variants: method, function
  dispatch:
    CPU, CUDA: fmod

- func: fmod.Tensor_out(Tensor self, Tensor other, *, Tensor(a!) out) -> Tensor(a!)
  use_c10_dispatcher: hacky_wrapper_for_legacy_signatures
  dispatch:
    CPU, CUDA: fmod_out

- func: fmod.Tensor(Tensor self, Tensor other) -> Tensor
  variants: method, function
  dispatch:
    CPU, CUDA: fmod

- func: hypot.out(Tensor self, Tensor other, *, Tensor(a!) out) -> Tensor(a!)
  use_c10_dispatcher: hacky_wrapper_for_legacy_signatures
  dispatch:
    CPU, CUDA: hypot_out

- func: hypot(Tensor self, Tensor other) -> Tensor
  variants: method, function
  dispatch:
    CPU, CUDA: hypot

- func: hypot_(Tensor(a!) self, Tensor other) -> Tensor(a!)
  use_c10_dispatcher: hacky_wrapper_for_legacy_signatures
  variants: method
  dispatch:
    DefaultBackend: hypot_

- func: igamma.out(Tensor self, Tensor other, *, Tensor(a!) out) -> Tensor(a!)
  use_c10_dispatcher: hacky_wrapper_for_legacy_signatures
  dispatch:
    CPU, CUDA: igamma_out

- func: igamma(Tensor self, Tensor other) -> Tensor
  variants: method, function
  dispatch:
    CPU, CUDA: igamma

- func: igamma_(Tensor(a!) self, Tensor other) -> Tensor(a!)
  use_c10_dispatcher: hacky_wrapper_for_legacy_signatures
  variants: method
  dispatch:
    CPU, CUDA: igamma_

- func: igammac.out(Tensor self, Tensor other, *, Tensor(a!) out) -> Tensor(a!)
  use_c10_dispatcher: hacky_wrapper_for_legacy_signatures
  dispatch:
    CPU, CUDA: igammac_out

- func: igammac(Tensor self, Tensor other) -> Tensor
  variants: method, function
  dispatch:
    CPU, CUDA: igammac

- func: igammac_(Tensor(a!) self, Tensor other) -> Tensor(a!)
  variants: method
  dispatch:
    CPU, CUDA: igammac_

- func: nextafter.out(Tensor self, Tensor other, *, Tensor(a!) out) -> Tensor(a!)
  use_c10_dispatcher: hacky_wrapper_for_legacy_signatures
  dispatch:
    CPU, CUDA: nextafter_out

- func: nextafter(Tensor self, Tensor other) -> Tensor
  variants: method, function
  dispatch:
    CPU, CUDA: nextafter

- func: nextafter_(Tensor(a!) self, Tensor other) -> Tensor(a!)
  use_c10_dispatcher: hacky_wrapper_for_legacy_signatures
  variants: method
  dispatch:
    DefaultBackend: nextafter_

- func: remainder.Scalar_out(Tensor self, Scalar other, *, Tensor(a!) out) -> Tensor(a!)
  use_c10_dispatcher: hacky_wrapper_for_legacy_signatures
  dispatch:
    CPU, CUDA: remainder_out

- func: remainder.Scalar(Tensor self, Scalar other) -> Tensor
  variants: method, function
  dispatch:
    CPU, CUDA: remainder

- func: remainder.Tensor_out(Tensor self, Tensor other, *, Tensor(a!) out) -> Tensor(a!)
  use_c10_dispatcher: hacky_wrapper_for_legacy_signatures
  dispatch:
    CPU, CUDA: remainder_out

- func: remainder.Tensor(Tensor self, Tensor other) -> Tensor
  variants: method, function
  dispatch:
    CPU, CUDA: remainder

- func: min(Tensor self) -> Tensor
  variants: method, function
  dispatch:
    CPU, CUDA: min
    QuantizedCPU: min_quantized_cpu

- func: fmin(Tensor self, Tensor other) -> Tensor
  variants: method, function
  dispatch:
    CPU, CUDA: fmin

- func: fmin.out(Tensor self, Tensor other, *, Tensor(a!) out) -> Tensor(a!)
  dispatch:
    CPU, CUDA: fmin_out

- func: max(Tensor self) -> Tensor
  variants: method, function
  dispatch:
    CPU, CUDA: max
    QuantizedCPU: max_quantized_cpu

- func: fmax(Tensor self, Tensor other) -> Tensor
  variants: method, function
  dispatch:
    CPU, CUDA: fmax

- func: fmax.out(Tensor self, Tensor other, *, Tensor(a!) out) -> Tensor(a!)
  dispatch:
    CPU, CUDA: fmax_out

- func: maximum(Tensor self, Tensor other) -> Tensor
  variants: method, function
  dispatch:
    CPU, CUDA: maximum

- func: maximum.out(Tensor self, Tensor other, *, Tensor(a!) out) -> Tensor(a!)
  use_c10_dispatcher: hacky_wrapper_for_legacy_signatures
  dispatch:
    CPU, CUDA: maximum_out

# binary max, alias of maximum
# NOTE: max is not an alias for maximum, since there is also unary max
- func: max.other(Tensor self, Tensor other) -> Tensor
  variants: method, function

- func: max.out(Tensor self, Tensor other, *, Tensor(a!) out) -> Tensor(a!)
  use_c10_dispatcher: hacky_wrapper_for_legacy_signatures

- func: minimum(Tensor self, Tensor other) -> Tensor
  variants: method, function
  dispatch:
    CPU, CUDA: minimum

- func: minimum.out(Tensor self, Tensor other, *, Tensor(a!) out) -> Tensor(a!)
  use_c10_dispatcher: hacky_wrapper_for_legacy_signatures
  dispatch:
    CPU, CUDA: minimum_out

# binary min, alias for minimum
# NOTE: min is not an alias for minimum, since there is also unary min
- func: min.out(Tensor self, Tensor other, *, Tensor(a!) out) -> Tensor(a!)
  use_c10_dispatcher: hacky_wrapper_for_legacy_signatures

- func: min.other(Tensor self, Tensor other) -> Tensor
  variants: method, function

- func: quantile.scalar_out(Tensor self, float q, int? dim=None, bool keepdim=False, *, Tensor(a!) out) -> Tensor(a!)
  use_c10_dispatcher: hacky_wrapper_for_legacy_signatures

- func: quantile.scalar(Tensor self, float q, int? dim=None, bool keepdim=False) -> Tensor
  variants: method, function

- func: quantile.out(Tensor self, Tensor q, int? dim=None, bool keepdim=False, *, Tensor(a!) out) -> Tensor(a!)
  use_c10_dispatcher: hacky_wrapper_for_legacy_signatures

- func: quantile(Tensor self, Tensor q, int? dim=None, bool keepdim=False) -> Tensor
  variants: method, function

- func: nanquantile.scalar_out(Tensor self, float q, int? dim=None, bool keepdim=False, *, Tensor(a!) out) -> Tensor(a!)
  use_c10_dispatcher: hacky_wrapper_for_legacy_signatures

- func: nanquantile.scalar(Tensor self, float q, int? dim=None, bool keepdim=False) -> Tensor
  variants: method, function

- func: nanquantile.out(Tensor self, Tensor q, int? dim=None, bool keepdim=False, *, Tensor(a!) out) -> Tensor(a!)
  use_c10_dispatcher: hacky_wrapper_for_legacy_signatures

- func: nanquantile(Tensor self, Tensor q, int? dim=None, bool keepdim=False) -> Tensor
  variants: method, function

- func: sort.values(Tensor self, int dim=-1, bool descending=False, *, Tensor(a!) values, Tensor(b!) indices) -> (Tensor(a!) values, Tensor(b!) indices)
  use_c10_dispatcher: hacky_wrapper_for_legacy_signatures
  dispatch:
    CPU: sort_out_cpu
    CUDA: legacy::cuda::_th_sort_out

- func: sort(Tensor self, int dim=-1, bool descending=False) -> (Tensor values, Tensor indices)
  variants: method, function
  dispatch:
    CPU: sort_cpu
    CUDA: legacy::cuda::_th_sort
    QuantizedCPU: sort_quantized_cpu

- func: sort.dimname_values(Tensor self, Dimname dim, bool descending=False, *, Tensor(a!) values, Tensor(b!) indices) -> (Tensor(a!) values, Tensor(b!) indices)
  use_c10_dispatcher: hacky_wrapper_for_legacy_signatures

- func: sort.dimname(Tensor self, Dimname dim, bool descending=False) -> (Tensor values, Tensor indices)
  variants: method, function

- func: msort.out(Tensor self, *, Tensor(a!) out) -> Tensor(a!)
  use_c10_dispatcher: hacky_wrapper_for_legacy_signatures
  dispatch:
    Math: msort_out

- func: msort(Tensor self) -> Tensor
  variants: method, function
  dispatch:
    Math: msort

- func: argsort(Tensor self, int dim=-1, bool descending=False) -> Tensor
  variants: method, function

- func: argsort.dimname(Tensor self, Dimname dim, bool descending=False) -> Tensor
  variants: method, function

- func: topk.values(Tensor self, int k, int dim=-1, bool largest=True, bool sorted=True, *, Tensor(a!) values, Tensor(b!) indices) -> (Tensor(a!) values, Tensor(b!) indices)
  use_c10_dispatcher: hacky_wrapper_for_legacy_signatures
  dispatch:
    CPU: topk_out_cpu
    CUDA: legacy::cuda::_th_topk_out

- func: topk(Tensor self, int k, int dim=-1, bool largest=True, bool sorted=True) -> (Tensor values, Tensor indices)
  variants: method, function
  dispatch:
    CPU, CUDA: topk
    QuantizedCPU: topk_quantized_cpu

- func: all(Tensor self) -> Tensor
  variants: method, function
  dispatch:
    CPU, CUDA: all

- func: any(Tensor self) -> Tensor
  variants: method, function
  dispatch:
    CPU, CUDA: any
    SparseCPU, SparseCUDA: any_sparse

- func: renorm.out(Tensor self, Scalar p, int dim, Scalar maxnorm, *, Tensor(a!) out) -> Tensor(a!)
  use_c10_dispatcher: hacky_wrapper_for_legacy_signatures
  dispatch:
    CPU: legacy::cpu::_th_renorm_out
    CUDA: legacy::cuda::_th_renorm_out

- func: renorm(Tensor self, Scalar p, int dim, Scalar maxnorm) -> Tensor
  variants: method, function
  dispatch:
    CPU: legacy::cpu::_th_renorm
    CUDA: legacy::cuda::_th_renorm

- func: unfold(Tensor(a) self, int dimension, int size, int step) -> Tensor(a)
  variants: method
  device_guard: False
  dispatch:
    CPU, CUDA: unfold
    QuantizedCPU, QuantizedCUDA: unfold

- func: unfold_backward(Tensor grad_in, int[] input_sizes, int dim, int size, int step) -> Tensor
  variants: function
  dispatch:
    CPU, CUDA: unfold_backward

- func: equal(Tensor self, Tensor other) -> bool
  variants: method, function
  dispatch:
    CPU: cpu_equal
    CUDA: cuda_equal
    QuantizedCPU: equal_quantized_cpu

- func: pow.Tensor_Tensor_out(Tensor self, Tensor exponent, *, Tensor(a!) out) -> Tensor(a!)
  use_c10_dispatcher: hacky_wrapper_for_legacy_signatures
  dispatch:
    CPU, CUDA: pow_out

- func: pow.Tensor_Tensor(Tensor self, Tensor exponent) -> Tensor
  variants: method, function
  dispatch:
    CPU, CUDA: pow

- func: pow.Scalar_out(Scalar self, Tensor exponent, *, Tensor(a!) out) -> Tensor(a!)
  use_c10_dispatcher: hacky_wrapper_for_legacy_signatures
  dispatch:
    CPU, CUDA: pow_out

- func: pow.Scalar(Scalar self, Tensor exponent) -> Tensor
  dispatch:
    CPU, CUDA: pow

- func: pow.Tensor_Scalar_out(Tensor self, Scalar exponent, *, Tensor(a!) out) -> Tensor(a!)
  use_c10_dispatcher: hacky_wrapper_for_legacy_signatures
  dispatch:
    CPU, CUDA: pow_out
    SparseCPU, SparseCUDA: pow_out_sparse_scalar

- func: pow.Tensor_Scalar(Tensor self, Scalar exponent) -> Tensor
  variants: function, method
  dispatch:
    CPU, CUDA: pow
    SparseCPU, SparseCUDA: pow_sparse_scalar

- func: pow_.Scalar(Tensor(a!) self, Scalar exponent) -> Tensor(a!)
  variants: method
  dispatch:
    CPU, CUDA: pow_

- func: pow_.Tensor(Tensor(a!) self, Tensor exponent) -> Tensor(a!)
  variants: method
  dispatch:
    CPU, CUDA: pow_

- func: float_power.Tensor_Tensor_out(Tensor self, Tensor exponent, *, Tensor(a!) out) -> Tensor(a!)
  use_c10_dispatcher: hacky_wrapper_for_legacy_signatures
  dispatch:
    Math: float_power_out

- func: float_power.Tensor_Tensor(Tensor self, Tensor exponent) -> Tensor
  variants: function, method
  dispatch:
    Math: float_power

- func: float_power.Scalar_out(Scalar self, Tensor exponent, *, Tensor(a!) out) -> Tensor(a!)
  use_c10_dispatcher: hacky_wrapper_for_legacy_signatures
  dispatch:
    Math: float_power_out

- func: float_power.Scalar(Scalar self, Tensor exponent) -> Tensor
  dispatch:
    Math: float_power

- func: float_power.Tensor_Scalar_out(Tensor self, Scalar exponent, *, Tensor(a!) out) -> Tensor(a!)
  use_c10_dispatcher: hacky_wrapper_for_legacy_signatures
  dispatch:
    Math: float_power_out

- func: float_power.Tensor_Scalar(Tensor self, Scalar exponent) -> Tensor
  variants: function, method
  dispatch:
    Math: float_power

- func: float_power_.Scalar(Tensor(a!) self, Scalar exponent) -> Tensor(a!)
  variants: method
  dispatch:
    Math: float_power_

- func: float_power_.Tensor(Tensor(a!) self, Tensor exponent) -> Tensor(a!)
  variants: method
  dispatch:
    Math: float_power_

- func: normal_(Tensor(a!) self, float mean=0, float std=1, *, Generator? generator=None) -> Tensor(a!)
  variants: method
  dispatch:
    CPU, CUDA: normal_

- func: normal.Tensor_float_out(Tensor mean, float std=1, *, Generator? generator=None, Tensor(a!) out) -> Tensor(a!)
  use_c10_dispatcher: hacky_wrapper_for_legacy_signatures
  dispatch:
    CPU, CUDA: normal_out

- func: normal.Tensor_float(Tensor mean, float std=1, *, Generator? generator=None) -> Tensor
  dispatch:
    CPU, CUDA: normal

- func: normal.float_Tensor_out(float mean, Tensor std, *, Generator? generator=None, Tensor(a!) out) -> Tensor(a!)
  use_c10_dispatcher: hacky_wrapper_for_legacy_signatures
  dispatch:
    CPU, CUDA: normal_out

- func: normal.float_Tensor(float mean, Tensor std, *, Generator? generator=None) -> Tensor
  dispatch:
    CPU, CUDA: normal

- func: normal.Tensor_Tensor_out(Tensor mean, Tensor std, *, Generator? generator=None, Tensor(a!) out) -> Tensor(a!)
  use_c10_dispatcher: hacky_wrapper_for_legacy_signatures
  dispatch:
    CPU, CUDA: normal_out

- func: normal.Tensor_Tensor(Tensor mean, Tensor std, *, Generator? generator=None) -> Tensor
  dispatch:
    CPU, CUDA: normal

- func: normal.float_float(float mean, float std, int[] size, *, Generator? generator=None, ScalarType? dtype=None, Layout? layout=None, Device? device=None, bool? pin_memory=None) -> Tensor
  use_c10_dispatcher: hacky_wrapper_for_legacy_signatures

- func: normal.float_float_out(float mean, float std, int[] size, *, Generator? generator=None, Tensor(a!) out) -> Tensor(a!)
  use_c10_dispatcher: hacky_wrapper_for_legacy_signatures

- func: alias(Tensor(a) self) -> Tensor(a)
  variants: method, function
  dispatch:
    DefaultBackend: alias

- func: _index_copy_(Tensor(a!) self, int dim, Tensor index, Tensor source) -> Tensor(a!)
  dispatch:
    CPU: legacy::cpu::_th_index_copy_
    CUDA: legacy::cuda::_th_index_copy_

- func: _cumsum(Tensor self, int dim) -> Tensor
  dispatch:
    CPU: _cumsum_cpu
    CUDA: _cumsum_cuda

- func: _cumsum.out(Tensor self, int dim, *, Tensor(a!) out) -> Tensor(a!)
  use_c10_dispatcher: hacky_wrapper_for_legacy_signatures
  dispatch:
    CPU: _cumsum_out_cpu
    CUDA: _cumsum_out_cuda

- func: _cumprod(Tensor self, int dim) -> Tensor
  dispatch:
    CPU: _cumprod_cpu
    CUDA: _cumprod_cuda

- func: _cumprod.out(Tensor self, int dim, *, Tensor(a!) out) -> Tensor(a!)
  use_c10_dispatcher: hacky_wrapper_for_legacy_signatures
  dispatch:
    CPU: _cumprod_out_cpu
    CUDA: _cumprod_out_cuda

- func: _var(Tensor self, bool unbiased=True) -> Tensor
  dispatch:
    CPU: legacy::cpu::_th_var

- func: _std(Tensor self, bool unbiased=True) -> Tensor
  dispatch:
    CPU: legacy::cpu::_th_std

- func: _amp_foreach_non_finite_check_and_unscale_(Tensor(a!)[] self, Tensor(b!) found_inf, Tensor inv_scale) -> ()
  variants: function
  dispatch:
    CUDA: _amp_foreach_non_finite_check_and_unscale_cuda_

- func: _amp_update_scale(Tensor(a!) growth_tracker, Tensor current_scale, Tensor found_inf, float scale_growth_factor, float scale_backoff_factor, int growth_interval) -> Tensor
  variants: function
  dispatch:
    CUDA: _amp_update_scale_cuda

- func: _cat(Tensor[] tensors, int dim=0) -> Tensor
  dispatch:
    CPU: _cat_cpu
    CUDA: cat_cuda
    QuantizedCPU: cat_quantized_cpu

- func: _cat.out(Tensor[] tensors, int dim=0, *, Tensor(a!) out) -> Tensor(a!)
  use_c10_dispatcher: hacky_wrapper_for_legacy_signatures
  dispatch:
    CPU: _cat_out_cpu
    CUDA: cat_out_cuda
    QuantizedCPU: cat_out_quantized_cpu

- func: _foreach_add.Scalar(Tensor[] tensors, Scalar scalar) -> Tensor[]
  variants: function
  dispatch:
    CPU: foreach_tensor_add_scalar_kernel_slow
    CUDA: foreach_tensor_add_scalar_kernel_cuda

- func: _foreach_add_.Scalar(Tensor(a!)[] self, Scalar scalar) -> ()
  variants: function
  dispatch:
    CPU: foreach_tensor_add_scalar_kernel_slow_
    CUDA: foreach_tensor_add_scalar_kernel_cuda_

- func: _foreach_sub.Scalar(Tensor[] tensors, Scalar scalar) -> Tensor[]
  variants: function
  dispatch:
    CPU: foreach_tensor_sub_scalar_kernel_slow
    CUDA: foreach_tensor_sub_scalar_kernel_cuda

- func: _foreach_sub_.Scalar(Tensor(a!)[] self, Scalar scalar) -> ()
  variants: function
  dispatch:
    CPU: foreach_tensor_sub_scalar_kernel_slow_
    CUDA: foreach_tensor_sub_scalar_kernel_cuda_

- func: _foreach_mul.Scalar(Tensor[] tensors, Scalar scalar) -> Tensor[]
  variants: function
  dispatch:
    CPU: foreach_tensor_mul_scalar_kernel_slow
    CUDA: foreach_tensor_mul_scalar_kernel_cuda

- func: _foreach_mul_.Scalar(Tensor(a!)[] self, Scalar scalar) -> ()
  variants: function
  dispatch:
    CPU: foreach_tensor_mul_scalar_kernel_slow_
    CUDA: foreach_tensor_mul_scalar_kernel_cuda_

- func: _foreach_div.Scalar(Tensor[] tensors, Scalar scalar) -> Tensor[]
  variants: function
  dispatch:
    CPU: foreach_tensor_div_scalar_kernel_slow
    CUDA: foreach_tensor_div_scalar_kernel_cuda

- func: _foreach_div_.Scalar(Tensor(a!)[] self, Scalar scalar) -> ()
  variants: function
  dispatch:
    CPU: foreach_tensor_div_scalar_kernel_slow_
    CUDA: foreach_tensor_div_scalar_kernel_cuda_

- func: _foreach_add.List(Tensor[] tensors1, Tensor[] tensors2, *, Scalar alpha=1) -> Tensor[]
  variants: function
  dispatch:
    CPU: foreach_tensor_add_list_kernel_slow
    CUDA: foreach_tensor_add_list_kernel_cuda

- func: _foreach_add_.List(Tensor(a!)[] self, Tensor[] other, *, Scalar alpha=1) -> ()
  variants: function
  dispatch:
    CPU: foreach_tensor_add_list_kernel_slow_
    CUDA: foreach_tensor_add_list_kernel_cuda_

- func: _foreach_sub.List(Tensor[] tensors1, Tensor[] tensors2, *, Scalar alpha=1) -> Tensor[]
  variants: function
  dispatch:
    CPU: foreach_tensor_sub_list_kernel_slow
    CUDA: foreach_tensor_sub_list_kernel_cuda

- func: _foreach_sub_.List(Tensor(a!)[] self, Tensor[] other, *, Scalar alpha=1) -> ()
  variants: function
  dispatch:
    CPU: foreach_tensor_sub_list_kernel_slow_
    CUDA: foreach_tensor_sub_list_kernel_cuda_

- func: _foreach_mul.List(Tensor[] tensors1, Tensor[] tensors2) -> Tensor[]
  variants: function
  dispatch:
    CPU: foreach_tensor_mul_list_kernel_slow
    CUDA: foreach_tensor_mul_list_kernel_cuda

- func: _foreach_mul_.List(Tensor(a!)[] self, Tensor[] other) -> ()
  variants: function
  dispatch:
    CPU: foreach_tensor_mul_list_kernel_slow_
    CUDA: foreach_tensor_mul_list_kernel_cuda_

- func: _foreach_div.List(Tensor[] tensors1, Tensor[] tensors2) -> Tensor[]
  variants: function
  dispatch:
    CPU: foreach_tensor_div_list_kernel_slow
    CUDA: foreach_tensor_div_list_kernel_cuda

- func: _foreach_div_.List(Tensor(a!)[] self, Tensor[] other) -> ()
  variants: function
  dispatch:
    CPU: foreach_tensor_div_list_kernel_slow_
    CUDA: foreach_tensor_div_list_kernel_cuda_

- func: _foreach_add.ScalarList(Tensor[] tensors, float[] scalars) -> Tensor[]
  variants: function
  dispatch:
    CPU: foreach_tensor_add_scalarlist_kernel_slow
    CUDA: foreach_tensor_add_scalarlist_kernel_cuda

- func: _foreach_add_.ScalarList(Tensor(a!)[] self, float[] scalars) -> ()
  variants: function
  dispatch:
    CPU: foreach_tensor_add_scalarlist_kernel_slow_
    CUDA: foreach_tensor_add_scalarlist_kernel_cuda_

- func: _foreach_sub.ScalarList(Tensor[] tensors, float[] scalars) -> Tensor[]
  variants: function
  dispatch:
    CPU: foreach_tensor_sub_scalarlist_kernel_slow
    CUDA: foreach_tensor_sub_scalarlist_kernel_cuda

- func: _foreach_sub_.ScalarList(Tensor(a!)[] self, float[] scalars) -> ()
  variants: function
  dispatch:
    CPU: foreach_tensor_sub_scalarlist_kernel_slow_
    CUDA: foreach_tensor_sub_scalarlist_kernel_cuda_

- func: _foreach_div.ScalarList(Tensor[] tensors, float[] scalars) -> Tensor[]
  variants: function
  dispatch:
    CPU: foreach_tensor_div_scalarlist_kernel_slow
    CUDA: foreach_tensor_div_scalarlist_kernel_cuda

- func: _foreach_div_.ScalarList(Tensor(a!)[] self, float[] scalars) -> ()
  variants: function
  dispatch:
    CPU: foreach_tensor_div_scalarlist_kernel_slow_
    CUDA: foreach_tensor_div_scalarlist_kernel_cuda_

- func: _foreach_mul.ScalarList(Tensor[] tensors, float[] scalars) -> Tensor[]
  variants: function
  dispatch:
    CPU: foreach_tensor_mul_scalarlist_kernel_slow
    CUDA: foreach_tensor_mul_scalarlist_kernel_cuda

- func: _foreach_mul_.ScalarList(Tensor(a!)[] self, float[] scalars) -> ()
  variants: function
  dispatch:
    CPU: foreach_tensor_mul_scalarlist_kernel_slow_
    CUDA: foreach_tensor_mul_scalarlist_kernel_cuda_

- func: _foreach_exp(Tensor[] tensors) -> Tensor[]
  variants: function
  dispatch:
    CPU: foreach_tensor_exp_slow
    CUDA: foreach_tensor_exp_cuda

- func: _foreach_zero_(Tensor(a!)[] self) -> ()
  variants: function
  dispatch:
    CPU: foreach_tensor_zero_slow_
    CUDA: foreach_tensor_zero_cuda_

- func: _foreach_exp_(Tensor(a!)[] self) -> ()
  variants: function
  dispatch:
    CPU: foreach_tensor_exp_slow_
    CUDA: foreach_tensor_exp_cuda_

- func: _foreach_sqrt(Tensor[] tensors) -> Tensor[]
  variants: function
  dispatch:
    CPU: foreach_tensor_sqrt_slow
    CUDA: foreach_tensor_sqrt_cuda

- func: _foreach_sqrt_(Tensor(a!)[] self) -> ()
  variants: function
  dispatch:
    CPU: foreach_tensor_sqrt_slow_
    CUDA: foreach_tensor_sqrt_cuda_

- func: _foreach_abs(Tensor[] tensors) -> Tensor[]
  variants: function
  dispatch:
    CPU: foreach_tensor_abs_slow
    CUDA: foreach_tensor_abs_cuda

- func: _foreach_abs_(Tensor(a!)[] self) -> ()
  variants: function
  dispatch:
    CPU: foreach_tensor_abs_slow_
    CUDA: foreach_tensor_abs_cuda_

- func: _foreach_acos(Tensor[] tensors) -> Tensor[]
  variants: function
  dispatch:
    CPU: foreach_tensor_acos_slow
    CUDA: foreach_tensor_acos_cuda

- func: _foreach_acos_(Tensor(a!)[] self) -> ()
  variants: function
  dispatch:
    CPU: foreach_tensor_acos_slow_
    CUDA: foreach_tensor_acos_cuda_

- func: _foreach_asin(Tensor[] tensors) -> Tensor[]
  variants: function
  dispatch:
    CPU: foreach_tensor_asin_slow
    CUDA: foreach_tensor_asin_cuda

- func: _foreach_asin_(Tensor(a!)[] self) -> ()
  variants: function
  dispatch:
    CPU: foreach_tensor_asin_slow_
    CUDA: foreach_tensor_asin_cuda_

- func: _foreach_atan(Tensor[] tensors) -> Tensor[]
  variants: function
  dispatch:
    CPU: foreach_tensor_atan_slow
    CUDA: foreach_tensor_atan_cuda

- func: _foreach_atan_(Tensor(a!)[] self) -> ()
  variants: function
  dispatch:
    CPU: foreach_tensor_atan_slow_
    CUDA: foreach_tensor_atan_cuda_

- func: _foreach_ceil(Tensor[] tensors) -> Tensor[]
  variants: function
  dispatch:
    CPU: foreach_tensor_ceil_slow
    CUDA: foreach_tensor_ceil_cuda

- func: _foreach_ceil_(Tensor(a!)[] self) -> ()
  variants: function
  dispatch:
    CPU: foreach_tensor_ceil_slow_
    CUDA: foreach_tensor_ceil_cuda_

- func: _foreach_cos(Tensor[] tensors) -> Tensor[]
  variants: function
  dispatch:
    CPU: foreach_tensor_cos_slow
    CUDA: foreach_tensor_cos_cuda

- func: _foreach_cos_(Tensor(a!)[] self) -> ()
  variants: function
  dispatch:
    CPU: foreach_tensor_cos_slow_
    CUDA: foreach_tensor_cos_cuda_

- func: _foreach_cosh(Tensor[] tensors) -> Tensor[]
  variants: function
  dispatch:
    CPU: foreach_tensor_cosh_slow
    CUDA: foreach_tensor_cosh_cuda

- func: _foreach_cosh_(Tensor(a!)[] self) -> ()
  variants: function
  dispatch:
    CPU: foreach_tensor_cosh_slow_
    CUDA: foreach_tensor_cosh_cuda_

- func: _foreach_erf(Tensor[] tensors) -> Tensor[]
  variants: function
  dispatch:
    CPU: foreach_tensor_erf_slow
    CUDA: foreach_tensor_erf_cuda

- func: _foreach_erf_(Tensor(a!)[] self) -> ()
  variants: function
  dispatch:
    CPU: foreach_tensor_erf_slow_
    CUDA: foreach_tensor_erf_cuda_

- func: _foreach_erfc(Tensor[] tensors) -> Tensor[]
  variants: function
  dispatch:
    CPU: foreach_tensor_erfc_slow
    CUDA: foreach_tensor_erfc_cuda

- func: _foreach_erfc_(Tensor(a!)[] self) -> ()
  variants: function
  dispatch:
    CPU: foreach_tensor_erfc_slow_
    CUDA: foreach_tensor_erfc_cuda_

- func: _foreach_expm1(Tensor[] tensors) -> Tensor[]
  variants: function
  dispatch:
    CPU: foreach_tensor_expm1_slow
    CUDA: foreach_tensor_expm1_cuda

- func: _foreach_expm1_(Tensor(a!)[] self) -> ()
  variants: function
  dispatch:
    CPU: foreach_tensor_expm1_slow_
    CUDA: foreach_tensor_expm1_cuda_

- func: _foreach_floor(Tensor[] tensors) -> Tensor[]
  variants: function
  dispatch:
    CPU: foreach_tensor_floor_slow
    CUDA: foreach_tensor_floor_cuda

- func: _foreach_floor_(Tensor(a!)[] self) -> ()
  variants: function
  dispatch:
    CPU: foreach_tensor_floor_slow_
    CUDA: foreach_tensor_floor_cuda_

- func: _foreach_log(Tensor[] tensors) -> Tensor[]
  variants: function
  dispatch:
    CPU: foreach_tensor_log_slow
    CUDA: foreach_tensor_log_cuda

- func: _foreach_log_(Tensor(a!)[] self) -> ()
  variants: function
  dispatch:
    CPU: foreach_tensor_log_slow_
    CUDA: foreach_tensor_log_cuda_

- func: _foreach_log10(Tensor[] tensors) -> Tensor[]
  variants: function
  dispatch:
    CPU: foreach_tensor_log10_slow
    CUDA: foreach_tensor_log10_cuda

- func: _foreach_log10_(Tensor(a!)[] self) -> ()
  variants: function
  dispatch:
    CPU: foreach_tensor_log10_slow_
    CUDA: foreach_tensor_log10_cuda_

- func: _foreach_log1p(Tensor[] tensors) -> Tensor[]
  variants: function
  dispatch:
    CPU: foreach_tensor_log1p_slow
    CUDA: foreach_tensor_log1p_cuda

- func: _foreach_log1p_(Tensor(a!)[] self) -> ()
  variants: function
  dispatch:
    CPU: foreach_tensor_log1p_slow_
    CUDA: foreach_tensor_log1p_cuda_

- func: _foreach_log2(Tensor[] tensors) -> Tensor[]
  variants: function
  dispatch:
    CPU: foreach_tensor_log2_slow
    CUDA: foreach_tensor_log2_cuda

- func: _foreach_log2_(Tensor(a!)[] self) -> ()
  variants: function
  dispatch:
    CPU: foreach_tensor_log2_slow_
    CUDA: foreach_tensor_log2_cuda_

- func: _foreach_neg(Tensor[] tensors) -> Tensor[]
  variants: function
  dispatch:
    CPU: foreach_tensor_neg_slow
    CUDA: foreach_tensor_neg_cuda

- func: _foreach_neg_(Tensor(a!)[] self) -> ()
  variants: function
  dispatch:
    CPU: foreach_tensor_neg_slow_
    CUDA: foreach_tensor_neg_cuda_

- func: _foreach_tan(Tensor[] tensors) -> Tensor[]
  variants: function
  dispatch:
    CPU: foreach_tensor_tan_slow
    CUDA: foreach_tensor_tan_cuda

- func: _foreach_tan_(Tensor(a!)[] self) -> ()
  variants: function
  dispatch:
    CPU: foreach_tensor_tan_slow_
    CUDA: foreach_tensor_tan_cuda_

- func: _foreach_tanh(Tensor[] tensors) -> Tensor[]
  variants: function
  dispatch:
    CPU: foreach_tensor_tanh_slow
    CUDA: foreach_tensor_tanh_cuda

- func: _foreach_tanh_(Tensor(a!)[] self) -> ()
  variants: function
  dispatch:
    CPU: foreach_tensor_tanh_slow_
    CUDA: foreach_tensor_tanh_cuda_

- func: _foreach_sin(Tensor[] tensors) -> Tensor[]
  variants: function
  dispatch:
    CPU: foreach_tensor_sin_slow
    CUDA: foreach_tensor_sin_cuda

- func: _foreach_sin_(Tensor(a!)[] self) -> ()
  variants: function
  dispatch:
    CPU: foreach_tensor_sin_slow_
    CUDA: foreach_tensor_sin_cuda_

- func: _foreach_sinh(Tensor[] tensors) -> Tensor[]
  variants: function
  dispatch:
    CPU: foreach_tensor_sinh_slow
    CUDA: foreach_tensor_sinh_cuda

- func: _foreach_sinh_(Tensor(a!)[] self) -> ()
  variants: function
  dispatch:
    CPU: foreach_tensor_sinh_slow_
    CUDA: foreach_tensor_sinh_cuda_

- func: _foreach_round(Tensor[] tensors) -> Tensor[]
  variants: function
  dispatch:
    CPU: foreach_tensor_round_slow
    CUDA: foreach_tensor_round_cuda

- func: _foreach_round_(Tensor(a!)[] self) -> ()
  variants: function
  dispatch:
    CPU: foreach_tensor_round_slow_
    CUDA: foreach_tensor_round_cuda_

- func: _foreach_lgamma(Tensor[] tensors) -> Tensor[]
  variants: function
  dispatch:
    CPU: foreach_tensor_lgamma_slow
    CUDA: foreach_tensor_lgamma_cuda

- func: _foreach_lgamma_(Tensor(a!)[] self) -> ()
  variants: function
  dispatch:
    CPU: foreach_tensor_lgamma_slow_
    CUDA: foreach_tensor_lgamma_cuda_

- func: _foreach_frac(Tensor[] tensors) -> Tensor[]
  variants: function
  dispatch:
    CPU: foreach_tensor_frac_slow
    CUDA: foreach_tensor_frac_cuda

- func: _foreach_frac_(Tensor(a!)[] self) -> ()
  variants: function
  dispatch:
    CPU: foreach_tensor_frac_slow_
    CUDA: foreach_tensor_frac_cuda_

- func: _foreach_reciprocal(Tensor[] tensors) -> Tensor[]
  variants: function
  dispatch:
    CPU: foreach_tensor_reciprocal_slow
    CUDA: foreach_tensor_reciprocal_cuda

- func: _foreach_reciprocal_(Tensor(a!)[] self) -> ()
  variants: function
  dispatch:
    CPU: foreach_tensor_reciprocal_slow_
    CUDA: foreach_tensor_reciprocal_cuda_

- func: _foreach_sigmoid(Tensor[] tensors) -> Tensor[]
  variants: function
  dispatch:
    CPU: foreach_tensor_sigmoid_slow
    CUDA: foreach_tensor_sigmoid_cuda

- func: _foreach_sigmoid_(Tensor(a!)[] self) -> ()
  variants: function
  dispatch:
    CPU: foreach_tensor_sigmoid_slow_
    CUDA: foreach_tensor_sigmoid_cuda_

- func: _foreach_trunc(Tensor[] tensors) -> Tensor[]
  variants: function
  dispatch:
    CPU: foreach_tensor_trunc_slow
    CUDA: foreach_tensor_trunc_cuda

- func: _foreach_trunc_(Tensor(a!)[] self) -> ()
  variants: function
  dispatch:
    CPU: foreach_tensor_trunc_slow_
    CUDA: foreach_tensor_trunc_cuda_

- func: _foreach_addcdiv_.Scalar(Tensor(a!)[] self, Tensor[] tensor1, Tensor[] tensor2, Scalar value=1) -> ()
  variants: function
  dispatch:
    CPU: foreach_tensor_addcdiv_scalar_slow_
    CUDA: foreach_tensor_addcdiv_scalar_cuda_

- func: _foreach_addcmul_.Scalar(Tensor(a!)[] self, Tensor[] tensor1, Tensor[] tensor2, Scalar value=1) -> ()
  variants: function
  dispatch:
    CPU: foreach_tensor_addcmul_scalar_slow_
    CUDA: foreach_tensor_addcmul_scalar_cuda_

- func: _foreach_addcdiv_.ScalarList(Tensor(a!)[] self, Tensor[] tensor1, Tensor[] tensor2, float[] scalars) -> ()
  variants: function
  dispatch:
    CPU: foreach_tensor_addcdiv_scalarlist_slow_
    CUDA: foreach_tensor_addcdiv_scalarlist_cuda_

- func: _foreach_addcmul_.ScalarList(Tensor(a!)[] self, Tensor[] tensor1, Tensor[] tensor2, float[] scalars) -> ()
  variants: function
  dispatch:
    CPU: foreach_tensor_addcmul_scalarlist_slow_
    CUDA: foreach_tensor_addcmul_scalarlist_cuda_

- func: _foreach_addcdiv.Scalar(Tensor[] input, Tensor[] tensor1, Tensor[] tensor2, Scalar value=1) -> Tensor[]
  variants: function
  dispatch:
    CPU: foreach_tensor_addcdiv_scalar_slow
    CUDA: foreach_tensor_addcdiv_scalar_cuda

- func: _foreach_addcmul.Scalar(Tensor[] input, Tensor[] tensor1, Tensor[] tensor2, Scalar value=1) -> Tensor[]
  variants: function
  dispatch:
    CPU: foreach_tensor_addcmul_scalar_slow
    CUDA: foreach_tensor_addcmul_scalar_cuda

- func: _foreach_addcdiv.ScalarList(Tensor[] input, Tensor[] tensor1, Tensor[] tensor2, float[] scalars) -> Tensor[]
  variants: function
  dispatch:
    CPU: foreach_tensor_addcdiv_scalarlist_slow
    CUDA: foreach_tensor_addcdiv_scalarlist_cuda

- func: _foreach_addcmul.ScalarList(Tensor[] input, Tensor[] tensor1, Tensor[] tensor2, float[] scalars) -> Tensor[]
  variants: function
  dispatch:
    CPU: foreach_tensor_addcmul_scalarlist_slow
    CUDA: foreach_tensor_addcmul_scalarlist_cuda

- func: _foreach_maximum.List(Tensor[] tensors1, Tensor[] tensors2) -> Tensor[]
  variants: function
  dispatch:
    CPU: foreach_tensor_maximum_slow
    CUDA: foreach_tensor_maximum_cuda

- func: _foreach_minimum.List(Tensor[] tensors1, Tensor[] tensors2) -> Tensor[]
  variants: function
  dispatch:
    CPU: foreach_tensor_minimum_slow
    CUDA: foreach_tensor_minimum_cuda

- func: _mode(Tensor self, int dim=-1, bool keepdim=False) -> (Tensor, Tensor)
  dispatch:
    CPU: legacy::cpu::_th_mode
    CUDA: legacy::cuda::_th_mode

- func: _mode.values(Tensor self, int dim=-1, bool keepdim=False, *, Tensor(a!) values, Tensor(b!) indices) -> (Tensor(a!), Tensor(b!))
  use_c10_dispatcher: hacky_wrapper_for_legacy_signatures
  dispatch:
    CPU: legacy::cpu::_th_mode_out
    CUDA: legacy::cuda::_th_mode_out

- func: bucketize.Tensor(Tensor self, Tensor boundaries, *, bool out_int32=False, bool right=False) -> Tensor
  dispatch:
    CPU: bucketize_cpu
    CUDA: bucketize_cuda

- func: bucketize.Tensor_out(Tensor self, Tensor boundaries, *, bool out_int32=False, bool right=False, Tensor(a!) out) -> Tensor(a!)
  use_c10_dispatcher: hacky_wrapper_for_legacy_signatures
  dispatch:
    CPU: bucketize_out_cpu
    CUDA: bucketize_out_cuda

- func: bucketize.Scalar(Scalar self, Tensor boundaries, *, bool out_int32=False, bool right=False) -> Tensor
  dispatch:
    CPU: bucketize_cpu
    CUDA: bucketize_cuda

- func: searchsorted.Tensor(Tensor sorted_sequence, Tensor self, *, bool out_int32=False, bool right=False) -> Tensor
  dispatch:
    CPU: searchsorted_cpu
    CUDA: searchsorted_cuda

- func: searchsorted.Tensor_out(Tensor sorted_sequence, Tensor self, *, bool out_int32=False, bool right=False, Tensor(a!) out) -> Tensor(a!)
  use_c10_dispatcher: hacky_wrapper_for_legacy_signatures
  dispatch:
    CPU: searchsorted_out_cpu
    CUDA: searchsorted_out_cuda

- func: searchsorted.Scalar(Tensor sorted_sequence, Scalar self, *, bool out_int32=False, bool right=False) -> Tensor
  dispatch:
    CPU: searchsorted_cpu
    CUDA: searchsorted_cuda

## NN wrappers

- func: mse_loss.out(Tensor self, Tensor target, int reduction=Mean, *, Tensor(a!) out) -> Tensor(a!)
  use_c10_dispatcher: hacky_wrapper_for_legacy_signatures
  python_module: nn
  dispatch:
    CPU, CUDA: mse_loss_out

- func: mse_loss(Tensor self, Tensor target, int reduction=Mean) -> Tensor
  python_module: nn
  dispatch:
    CPU, CUDA: mse_loss

- func: mse_loss_backward.grad_input(Tensor grad_output, Tensor self, Tensor target, int reduction, *, Tensor(a!) grad_input) -> Tensor(a!)
  use_c10_dispatcher: hacky_wrapper_for_legacy_signatures
  python_module: nn
  dispatch:
    CPU, CUDA: mse_loss_backward_out

- func: mse_loss_backward(Tensor grad_output, Tensor self, Tensor target, int reduction) -> Tensor
  python_module: nn
  dispatch:
    CPU, CUDA: mse_loss_backward

- func: l1_loss.out(Tensor self, Tensor target, int reduction=Mean, *, Tensor(a!) out) -> Tensor(a!)
  use_c10_dispatcher: hacky_wrapper_for_legacy_signatures
  python_module: nn
  dispatch:
    DefaultBackend: l1_loss_out

- func: l1_loss(Tensor self, Tensor target, int reduction=Mean) -> Tensor
  python_module: nn
  dispatch:
    DefaultBackend: l1_loss

- func: l1_loss_backward.grad_input(Tensor grad_output, Tensor self, Tensor target, int reduction, *, Tensor(a!) grad_input) -> Tensor(a!)
  use_c10_dispatcher: hacky_wrapper_for_legacy_signatures
  python_module: nn
  dispatch:
    CPU, CUDA: l1_loss_backward_out

- func: l1_loss_backward(Tensor grad_output, Tensor self, Tensor target, int reduction) -> Tensor
  python_module: nn
  dispatch:
    DefaultBackend: l1_loss_backward

- func: multi_margin_loss.out(Tensor self, Tensor target, Scalar p=1, Scalar margin=1, Tensor? weight=None, int reduction=Mean, *, Tensor(a!) out) -> Tensor(a!)
  use_c10_dispatcher: hacky_wrapper_for_legacy_signatures
  python_module: nn
  dispatch:
    CPU: multi_margin_loss_cpu_out
    CUDA: legacy::cuda::_thnn_multi_margin_loss_forward_out

- func: multi_margin_loss(Tensor self, Tensor target, Scalar p=1, Scalar margin=1, Tensor? weight=None, int reduction=Mean) -> Tensor
  use_c10_dispatcher: hacky_wrapper_for_legacy_signatures
  python_module: nn
  dispatch:
    CPU: multi_margin_loss_cpu
    CUDA: legacy::cuda::_thnn_multi_margin_loss_forward

- func: multi_margin_loss_backward.grad_input(Tensor grad_output, Tensor self, Tensor target, Scalar p, Scalar margin, Tensor? weight=None, int reduction=Mean, *, Tensor(a!) grad_input) -> Tensor(a!)
  use_c10_dispatcher: hacky_wrapper_for_legacy_signatures
  python_module: nn
  dispatch:
    CPU: multi_margin_loss_cpu_backward_out
    CUDA: legacy::cuda::_thnn_multi_margin_loss_backward_out

- func: multi_margin_loss_backward(Tensor grad_output, Tensor self, Tensor target, Scalar p, Scalar margin, Tensor? weight=None, int reduction=Mean) -> Tensor
  use_c10_dispatcher: hacky_wrapper_for_legacy_signatures
  python_module: nn
  dispatch:
    CPU: multi_margin_loss_cpu_backward
    CUDA: legacy::cuda::_thnn_multi_margin_loss_backward

- func: multilabel_margin_loss.out(Tensor self, Tensor target, int reduction=Mean, *, Tensor(a!) out) -> Tensor(a!)
  use_c10_dispatcher: hacky_wrapper_for_legacy_signatures
  python_module: nn

- func: multilabel_margin_loss(Tensor self, Tensor target, int reduction=Mean) -> Tensor
  python_module: nn

- func: multilabel_margin_loss_forward.output(Tensor self, Tensor target, int reduction, *, Tensor(a!) output, Tensor(b!) is_target) -> (Tensor(a!), Tensor(b!))
  use_c10_dispatcher: hacky_wrapper_for_legacy_signatures
  python_module: nn
  dispatch:
    CPU: multilabel_margin_loss_forward_out_cpu
    CUDA: legacy::cuda::_thnn_multilabel_margin_loss_forward_out

- func: multilabel_margin_loss_forward(Tensor self, Tensor target, int reduction) -> (Tensor output, Tensor is_target)
  python_module: nn
  dispatch:
    CPU: multilabel_margin_loss_forward_cpu
    CUDA: legacy::cuda::_thnn_multilabel_margin_loss_forward

- func: multilabel_margin_loss_backward.grad_input(Tensor grad_output, Tensor self, Tensor target, int reduction, Tensor is_target, *, Tensor(a!) grad_input) -> Tensor(a!)
  use_c10_dispatcher: hacky_wrapper_for_legacy_signatures
  python_module: nn
  dispatch:
    CPU: multilabel_margin_loss_backward_cpu_out
    CUDA: legacy::cuda::_thnn_multilabel_margin_loss_backward_out

- func: multilabel_margin_loss_backward(Tensor grad_output, Tensor self, Tensor target, int reduction, Tensor is_target) -> Tensor
  python_module: nn
  dispatch:
    CPU: multilabel_margin_loss_backward_cpu
    CUDA: legacy::cuda::_thnn_multilabel_margin_loss_backward

- func: nll_loss.out(Tensor self, Tensor target, Tensor? weight=None, int reduction=Mean, int ignore_index=-100, *, Tensor(a!) out) -> Tensor(a!)
  use_c10_dispatcher: hacky_wrapper_for_legacy_signatures
  python_module: nn

- func: nll_loss(Tensor self, Tensor target, Tensor? weight=None, int reduction=Mean, int ignore_index=-100) -> Tensor
  use_c10_dispatcher: hacky_wrapper_for_legacy_signatures
  python_module: nn

- func: nll_loss_forward.output(Tensor self, Tensor target, Tensor? weight, int reduction, int ignore_index, *, Tensor(a!) output, Tensor(b!) total_weight) -> (Tensor(a!), Tensor(b!))
  use_c10_dispatcher: hacky_wrapper_for_legacy_signatures
  python_module: nn
  dispatch:
    CPU: nll_loss_forward_out_cpu
    CUDA: legacy::cuda::_thnn_nll_loss_forward_out

- func: nll_loss_forward(Tensor self, Tensor target, Tensor? weight, int reduction, int ignore_index) -> (Tensor output, Tensor total_weight)
  use_c10_dispatcher: hacky_wrapper_for_legacy_signatures
  python_module: nn
  dispatch:
    CPU: nll_loss_forward_cpu
    CUDA: legacy::cuda::_thnn_nll_loss_forward

- func: nll_loss_backward.grad_input(Tensor grad_output, Tensor self, Tensor target, Tensor? weight, int reduction, int ignore_index, Tensor total_weight, *, Tensor(a!) grad_input) -> Tensor(a!)
  use_c10_dispatcher: hacky_wrapper_for_legacy_signatures
  python_module: nn
  dispatch:
    CPU: nll_loss_backward_out_cpu
    CUDA: legacy::cuda::_thnn_nll_loss_backward_out

- func: nll_loss_backward(Tensor grad_output, Tensor self, Tensor target, Tensor? weight, int reduction, int ignore_index, Tensor total_weight) -> Tensor
  use_c10_dispatcher: hacky_wrapper_for_legacy_signatures
  python_module: nn
  dispatch:
    CPU: nll_loss_backward_cpu
    CUDA: legacy::cuda::_thnn_nll_loss_backward

- func: nll_loss2d.out(Tensor self, Tensor target, Tensor? weight=None, int reduction=Mean, int ignore_index=-100, *, Tensor(a!) out) -> Tensor(a!)
  use_c10_dispatcher: hacky_wrapper_for_legacy_signatures
  python_module: nn

- func: nll_loss2d(Tensor self, Tensor target, Tensor? weight=None, int reduction=Mean, int ignore_index=-100) -> Tensor
  use_c10_dispatcher: hacky_wrapper_for_legacy_signatures
  python_module: nn

- func: nll_loss2d_forward.output(Tensor self, Tensor target, Tensor? weight, int reduction, int ignore_index, *, Tensor(a!) output, Tensor(b!) total_weight) -> (Tensor(a!), Tensor(b!))
  use_c10_dispatcher: hacky_wrapper_for_legacy_signatures
  python_module: nn
  dispatch:
    CPU: nll_loss2d_forward_out_cpu
    CUDA: legacy::cuda::_thnn_nll_loss2d_forward_out

- func: nll_loss2d_forward(Tensor self, Tensor target, Tensor? weight, int reduction, int ignore_index) -> (Tensor output, Tensor total_weight)
  use_c10_dispatcher: hacky_wrapper_for_legacy_signatures
  python_module: nn
  dispatch:
    CPU: nll_loss2d_forward_cpu
    CUDA: legacy::cuda::_thnn_nll_loss2d_forward

- func: nll_loss2d_backward.grad_input(Tensor grad_output, Tensor self, Tensor target, Tensor? weight, int reduction, int ignore_index, Tensor total_weight, *, Tensor(a!) grad_input) -> Tensor(a!)
  use_c10_dispatcher: hacky_wrapper_for_legacy_signatures
  python_module: nn
  dispatch:
    CPU: nll_loss2d_backward_out_cpu
    CUDA: legacy::cuda::_thnn_nll_loss2d_backward_out

- func: nll_loss2d_backward(Tensor grad_output, Tensor self, Tensor target, Tensor? weight, int reduction, int ignore_index, Tensor total_weight) -> Tensor
  use_c10_dispatcher: hacky_wrapper_for_legacy_signatures
  python_module: nn
  dispatch:
    CPU: nll_loss2d_backward_cpu
    CUDA: legacy::cuda::_thnn_nll_loss2d_backward

- func: smooth_l1_loss.out(Tensor self, Tensor target, int reduction=Mean, float beta=1.0, *, Tensor(a!) out) -> Tensor(a!)
  use_c10_dispatcher: hacky_wrapper_for_legacy_signatures
  python_module: nn
  dispatch:
    CPU: smooth_l1_loss_out
    CUDA: smooth_l1_loss_out

- func: smooth_l1_loss(Tensor self, Tensor target, int reduction=Mean, float beta=1.0) -> Tensor
  python_module: nn
  dispatch:
    CPU, CUDA: smooth_l1_loss

- func: smooth_l1_loss_backward.grad_input(Tensor grad_output, Tensor self, Tensor target, int reduction, float beta, *, Tensor(a!) grad_input) -> Tensor(a!)
  use_c10_dispatcher: hacky_wrapper_for_legacy_signatures
  python_module: nn
  dispatch:
    CPU: smooth_l1_loss_backward_out
    CUDA: smooth_l1_loss_backward_out

- func: smooth_l1_loss_backward(Tensor grad_output, Tensor self, Tensor target, int reduction, float beta) -> Tensor
  python_module: nn
  dispatch:
    DefaultBackend: smooth_l1_loss_backward

- func: soft_margin_loss.out(Tensor self, Tensor target, int reduction=Mean, *, Tensor(a!) out) -> Tensor(a!)
  use_c10_dispatcher: hacky_wrapper_for_legacy_signatures
  python_module: nn
  dispatch:
    DefaultBackend: soft_margin_loss_out

- func: soft_margin_loss(Tensor self, Tensor target, int reduction=Mean) -> Tensor
  python_module: nn
  dispatch:
    DefaultBackend: soft_margin_loss

- func: soft_margin_loss_backward.grad_input(Tensor grad_output, Tensor self, Tensor target, int reduction, *, Tensor(a!) grad_input) -> Tensor(a!)
  use_c10_dispatcher: hacky_wrapper_for_legacy_signatures
  python_module: nn
  dispatch:
    DefaultBackend: soft_margin_loss_backward_out

- func: soft_margin_loss_backward(Tensor grad_output, Tensor self, Tensor target, int reduction) -> Tensor
  python_module: nn
  dispatch:
    DefaultBackend: soft_margin_loss_backward

- func: elu.out(Tensor self, Scalar alpha=1, Scalar scale=1, Scalar input_scale=1, *, Tensor(a!) out) -> Tensor(a!)
  use_c10_dispatcher: hacky_wrapper_for_legacy_signatures
  python_module: nn
  dispatch:
    CPU, CUDA: elu_out

- func: elu(Tensor self, Scalar alpha=1, Scalar scale=1, Scalar input_scale=1) -> Tensor
  python_module: nn
  dispatch:
    CPU, CUDA: elu

- func: elu_backward(Tensor grad_output, Scalar alpha, Scalar scale, Scalar input_scale, bool is_result, Tensor self_or_result) -> Tensor
  python_module: nn
  dispatch:
    CPU, CUDA: elu_backward

- func: elu_(Tensor(a!) self, Scalar alpha=1, Scalar scale=1, Scalar input_scale=1) -> Tensor(a!)
  python_module: nn
  dispatch:
    DefaultBackend: elu_

- func: glu.out(Tensor self, int dim=-1, *, Tensor(a!) out) -> Tensor(a!)
  use_c10_dispatcher: hacky_wrapper_for_legacy_signatures
  python_module: nn
  dispatch:
    CPU: glu_out
    CUDA: legacy::cuda::_thnn_glu_forward_out

- func: glu(Tensor self, int dim=-1) -> Tensor
  python_module: nn
  dispatch:
    CPU: glu
    CUDA: legacy::cuda::_thnn_glu_forward

- func: glu_backward.grad_input(Tensor grad_output, Tensor self, int dim, *, Tensor(a!) grad_input) -> Tensor(a!)
  use_c10_dispatcher: hacky_wrapper_for_legacy_signatures
  python_module: nn
  dispatch:
    CPU: glu_backward_out
    CUDA: legacy::cuda::_thnn_glu_backward_out

- func: glu_backward(Tensor grad_output, Tensor self, int dim) -> Tensor
  python_module: nn
  dispatch:
    CPU: glu_backward
    CUDA: legacy::cuda::_thnn_glu_backward

- func: hardsigmoid.out(Tensor self, *, Tensor(a!) out) -> Tensor(a!)
  use_c10_dispatcher: hacky_wrapper_for_legacy_signatures
  python_module: nn
  dispatch:
    CPU, CUDA: hardsigmoid_out

- func: hardsigmoid(Tensor self) -> Tensor
  python_module: nn
  dispatch:
    CPU, CUDA: hardsigmoid
    QuantizedCPU: hardsigmoid_quantized_cpu

- func: hardsigmoid_(Tensor(a!) self) -> Tensor(a!)
  python_module: nn
  dispatch:
    CPU, CUDA: hardsigmoid_

- func: hardsigmoid_backward(Tensor grad_output, Tensor self) -> Tensor
  python_module: nn
  dispatch:
    CPU, CUDA: hardsigmoid_backward

- func: hardtanh.out(Tensor self, Scalar min_val=-1, Scalar max_val=1, *, Tensor(a!) out) -> Tensor(a!)
  use_c10_dispatcher: hacky_wrapper_for_legacy_signatures
  python_module: nn
  dispatch:
    CPU, CUDA: hardtanh_out
    QuantizedCPU: hardtanh_out_quantized_cpu

- func: hardtanh(Tensor self, Scalar min_val=-1, Scalar max_val=1) -> Tensor
  python_module: nn
  dispatch:
    CPU, CUDA: hardtanh
    QuantizedCPU: hardtanh_quantized_cpu

- func: hardtanh_backward.grad_input(Tensor grad_output, Tensor self, Scalar min_val, Scalar max_val, *, Tensor(a!) grad_input) -> Tensor(a!)
  use_c10_dispatcher: hacky_wrapper_for_legacy_signatures
  python_module: nn
  dispatch:
    CPU, CUDA: hardtanh_backward_out

- func: hardtanh_backward(Tensor grad_output, Tensor self, Scalar min_val, Scalar max_val) -> Tensor
  python_module: nn
  dispatch:
    CPU, CUDA: hardtanh_backward

- func: hardtanh_(Tensor(a!) self, Scalar min_val=-1, Scalar max_val=1) -> Tensor(a!)
  python_module: nn
  dispatch:
    CPU, CUDA: hardtanh_
    QuantizedCPU: hardtanh_quantized_cpu_

- func: hardswish.out(Tensor self, *, Tensor(a!) out) -> Tensor(a!)
  use_c10_dispatcher: hacky_wrapper_for_legacy_signatures
  python_module: nn
  dispatch:
    CPU, CUDA: hardswish_out

- func: hardswish(Tensor self) -> Tensor
  python_module: nn
  dispatch:
    CPU, CUDA: hardswish

- func: hardswish_(Tensor(a!) self) -> Tensor(a!)
  python_module: nn
  dispatch:
    CPU, CUDA: hardswish_

- func: hardswish_backward(Tensor grad_output, Tensor self) -> Tensor
  python_module: nn
  dispatch:
    CPU, CUDA: hardswish_backward

- func: leaky_relu.out(Tensor self, Scalar negative_slope=0.01, *, Tensor(a!) out) -> Tensor(a!)
  use_c10_dispatcher: hacky_wrapper_for_legacy_signatures
  python_module: nn
  dispatch:
    CPU, CUDA: leaky_relu_out
    QuantizedCPU: leaky_relu_out_quantized_cpu

- func: leaky_relu(Tensor self, Scalar negative_slope=0.01) -> Tensor
  python_module: nn
  dispatch:
    CPU, CUDA: leaky_relu
    QuantizedCPU: leaky_relu_quantized_cpu

- func: leaky_relu_backward(Tensor grad_output, Tensor self, Scalar negative_slope, bool self_is_result) -> Tensor
  python_module: nn
  dispatch:
    CPU, CUDA: leaky_relu_backward

- func: leaky_relu_(Tensor(a!) self, Scalar negative_slope=0.01) -> Tensor(a!)
  python_module: nn
  dispatch:
    CPU, CUDA: leaky_relu_
    QuantizedCPU: leaky_relu_quantized_cpu_

- func: log_sigmoid.out(Tensor self, *, Tensor(a!) out) -> Tensor(a!)
  use_c10_dispatcher: hacky_wrapper_for_legacy_signatures
  python_module: nn

- func: log_sigmoid(Tensor self) -> Tensor
  python_module: nn

- func: log_sigmoid_forward.output(Tensor self, *, Tensor(a!) output, Tensor(b!) buffer) -> (Tensor(a!), Tensor(b!))
  use_c10_dispatcher: hacky_wrapper_for_legacy_signatures
  python_module: nn
  dispatch:
    CPU: log_sigmoid_forward_out_cpu
    CUDA: legacy::cuda::_thnn_log_sigmoid_forward_out

- func: log_sigmoid_forward(Tensor self) -> (Tensor output, Tensor buffer)
  python_module: nn
  dispatch:
    CPU: log_sigmoid_forward_cpu
    CUDA: legacy::cuda::_thnn_log_sigmoid_forward

- func: log_sigmoid_backward.grad_input(Tensor grad_output, Tensor self, Tensor buffer, *, Tensor(a!) grad_input) -> Tensor(a!)
  use_c10_dispatcher: hacky_wrapper_for_legacy_signatures
  python_module: nn
  dispatch:
    CPU: log_sigmoid_backward_out_cpu
    CUDA: legacy::cuda::_thnn_log_sigmoid_backward_out

- func: log_sigmoid_backward(Tensor grad_output, Tensor self, Tensor buffer) -> Tensor
  python_module: nn
  dispatch:
    CPU: log_sigmoid_backward_cpu
    CUDA: legacy::cuda::_thnn_log_sigmoid_backward

- func: rrelu_with_noise.out(Tensor self, Tensor noise, Scalar lower=0.125, Scalar upper=0.3333333333333333, bool training=False, Generator? generator=None, *, Tensor(a!) out) -> Tensor(a!)
  use_c10_dispatcher: hacky_wrapper_for_legacy_signatures
  python_module: nn
  dispatch:
    CPU: rrelu_with_noise_out_cpu
    CUDA: legacy::cuda::_thnn_rrelu_with_noise_forward_out

- func: rrelu_with_noise(Tensor self, Tensor noise, Scalar lower=0.125, Scalar upper=0.3333333333333333, bool training=False, Generator? generator=None) -> Tensor
  python_module: nn
  dispatch:
    CPU: rrelu_with_noise_cpu
    CUDA: legacy::cuda::_thnn_rrelu_with_noise_forward

- func: rrelu_with_noise_backward(Tensor grad_output, Tensor self, Tensor noise, Scalar lower, Scalar upper, bool training, bool self_is_result) -> Tensor
  python_module: nn
  dispatch:
    DefaultBackend: rrelu_with_noise_backward

- func: rrelu_with_noise_(Tensor(a!) self, Tensor noise, Scalar lower=0.125, Scalar upper=0.3333333333333333, bool training=False, Generator? generator=None) -> Tensor(a!)
  python_module: nn
  dispatch:
    CPU: rrelu_with_noise_cpu_
    CUDA: legacy::cuda::_thnn_rrelu_with_noise_forward_

- func: softplus.out(Tensor self, Scalar beta=1, Scalar threshold=20, *, Tensor(a!) out) -> Tensor(a!)
  use_c10_dispatcher: hacky_wrapper_for_legacy_signatures
  python_module: nn
  dispatch:
    CPU, CUDA: softplus_out

- func: softplus(Tensor self, Scalar beta=1, Scalar threshold=20) -> Tensor
  python_module: nn
  dispatch:
    CPU, CUDA: softplus

- func: softplus_backward.grad_input(Tensor grad_output, Tensor self, Scalar beta, Scalar threshold, Tensor output, *, Tensor(a!) grad_input) -> Tensor(a!)
  use_c10_dispatcher: hacky_wrapper_for_legacy_signatures
  python_module: nn
  dispatch:
    CPU, CUDA: softplus_backward_out

- func: softplus_backward(Tensor grad_output, Tensor self, Scalar beta, Scalar threshold, Tensor output) -> Tensor
  python_module: nn
  dispatch:
    CPU, CUDA: softplus_backward

- func: softshrink.out(Tensor self, Scalar lambd=0.5, *, Tensor(a!) out) -> Tensor(a!)
  use_c10_dispatcher: hacky_wrapper_for_legacy_signatures
  python_module: nn
  dispatch:
    CPU, CUDA: softshrink_out

- func: softshrink(Tensor self, Scalar lambd=0.5) -> Tensor
  python_module: nn
  dispatch:
    CPU, CUDA: softshrink

- func: softshrink_backward.grad_input(Tensor grad_output, Tensor self, Scalar lambd, *, Tensor(a!) grad_input) -> Tensor(a!)
  use_c10_dispatcher: hacky_wrapper_for_legacy_signatures
  python_module: nn
  dispatch:
    CPU, CUDA: softshrink_backward_out

- func: softshrink_backward(Tensor grad_output, Tensor self, Scalar lambd) -> Tensor
  python_module: nn
  dispatch:
    CPU, CUDA: softshrink_backward

- func: adaptive_avg_pool2d.out(Tensor self, int[2] output_size, *, Tensor(a!) out) -> Tensor(a!)
  use_c10_dispatcher: hacky_wrapper_for_legacy_signatures
  python_module: nn
  dispatch:
    CPU, CUDA: adaptive_avg_pool2d_out_cpu
    MkldnnCPU: mkldnn_adaptive_avg_pool2d_out

- func: adaptive_avg_pool2d(Tensor self, int[2] output_size) -> Tensor
  python_module: nn

- func: mkldnn_adaptive_avg_pool2d(Tensor self, int[2] output_size) -> Tensor
  dispatch:
    MkldnnCPU: mkldnn_adaptive_avg_pool2d

- func: _adaptive_avg_pool2d(Tensor self, int[2] output_size) -> Tensor
  dispatch:
    CPU: adaptive_avg_pool2d_cpu
    CUDA: adaptive_avg_pool2d_cuda
    QuantizedCPU: adaptive_avg_pool2d_quantized_cpu

- func: _adaptive_avg_pool2d_backward(Tensor grad_output, Tensor self) -> Tensor
  python_module: nn
  dispatch:
    CPU: adaptive_avg_pool2d_backward_cpu
    CUDA: adaptive_avg_pool2d_backward_cuda

- func: adaptive_avg_pool3d.out(Tensor self, int[3] output_size, *, Tensor(a!) out) -> Tensor(a!)
  use_c10_dispatcher: hacky_wrapper_for_legacy_signatures
  python_module: nn
  dispatch:
    CPU: adaptive_avg_pool3d_out_cpu
    CUDA: adaptive_avg_pool3d_out_cuda
    QuantizedCPU: adaptive_avg_pool3d_out_quantized_cpu

- func: adaptive_avg_pool3d(Tensor self, int[3] output_size) -> Tensor
  python_module: nn
  dispatch:
    CPU: adaptive_avg_pool3d_cpu
    CUDA: adaptive_avg_pool3d_cuda
    QuantizedCPU: adaptive_avg_pool3d_quantized_cpu

- func: adaptive_avg_pool3d_backward.grad_input(Tensor grad_output, Tensor self, *, Tensor(a!) grad_input) -> Tensor(a!)
  use_c10_dispatcher: hacky_wrapper_for_legacy_signatures
  python_module: nn
  dispatch:
    CPU: adaptive_avg_pool3d_backward_out_cpu
    CUDA: adaptive_avg_pool3d_backward_out_cuda

- func: adaptive_avg_pool3d_backward(Tensor grad_output, Tensor self) -> Tensor
  python_module: nn
  dispatch:
    CPU: adaptive_avg_pool3d_backward_cpu
    CUDA: adaptive_avg_pool3d_backward_cuda

# Return: (Tensor output, Tensor indices)
- func: adaptive_max_pool2d.out(Tensor self, int[2] output_size, *, Tensor(a!) out, Tensor(b!) indices) -> (Tensor(a!), Tensor(b!))
  use_c10_dispatcher: hacky_wrapper_for_legacy_signatures
  python_module: nn
  dispatch:
    CPU: adaptive_max_pool2d_out_cpu
    CUDA: adaptive_max_pool2d_out_cuda

# Return: (Tensor output, Tensor indices)
- func: adaptive_max_pool2d(Tensor self, int[2] output_size) -> (Tensor, Tensor)
  python_module: nn
  dispatch:
    CPU: adaptive_max_pool2d_cpu
    CUDA: adaptive_max_pool2d_cuda

- func: adaptive_max_pool2d_backward.grad_input(Tensor grad_output, Tensor self, Tensor indices, *, Tensor(a!) grad_input) -> Tensor(a!)
  use_c10_dispatcher: hacky_wrapper_for_legacy_signatures
  python_module: nn
  dispatch:
    CPU: adaptive_max_pool2d_backward_out_cpu
    CUDA: adaptive_max_pool2d_backward_out_cuda

- func: adaptive_max_pool2d_backward(Tensor grad_output, Tensor self, Tensor indices) -> Tensor
  python_module: nn
  dispatch:
    CPU: adaptive_max_pool2d_backward_cpu
    CUDA: adaptive_max_pool2d_backward_cuda

# Return: (Tensor output, Tensor indices)
- func: adaptive_max_pool3d.out(Tensor self, int[3] output_size, *, Tensor(a!) out, Tensor(b!) indices) -> (Tensor(a!), Tensor(b!))
  use_c10_dispatcher: hacky_wrapper_for_legacy_signatures
  python_module: nn
  dispatch:
    CPU: adaptive_max_pool3d_out_cpu
    CUDA: adaptive_max_pool3d_out_cuda

# Return: (Tensor output, Tensor indices)
- func: adaptive_max_pool3d(Tensor self, int[3] output_size) -> (Tensor, Tensor)
  python_module: nn
  dispatch:
    CPU: adaptive_max_pool3d_cpu
    CUDA: adaptive_max_pool3d_cuda

- func: adaptive_max_pool3d_backward.grad_input(Tensor grad_output, Tensor self, Tensor indices, *, Tensor(a!) grad_input) -> Tensor(a!)
  use_c10_dispatcher: hacky_wrapper_for_legacy_signatures
  python_module: nn
  dispatch:
    CPU: adaptive_max_pool3d_backward_out_cpu
    CUDA: adaptive_max_pool3d_backward_out_cuda

- func: adaptive_max_pool3d_backward(Tensor grad_output, Tensor self, Tensor indices) -> Tensor
  python_module: nn
  dispatch:
    CPU: adaptive_max_pool3d_backward_cpu
    CUDA: adaptive_max_pool3d_backward_cuda

- func: avg_pool2d.out(Tensor self, int[2] kernel_size, int[2] stride=[], int[2] padding=0, bool ceil_mode=False, bool count_include_pad=True, int? divisor_override=None, *, Tensor(a!) out) -> Tensor(a!)
  use_c10_dispatcher: hacky_wrapper_for_legacy_signatures
  python_module: nn
  dispatch:
    CPU: avg_pool2d_out_cpu
    CUDA: avg_pool2d_out_cuda
    MkldnnCPU: mkldnn_avg_pool2d_out

- func: avg_pool2d(Tensor self, int[2] kernel_size, int[2] stride=[], int[2] padding=0, bool ceil_mode=False, bool count_include_pad=True, int? divisor_override=None) -> Tensor
  python_module: nn
  dispatch:
    CPU: avg_pool2d_cpu
    CUDA: avg_pool2d_cuda
    MkldnnCPU: mkldnn_avg_pool2d
    QuantizedCPU: avg_pool2d_quantized_cpu

- func: avg_pool2d_backward.grad_input(Tensor grad_output, Tensor self, int[2] kernel_size, int[2] stride, int[2] padding, bool ceil_mode, bool count_include_pad, int? divisor_override, *, Tensor(a!) grad_input) -> Tensor(a!)
  use_c10_dispatcher: hacky_wrapper_for_legacy_signatures
  python_module: nn
  dispatch:
    CPU: avg_pool2d_backward_out_cpu
    CUDA: avg_pool2d_backward_out_cuda

- func: avg_pool2d_backward(Tensor grad_output, Tensor self, int[2] kernel_size, int[2] stride, int[2] padding, bool ceil_mode, bool count_include_pad, int? divisor_override) -> Tensor
  python_module: nn
  dispatch:
    CPU: avg_pool2d_backward_cpu
    CUDA: avg_pool2d_backward_cuda

- func: avg_pool3d.out(Tensor self, int[3] kernel_size, int[3] stride=[], int[3] padding=0, bool ceil_mode=False, bool count_include_pad=True, int? divisor_override=None, *, Tensor(a!) out) -> Tensor(a!)
  use_c10_dispatcher: hacky_wrapper_for_legacy_signatures
  python_module: nn
  dispatch:
    CPU: avg_pool3d_out_cpu
    CUDA: avg_pool3d_out_cuda
    MkldnnCPU: mkldnn_avg_pool3d_out

- func: avg_pool3d(Tensor self, int[3] kernel_size, int[3] stride=[], int[3] padding=0, bool ceil_mode=False, bool count_include_pad=True, int? divisor_override=None) -> Tensor
  python_module: nn
  dispatch:
    CPU: avg_pool3d_cpu
    CUDA: avg_pool3d_cuda
    MkldnnCPU: mkldnn_avg_pool3d
    QuantizedCPU: avg_pool3d_quantized_cpu

- func: avg_pool3d_backward.grad_input(Tensor grad_output, Tensor self, int[3] kernel_size, int[3] stride, int[3] padding, bool ceil_mode, bool count_include_pad, int? divisor_override, *, Tensor(a!) grad_input) -> Tensor(a!)
  use_c10_dispatcher: hacky_wrapper_for_legacy_signatures
  python_module: nn
  dispatch:
    CPU: avg_pool3d_backward_out_cpu
    CUDA: avg_pool3d_backward_out_cuda

- func: avg_pool3d_backward(Tensor grad_output, Tensor self, int[3] kernel_size, int[3] stride, int[3] padding, bool ceil_mode, bool count_include_pad, int? divisor_override) -> Tensor
  python_module: nn
  dispatch:
    CPU: avg_pool3d_backward_cpu
    CUDA: avg_pool3d_backward_cuda

# Return: (Tensor output, Tensor indices)
- func: fractional_max_pool2d.output(Tensor self, int[2] kernel_size, int[2] output_size, Tensor random_samples, *, Tensor(a!) output, Tensor(b!) indices) -> (Tensor(a!), Tensor(b!))
  use_c10_dispatcher: hacky_wrapper_for_legacy_signatures
  python_module: nn
  dispatch:
    CPU: fractional_max_pool2d_out_cpu
    CUDA: fractional_max_pool2d_out_cuda

# Return: (Tensor output, Tensor indices)
- func: fractional_max_pool2d(Tensor self, int[2] kernel_size, int[2] output_size, Tensor random_samples) -> (Tensor, Tensor)
  python_module: nn
  dispatch:
    CPU: fractional_max_pool2d_cpu
    CUDA: fractional_max_pool2d_cuda

- func: fractional_max_pool2d_backward.grad_input(Tensor grad_output, Tensor self, int[2] kernel_size, int[2] output_size, Tensor indices, *, Tensor(a!) grad_input) -> Tensor(a!)
  use_c10_dispatcher: hacky_wrapper_for_legacy_signatures
  python_module: nn
  dispatch:
    CPU: fractional_max_pool2d_backward_out_cpu
    CUDA: fractional_max_pool2d_backward_out_cuda

- func: fractional_max_pool2d_backward(Tensor grad_output, Tensor self, int[2] kernel_size, int[2] output_size, Tensor indices) -> Tensor
  python_module: nn
  dispatch:
    CPU: fractional_max_pool2d_backward_cpu
    CUDA: fractional_max_pool2d_backward_cuda

# Return: (Tensor output, Tensor indices)
- func: fractional_max_pool3d.output(Tensor self, int[3] kernel_size, int[3] output_size, Tensor random_samples, *, Tensor(a!) output, Tensor(b!) indices) -> (Tensor(a!), Tensor(b!))
  use_c10_dispatcher: hacky_wrapper_for_legacy_signatures
  python_module: nn
  dispatch:
    CPU: fractional_max_pool3d_out_cpu
    CUDA: fractional_max_pool3d_out_cuda

# Return: (Tensor output, Tensor indices)
- func: fractional_max_pool3d(Tensor self, int[3] kernel_size, int[3] output_size, Tensor random_samples) -> (Tensor, Tensor)
  python_module: nn
  dispatch:
    CPU: fractional_max_pool3d_cpu
    CUDA: fractional_max_pool3d_cuda

- func: fractional_max_pool3d_backward.grad_input(Tensor grad_output, Tensor self, int[3] kernel_size, int[3] output_size, Tensor indices, *, Tensor(a!) grad_input) -> Tensor(a!)
  use_c10_dispatcher: hacky_wrapper_for_legacy_signatures
  python_module: nn
  dispatch:
    CPU: fractional_max_pool3d_backward_out_cpu
    CUDA: fractional_max_pool3d_backward_out_cuda

- func: fractional_max_pool3d_backward(Tensor grad_output, Tensor self, int[3] kernel_size, int[3] output_size, Tensor indices) -> Tensor
  python_module: nn
  dispatch:
    CPU: fractional_max_pool3d_backward_cpu
    CUDA: fractional_max_pool3d_backward_cuda

# Return: (Tensor output, Tensor indices)
- func: max_pool2d_with_indices.out(Tensor self, int[2] kernel_size, int[2] stride=[], int[2] padding=0, int[2] dilation=1, bool ceil_mode=False, *, Tensor(a!) out, Tensor(b!) indices) -> (Tensor(a!), Tensor(b!))
  use_c10_dispatcher: hacky_wrapper_for_legacy_signatures
  python_module: nn
  dispatch:
    CPU: max_pool2d_with_indices_out_cpu
    CUDA: max_pool2d_with_indices_out_cuda

# Return: (Tensor output, Tensor indices)
- func: max_pool2d_with_indices(Tensor self, int[2] kernel_size, int[2] stride=[], int[2] padding=0, int[2] dilation=1, bool ceil_mode=False) -> (Tensor, Tensor)
  python_module: nn
  dispatch:
    CPU: max_pool2d_with_indices_cpu
    CUDA: max_pool2d_with_indices_cuda

- func: max_pool2d_with_indices_backward.grad_input(Tensor grad_output, Tensor self, int[2] kernel_size, int[2] stride, int[2] padding, int[2] dilation, bool ceil_mode, Tensor indices, *, Tensor(a!) grad_input) -> Tensor(a!)
  use_c10_dispatcher: hacky_wrapper_for_legacy_signatures
  python_module: nn
  dispatch:
    CPU: max_pool2d_with_indices_backward_out_cpu
    CUDA: max_pool2d_with_indices_backward_out_cuda

- func: max_pool2d_with_indices_backward(Tensor grad_output, Tensor self, int[2] kernel_size, int[2] stride, int[2] padding, int[2] dilation, bool ceil_mode, Tensor indices) -> Tensor
  python_module: nn
  dispatch:
    CPU: max_pool2d_with_indices_backward_cpu
    CUDA: max_pool2d_with_indices_backward_cuda

# Return: (Tensor output, Tensor indices)
- func: max_pool3d_with_indices.out(Tensor self, int[3] kernel_size, int[3] stride=[], int[3] padding=0, int[3] dilation=1, bool ceil_mode=False, *, Tensor(a!) out, Tensor(b!) indices) -> (Tensor(a!), Tensor(b!))
  use_c10_dispatcher: hacky_wrapper_for_legacy_signatures
  python_module: nn
  dispatch:
    CPU: max_pool3d_with_indices_out_cpu
    CUDA: max_pool3d_with_indices_out_cuda

# Return: (Tensor output, Tensor indices)
- func: max_pool3d_with_indices(Tensor self, int[3] kernel_size, int[3] stride=[], int[3] padding=0, int[3] dilation=1, bool ceil_mode=False) -> (Tensor, Tensor)
  python_module: nn
  dispatch:
    CPU: max_pool3d_with_indices_cpu
    CUDA: max_pool3d_with_indices_cuda

- func: max_pool3d_with_indices_backward.grad_input(Tensor grad_output, Tensor self, int[3] kernel_size, int[3] stride, int[3] padding, int[3] dilation, bool ceil_mode, Tensor indices, *, Tensor(a!) grad_input) -> Tensor(a!)
  use_c10_dispatcher: hacky_wrapper_for_legacy_signatures
  python_module: nn
  dispatch:
    CPU: max_pool3d_with_indices_backward_out_cpu
    CUDA: max_pool3d_with_indices_backward_out_cuda

- func: max_pool3d_with_indices_backward(Tensor grad_output, Tensor self, int[3] kernel_size, int[3] stride, int[3] padding, int[3] dilation, bool ceil_mode, Tensor indices) -> Tensor
  python_module: nn
  dispatch:
    CPU: max_pool3d_with_indices_backward_cpu
    CUDA: max_pool3d_with_indices_backward_cuda

- func: max_unpool2d.out(Tensor self, Tensor indices, int[2] output_size, *, Tensor(a!) out) -> Tensor(a!)
  use_c10_dispatcher: hacky_wrapper_for_legacy_signatures
  python_module: nn
  dispatch:
    CPU: max_unpooling2d_forward_out_cpu
    CUDA: max_unpooling2d_forward_out_cuda

- func: max_unpool2d(Tensor self, Tensor indices, int[2] output_size) -> Tensor
  python_module: nn
  dispatch:
    CPU: max_unpooling2d_forward_cpu
    CUDA: max_unpooling2d_forward_cuda

- func: max_unpool2d_backward.grad_input(Tensor grad_output, Tensor self, Tensor indices, int[2] output_size, *, Tensor(a!) grad_input) -> Tensor(a!)
  use_c10_dispatcher: hacky_wrapper_for_legacy_signatures
  python_module: nn
  dispatch:
    CPU: max_unpooling2d_backward_out_cpu
    CUDA: max_unpooling2d_backward_out_cuda

- func: max_unpool2d_backward(Tensor grad_output, Tensor self, Tensor indices, int[2] output_size) -> Tensor
  python_module: nn
  dispatch:
    CPU: max_unpooling2d_backward_cpu
    CUDA: max_unpooling2d_backward_cuda

- func: max_unpool3d.out(Tensor self, Tensor indices, int[3] output_size, int[3] stride, int[3] padding, *, Tensor(a!) out) -> Tensor(a!)
  use_c10_dispatcher: hacky_wrapper_for_legacy_signatures
  python_module: nn
  dispatch:
    CPU: max_unpooling3d_forward_out_cpu
    CUDA: max_unpooling3d_forward_out_cuda

- func: max_unpool3d(Tensor self, Tensor indices, int[3] output_size, int[3] stride, int[3] padding) -> Tensor
  python_module: nn
  dispatch:
    CPU: max_unpooling3d_forward_cpu
    CUDA: max_unpooling3d_forward_cuda

- func: max_unpool3d_backward.grad_input(Tensor grad_output, Tensor self, Tensor indices, int[3] output_size, int[3] stride, int[3] padding, *, Tensor(a!) grad_input) -> Tensor(a!)
  use_c10_dispatcher: hacky_wrapper_for_legacy_signatures
  python_module: nn
  dispatch:
    CPU: max_unpooling3d_backward_out_cpu
    CUDA: max_unpooling3d_backward_out_cuda

- func: max_unpool3d_backward(Tensor grad_output, Tensor self, Tensor indices, int[3] output_size, int[3] stride, int[3] padding) -> Tensor
  python_module: nn
  dispatch:
    CPU: max_unpooling3d_backward_cpu
    CUDA: max_unpooling3d_backward_cuda

- func: reflection_pad1d.out(Tensor self, int[2] padding, *, Tensor(a!) out) -> Tensor(a!)
  use_c10_dispatcher: hacky_wrapper_for_legacy_signatures
  python_module: nn
  dispatch:
    CPU, QuantizedCPU: reflection_pad1d_out_cpu
    CUDA: reflection_pad1d_out_cuda

- func: reflection_pad1d(Tensor self, int[2] padding) -> Tensor
  python_module: nn
  dispatch:
    CPU, QuantizedCPU: reflection_pad1d_cpu
    CUDA: reflection_pad1d_cuda

- func: reflection_pad1d_backward.grad_input(Tensor grad_output, Tensor self, int[2] padding, *, Tensor(a!) grad_input) -> Tensor(a!)
  use_c10_dispatcher: hacky_wrapper_for_legacy_signatures
  python_module: nn
  dispatch:
    CPU: reflection_pad1d_backward_out_cpu
    CUDA: reflection_pad1d_backward_out_cuda

- func: reflection_pad1d_backward(Tensor grad_output, Tensor self, int[2] padding) -> Tensor
  python_module: nn
  dispatch:
    CPU: reflection_pad1d_backward_cpu
    CUDA: reflection_pad1d_backward_cuda

- func: reflection_pad2d.out(Tensor self, int[4] padding, *, Tensor(a!) out) -> Tensor(a!)
  use_c10_dispatcher: hacky_wrapper_for_legacy_signatures
  python_module: nn
  dispatch:
    CPU, QuantizedCPU: reflection_pad2d_out_cpu
    CUDA: reflection_pad2d_out_cuda

- func: reflection_pad2d(Tensor self, int[4] padding) -> Tensor
  python_module: nn
  dispatch:
    CPU, QuantizedCPU: reflection_pad2d_cpu
    CUDA: reflection_pad2d_cuda

- func: reflection_pad2d_backward.grad_input(Tensor grad_output, Tensor self, int[4] padding, *, Tensor(a!) grad_input) -> Tensor(a!)
  use_c10_dispatcher: hacky_wrapper_for_legacy_signatures
  python_module: nn
  dispatch:
    CPU: reflection_pad2d_backward_out_cpu
    CUDA: reflection_pad2d_backward_out_cuda

- func: reflection_pad2d_backward(Tensor grad_output, Tensor self, int[4] padding) -> Tensor
  python_module: nn
  dispatch:
    CPU: reflection_pad2d_backward_cpu
    CUDA: reflection_pad2d_backward_cuda

- func: replication_pad1d.out(Tensor self, int[2] padding, *, Tensor(a!) out) -> Tensor(a!)
  use_c10_dispatcher: hacky_wrapper_for_legacy_signatures
  python_module: nn
  dispatch:
    CPU: replication_pad1d_out_cpu
    CUDA: replication_pad1d_out_cuda

- func: replication_pad1d(Tensor self, int[2] padding) -> Tensor
  python_module: nn
  dispatch:
    CPU: replication_pad1d_cpu
    CUDA: replication_pad1d_cuda

- func: replication_pad1d_backward.grad_input(Tensor grad_output, Tensor self, int[2] padding, *, Tensor(a!) grad_input) -> Tensor(a!)
  use_c10_dispatcher: hacky_wrapper_for_legacy_signatures
  python_module: nn
  dispatch:
    CPU: replication_pad1d_backward_out_cpu
    CUDA: replication_pad1d_backward_out_cuda

- func: replication_pad1d_backward(Tensor grad_output, Tensor self, int[2] padding) -> Tensor
  python_module: nn
  dispatch:
    CPU: replication_pad1d_backward_cpu
    CUDA: replication_pad1d_backward_cuda

- func: replication_pad2d.out(Tensor self, int[4] padding, *, Tensor(a!) out) -> Tensor(a!)
  use_c10_dispatcher: hacky_wrapper_for_legacy_signatures
  python_module: nn
  dispatch:
    CPU: replication_pad2d_out_cpu
    CUDA: replication_pad2d_out_cuda

- func: replication_pad2d(Tensor self, int[4] padding) -> Tensor
  python_module: nn
  dispatch:
    CPU: replication_pad2d_cpu
    CUDA: replication_pad2d_cuda

- func: replication_pad2d_backward.grad_input(Tensor grad_output, Tensor self, int[4] padding, *, Tensor(a!) grad_input) -> Tensor(a!)
  use_c10_dispatcher: hacky_wrapper_for_legacy_signatures
  python_module: nn
  dispatch:
    CPU: replication_pad2d_backward_out_cpu
    CUDA: replication_pad2d_backward_out_cuda

- func: replication_pad2d_backward(Tensor grad_output, Tensor self, int[4] padding) -> Tensor
  python_module: nn
  dispatch:
    CPU: replication_pad2d_backward_cpu
    CUDA: replication_pad2d_backward_cuda

- func: replication_pad3d.out(Tensor self, int[6] padding, *, Tensor(a!) out) -> Tensor(a!)
  use_c10_dispatcher: hacky_wrapper_for_legacy_signatures
  python_module: nn
  dispatch:
    CPU: replication_pad3d_out_cpu
    CUDA: replication_pad3d_out_cuda

- func: replication_pad3d(Tensor self, int[6] padding) -> Tensor
  python_module: nn
  dispatch:
    CPU: replication_pad3d_cpu
    CUDA: replication_pad3d_cuda

- func: replication_pad3d_backward.grad_input(Tensor grad_output, Tensor self, int[6] padding, *, Tensor(a!) grad_input) -> Tensor(a!)
  use_c10_dispatcher: hacky_wrapper_for_legacy_signatures
  python_module: nn
  dispatch:
    CPU: replication_pad3d_backward_out_cpu
    CUDA: replication_pad3d_backward_out_cuda

- func: replication_pad3d_backward(Tensor grad_output, Tensor self, int[6] padding) -> Tensor
  python_module: nn
  dispatch:
    CPU: replication_pad3d_backward_cpu
    CUDA: replication_pad3d_backward_cuda

- func: upsample_linear1d.vec(Tensor input, int[]? output_size, bool align_corners, float[]? scale_factors) -> Tensor
  python_module: nn
  dispatch:
    CPU: upsample_linear1d_cpu
    CUDA: upsample_linear1d_cuda

- func: upsample_linear1d_backward.vec(Tensor grad_output, int[]? output_size, int[] input_size, bool align_corners, float[]? scale_factors) -> Tensor
  python_module: nn
  dispatch:
    CPU: upsample_linear1d_backward_cpu
    CUDA: upsample_linear1d_backward_cuda

- func: upsample_bilinear2d.vec(Tensor input, int[]? output_size, bool align_corners, float[]? scale_factors) -> Tensor
  python_module: nn
  dispatch:
    CPU: upsample_bilinear2d_cpu
    CUDA: upsample_bilinear2d_cuda
    QuantizedCPU: upsample_bilinear2d_quantized_cpu

- func: upsample_bilinear2d_backward.vec(Tensor grad_output, int[]? output_size, int[] input_size, bool align_corners, float[]? scale_factors) -> Tensor
  python_module: nn
  dispatch:
    CPU: upsample_bilinear2d_backward_cpu
    CUDA: upsample_bilinear2d_backward_cuda

- func: upsample_trilinear3d.vec(Tensor input, int[]? output_size, bool align_corners, float[]? scale_factors) -> Tensor
  python_module: nn
  dispatch:
    CPU: upsample_trilinear3d_cpu
    CUDA: upsample_trilinear3d_cuda

- func: upsample_trilinear3d_backward.vec(Tensor grad_output, int[]? output_size, int[] input_size, bool align_corners, float[]? scale_factors) -> Tensor
  python_module: nn
  dispatch:
    CPU: upsample_trilinear3d_backward_cpu
    CUDA: upsample_trilinear3d_backward_cuda

- func: upsample_bicubic2d.vec(Tensor input, int[]? output_size, bool align_corners, float[]? scale_factors) -> Tensor
  python_module: nn
  dispatch:
    CPU: upsample_bicubic2d_cpu
    CUDA: upsample_bicubic2d_cuda

- func: upsample_bicubic2d_backward.vec(Tensor grad_output, int[]? output_size, int[] input_size, bool align_corners, float[]? scale_factors) -> Tensor
  python_module: nn
  dispatch:
    CPU: upsample_bicubic2d_backward_cpu
    CUDA: upsample_bicubic2d_backward_cuda

- func: upsample_nearest1d.vec(Tensor input, int[]? output_size, float[]? scale_factors) -> Tensor
  python_module: nn
  dispatch:
    DefaultBackend: upsample_nearest1d

- func: upsample_nearest1d_backward.vec(Tensor grad_output, int[]? output_size, int[] input_size, float[]? scale_factors) -> Tensor
  python_module: nn
  dispatch:
    DefaultBackend: upsample_nearest1d_backward

- func: upsample_nearest2d.vec(Tensor input, int[]? output_size, float[]? scale_factors) -> Tensor
  python_module: nn
  dispatch:
    DefaultBackend: upsample_nearest2d

- func: upsample_nearest2d_backward.vec(Tensor grad_output, int[]? output_size, int[] input_size, float[]? scale_factors) -> Tensor
  python_module: nn
  dispatch:
    DefaultBackend: upsample_nearest2d_backward

- func: upsample_nearest3d.vec(Tensor input, int[]? output_size, float[]? scale_factors) -> Tensor
  python_module: nn
  dispatch:
    CPU: upsample_nearest3d_cpu
    CUDA: upsample_nearest3d_cuda
    QuantizedCPU: upsample_nearest3d_quantized_cpu

- func: upsample_nearest3d_backward.vec(Tensor grad_output, int[]? output_size, int[] input_size, float[]? scale_factors) -> Tensor
  python_module: nn
  dispatch:
    CPU: upsample_nearest3d_backward_cpu
    CUDA: upsample_nearest3d_backward_cuda

# NOTE: all of the non-"vec" upsample overloads are only kept for backward compatibility.
- func: upsample_linear1d.out(Tensor self, int[1] output_size, bool align_corners, float? scales=None, *, Tensor(a!) out) -> Tensor(a!)
  use_c10_dispatcher: hacky_wrapper_for_legacy_signatures
  python_module: nn
  dispatch:
    CPU: upsample_linear1d_out_cpu
    CUDA: upsample_linear1d_out_cuda

- func: upsample_linear1d(Tensor self, int[1] output_size, bool align_corners, float? scales=None) -> Tensor
  python_module: nn
  dispatch:
    CPU: upsample_linear1d_cpu
    CUDA: upsample_linear1d_cuda

- func: upsample_linear1d_backward.grad_input(Tensor grad_output, int[1] output_size, int[3] input_size, bool align_corners, float? scales=None, *, Tensor(a!) grad_input) -> Tensor(a!)
  use_c10_dispatcher: hacky_wrapper_for_legacy_signatures
  python_module: nn
  dispatch:
    CPU: upsample_linear1d_backward_out_cpu
    CUDA: upsample_linear1d_backward_out_cuda

- func: upsample_linear1d_backward(Tensor grad_output, int[1] output_size, int[3] input_size, bool align_corners, float? scales=None) -> Tensor
  python_module: nn
  dispatch:
    CPU: upsample_linear1d_backward_cpu
    CUDA: upsample_linear1d_backward_cuda

- func: upsample_bilinear2d.out(Tensor self, int[2] output_size, bool align_corners, float? scales_h=None, float? scales_w=None, *, Tensor(a!) out) -> Tensor(a!)
  use_c10_dispatcher: hacky_wrapper_for_legacy_signatures
  python_module: nn
  dispatch:
    CPU: upsample_bilinear2d_out_cpu
    CUDA: upsample_bilinear2d_out_cuda

- func: upsample_bilinear2d(Tensor self, int[2] output_size, bool align_corners, float? scales_h=None, float? scales_w=None) -> Tensor
  python_module: nn
  dispatch:
    CPU: upsample_bilinear2d_cpu
    CUDA: upsample_bilinear2d_cuda
    QuantizedCPU: upsample_bilinear2d_quantized_cpu

- func: upsample_bilinear2d_backward.grad_input(Tensor grad_output, int[2] output_size, int[4] input_size, bool align_corners, float? scales_h=None, float? scales_w=None, *, Tensor(a!) grad_input) -> Tensor(a!)
  use_c10_dispatcher: hacky_wrapper_for_legacy_signatures
  python_module: nn
  dispatch:
    CPU: upsample_bilinear2d_backward_out_cpu
    CUDA: upsample_bilinear2d_backward_out_cuda

- func: upsample_bilinear2d_backward(Tensor grad_output, int[2] output_size, int[4] input_size, bool align_corners, float? scales_h=None, float? scales_w=None) -> Tensor
  python_module: nn
  dispatch:
    CPU: upsample_bilinear2d_backward_cpu
    CUDA: upsample_bilinear2d_backward_cuda

- func: upsample_bicubic2d.out(Tensor self, int[2] output_size, bool align_corners, float? scales_h=None, float? scales_w=None, *, Tensor(a!) out) -> Tensor(a!)
  use_c10_dispatcher: hacky_wrapper_for_legacy_signatures
  python_module: nn
  dispatch:
    CPU: upsample_bicubic2d_out_cpu
    CUDA: upsample_bicubic2d_out_cuda

- func: upsample_bicubic2d(Tensor self, int[2] output_size, bool align_corners, float? scales_h=None, float? scales_w=None) -> Tensor
  python_module: nn
  dispatch:
    CPU: upsample_bicubic2d_cpu
    CUDA: upsample_bicubic2d_cuda

- func: upsample_bicubic2d_backward.grad_input(Tensor grad_output, int[2] output_size, int[4] input_size, bool align_corners, float? scales_h=None, float? scales_w=None, *, Tensor(a!) grad_input) -> Tensor(a!)
  use_c10_dispatcher: hacky_wrapper_for_legacy_signatures
  python_module: nn
  dispatch:
    CPU: upsample_bicubic2d_backward_out_cpu
    CUDA: upsample_bicubic2d_backward_out_cuda

- func: upsample_bicubic2d_backward(Tensor grad_output, int[2] output_size, int[4] input_size, bool align_corners, float? scales_h=None, float? scales_w=None) -> Tensor
  python_module: nn
  dispatch:
    CPU: upsample_bicubic2d_backward_cpu
    CUDA: upsample_bicubic2d_backward_cuda

- func: upsample_trilinear3d.out(Tensor self, int[3] output_size, bool align_corners, float? scales_d=None, float? scales_h=None, float? scales_w=None, *, Tensor(a!) out) -> Tensor(a!)
  use_c10_dispatcher: hacky_wrapper_for_legacy_signatures
  python_module: nn
  dispatch:
    CPU: upsample_trilinear3d_out_cpu
    CUDA: upsample_trilinear3d_out_cuda

- func: upsample_trilinear3d(Tensor self, int[3] output_size, bool align_corners, float? scales_d=None, float? scales_h=None, float? scales_w=None) -> Tensor
  python_module: nn
  dispatch:
    CPU: upsample_trilinear3d_cpu
    CUDA: upsample_trilinear3d_cuda

- func: upsample_trilinear3d_backward.grad_input(Tensor grad_output, int[3] output_size, int[5] input_size, bool align_corners, float? scales_d=None, float? scales_h=None, float? scales_w=None, *, Tensor(a!) grad_input) -> Tensor(a!)
  use_c10_dispatcher: hacky_wrapper_for_legacy_signatures
  python_module: nn
  dispatch:
    CPU: upsample_trilinear3d_backward_out_cpu
    CUDA: upsample_trilinear3d_backward_out_cuda

- func: upsample_trilinear3d_backward(Tensor grad_output, int[3] output_size, int[5] input_size, bool align_corners, float? scales_d=None, float? scales_h=None, float? scales_w=None) -> Tensor
  python_module: nn
  dispatch:
    CPU: upsample_trilinear3d_backward_cpu
    CUDA: upsample_trilinear3d_backward_cuda

- func: upsample_nearest1d.out(Tensor self, int[1] output_size, float? scales=None, *, Tensor(a!) out) -> Tensor(a!)
  python_module: nn
  structured: True
  dispatch:
    CPU: upsample_nearest1d_out_cpu
    CUDA: upsample_nearest1d_out_cuda

- func: upsample_nearest1d(Tensor self, int[1] output_size, float? scales=None) -> Tensor
  python_module: nn
  structured_delegate: upsample_nearest1d.out

- func: upsample_nearest1d_backward.grad_input(Tensor grad_output, int[1] output_size, int[3] input_size, float? scales=None, *, Tensor(a!) grad_input) -> Tensor(a!)
  python_module: nn
  structured: True
  dispatch:
    CPU: upsample_nearest1d_backward_out_cpu
    CUDA: upsample_nearest1d_backward_out_cuda

- func: upsample_nearest1d_backward(Tensor grad_output, int[1] output_size, int[3] input_size, float? scales=None) -> Tensor
  python_module: nn
  structured_delegate: upsample_nearest1d_backward.grad_input

- func: upsample_nearest2d.out(Tensor self, int[2] output_size, float? scales_h=None, float? scales_w=None, *, Tensor(a!) out) -> Tensor(a!)
  python_module: nn
  structured: True
  dispatch:
    CPU: upsample_nearest2d_out_cpu
    CUDA: upsample_nearest2d_out_cuda

- func: upsample_nearest2d(Tensor self, int[2] output_size, float? scales_h=None, float? scales_w=None) -> Tensor
  python_module: nn
  structured_delegate: upsample_nearest2d.out
  dispatch:
    QuantizedCPU: upsample_nearest2d_quantized_cpu

- func: upsample_nearest2d_backward.grad_input(Tensor grad_output, int[2] output_size, int[4] input_size, float? scales_h=None, float? scales_w=None, *, Tensor(a!) grad_input) -> Tensor(a!)
  python_module: nn
  structured: True
  dispatch:
    CPU: upsample_nearest2d_backward_out_cpu
    CUDA: upsample_nearest2d_backward_out_cuda

- func: upsample_nearest2d_backward(Tensor grad_output, int[2] output_size, int[4] input_size, float? scales_h=None, float? scales_w=None) -> Tensor
  python_module: nn
  structured_delegate: upsample_nearest2d_backward.grad_input

- func: upsample_nearest3d.out(Tensor self, int[3] output_size, float? scales_d=None, float? scales_h=None, float? scales_w=None, *, Tensor(a!) out) -> Tensor(a!)
  use_c10_dispatcher: hacky_wrapper_for_legacy_signatures
  python_module: nn
  dispatch:
    CPU: upsample_nearest3d_out_cpu
    CUDA: upsample_nearest3d_out_cuda

- func: upsample_nearest3d(Tensor self, int[3] output_size, float? scales_d=None, float? scales_h=None, float? scales_w=None) -> Tensor
  python_module: nn
  dispatch:
    CPU: upsample_nearest3d_cpu
    CUDA: upsample_nearest3d_cuda
    QuantizedCPU: upsample_nearest3d_quantized_cpu

- func: upsample_nearest3d_backward.grad_input(Tensor grad_output, int[3] output_size, int[5] input_size, float? scales_d=None, float? scales_h=None, float? scales_w=None, *, Tensor(a!) grad_input) -> Tensor(a!)
  use_c10_dispatcher: hacky_wrapper_for_legacy_signatures
  python_module: nn
  dispatch:
    CPU: upsample_nearest3d_backward_out_cpu
    CUDA: upsample_nearest3d_backward_out_cuda

- func: upsample_nearest3d_backward(Tensor grad_output, int[3] output_size, int[5] input_size, float? scales_d=None, float? scales_h=None, float? scales_w=None) -> Tensor
  python_module: nn
  dispatch:
    CPU: upsample_nearest3d_backward_cpu
    CUDA: upsample_nearest3d_backward_cuda

- func: sigmoid_backward.grad_input(Tensor grad_output, Tensor output, *, Tensor(a!) grad_input) -> Tensor(a!)
  use_c10_dispatcher: hacky_wrapper_for_legacy_signatures
  python_module: nn
  dispatch:
    CPU, CUDA: sigmoid_backward_out

- func: sigmoid_backward(Tensor grad_output, Tensor output) -> Tensor
  python_module: nn
  dispatch:
    CPU, CUDA: sigmoid_backward

- func: logit_backward.grad_input(Tensor grad_output, Tensor self, float? eps=None, *, Tensor(a!) grad_input) -> Tensor(a!)
  use_c10_dispatcher: hacky_wrapper_for_legacy_signatures
  python_module: nn
  dispatch:
    CPU, CUDA: logit_backward_out

- func: logit_backward(Tensor grad_output, Tensor self, float? eps=None) -> Tensor
  python_module: nn
  dispatch:
    CPU, CUDA: logit_backward

- func: tanh_backward.grad_input(Tensor grad_output, Tensor output, *, Tensor(a!) grad_input) -> Tensor(a!)
  use_c10_dispatcher: hacky_wrapper_for_legacy_signatures
  python_module: nn
  dispatch:
    CPU, CUDA: tanh_backward_out

- func: tanh_backward(Tensor grad_output, Tensor output) -> Tensor
  python_module: nn
  dispatch:
    CPU, CUDA: tanh_backward

# What's a thnn_conv_ versus a slow_conv_?
#
# Historically, we have inefficient implementations of convolutions
# coming from the THNN/THCUNN library.  These convolutions typically
# operated by computing the Toeplitz matrix and then doing a matrix
# multiply with the input; this is very memory inefficient!  However,
# occasionally, we really don't have anything better, so it's helpful
# to have these fallbacks when there is no more optimized implementation
# in cudnn or mkldnn, etc.  Both thnn_ and slow_ convolutions fall
# into this bucket.
#
# The difference between these two designations, is that thnn_ refers
# to a convolution that is still written in the "legacy" style; that is,
# C code in the THNN/ or THCUNN/ directory.  A slow_ convolution is
# one that is written in the native style: modern C++.  Algorithmically,
# these are the same thing, but we give them different prefixes to
# make the operational distinction clear.

- func: slow_conv_transpose2d.out(Tensor self, Tensor weight, int[2] kernel_size, Tensor? bias=None, int[2] stride=1, int[2] padding=0, int[2] output_padding=0, int[2] dilation=1, *, Tensor(a!) out) -> Tensor(a!)
  use_c10_dispatcher: hacky_wrapper_for_legacy_signatures
  python_module: nn
  dispatch:
    CPU: slow_conv_transpose2d_out_cpu
    CUDA: slow_conv_transpose2d_out_cuda

- func: slow_conv_transpose2d(Tensor self, Tensor weight, int[2] kernel_size, Tensor? bias=None, int[2] stride=1, int[2] padding=0, int[2] output_padding=0, int[2] dilation=1) -> Tensor
  use_c10_dispatcher: hacky_wrapper_for_legacy_signatures
  python_module: nn
  dispatch:
    CPU: slow_conv_transpose2d_cpu
    CUDA: slow_conv_transpose2d_cuda

- func: slow_conv_transpose2d_backward.grad_output(Tensor grad_output, Tensor self, Tensor weight, int[2] kernel_size, int[2] stride, int[2] padding, int[2] output_padding, int[2] dilation, Tensor columns, Tensor ones, *, Tensor(a!) grad_input, Tensor(b!) grad_weight, Tensor(c!) grad_bias) -> (Tensor(a!), Tensor(b!), Tensor(c!))
  use_c10_dispatcher: hacky_wrapper_for_legacy_signatures
  python_module: nn
  dispatch:
    CPU: slow_conv_transpose2d_backward_out_cpu
    CUDA: slow_conv_transpose2d_backward_out_cuda

- func: slow_conv_transpose2d_backward.output_mask(Tensor grad_output, Tensor self, Tensor weight, int[2] kernel_size, int[2] stride, int[2] padding, int[2] output_padding, int[2] dilation, Tensor columns, Tensor ones, bool[3] output_mask) -> (Tensor grad_input, Tensor grad_weight, Tensor grad_bias)
  python_module: nn
  dispatch:
    CPU: slow_conv_transpose2d_backward_cpu
    CUDA: slow_conv_transpose2d_backward_cuda

- func: slow_conv_transpose3d.out(Tensor self, Tensor weight, int[3] kernel_size, Tensor? bias=None, int[3] stride=1, int[3] padding=0, int[3] output_padding=0, int[3] dilation=1, *, Tensor(a!) out) -> Tensor(a!)
  use_c10_dispatcher: hacky_wrapper_for_legacy_signatures
  python_module: nn
  dispatch:
    CPU: slow_conv_transpose3d_out_cpu
    CUDA: slow_conv_transpose3d_out_cuda

- func: slow_conv_transpose3d(Tensor self, Tensor weight, int[3] kernel_size, Tensor? bias=None, int[3] stride=1, int[3] padding=0, int[3] output_padding=0, int[3] dilation=1) -> Tensor
  use_c10_dispatcher: hacky_wrapper_for_legacy_signatures
  python_module: nn
  dispatch:
    CPU: slow_conv_transpose3d_cpu
    CUDA: slow_conv_transpose3d_cuda

- func: slow_conv_transpose3d_backward.grad_output(Tensor grad_output, Tensor self, Tensor weight, int[3] kernel_size, int[3] stride, int[3] padding, int[3] output_padding, int[3] dilation, Tensor finput, Tensor fgrad_input, *, Tensor(a!) grad_input, Tensor(b!) grad_weight, Tensor(c!) grad_bias) -> (Tensor(a!), Tensor(b!), Tensor(c!))
  use_c10_dispatcher: hacky_wrapper_for_legacy_signatures
  python_module: nn
  dispatch:
    CPU: slow_conv_transpose3d_backward_out_cpu
    CUDA: slow_conv_transpose3d_backward_out_cuda

- func: slow_conv_transpose3d_backward.output_mask(Tensor grad_output, Tensor self, Tensor weight, int[3] kernel_size, int[3] stride, int[3] padding, int[3] output_padding, int[3] dilation, Tensor finput, Tensor fgrad_input, bool[3] output_mask) -> (Tensor grad_input, Tensor grad_weight, Tensor grad_bias)
  python_module: nn
  dispatch:
    CPU: slow_conv_transpose3d_backward_cpu
    CUDA: slow_conv_transpose3d_backward_cuda

- func: thnn_conv2d.out(Tensor self, Tensor weight, int[2] kernel_size, Tensor? bias=None, int[2] stride=1, int[2] padding=0, *, Tensor(a!) out) -> Tensor(a!)
  use_c10_dispatcher: hacky_wrapper_for_legacy_signatures
  python_module: nn

- func: thnn_conv2d(Tensor self, Tensor weight, int[2] kernel_size, Tensor? bias=None, int[2] stride=1, int[2] padding=0) -> Tensor
  use_c10_dispatcher: hacky_wrapper_for_legacy_signatures
  python_module: nn

- func: thnn_conv2d_forward.output(Tensor self, Tensor weight, int[2] kernel_size, Tensor? bias, int[2] stride, int[2] padding, *, Tensor(a!) output, Tensor(b!) finput, Tensor(c!) fgrad_input) -> (Tensor(a!), Tensor(b!), Tensor(c!))
  use_c10_dispatcher: hacky_wrapper_for_legacy_signatures
  python_module: nn
  dispatch:
    CPU: slow_conv2d_forward_out_cpu
    CUDA: legacy::cuda::_thnn_conv2d_forward_out

- func: thnn_conv2d_forward(Tensor self, Tensor weight, int[2] kernel_size, Tensor? bias, int[2] stride, int[2] padding) -> (Tensor output, Tensor finput, Tensor fgrad_input)
  use_c10_dispatcher: hacky_wrapper_for_legacy_signatures
  python_module: nn
  dispatch:
    CPU: slow_conv2d_forward_cpu
    CUDA: legacy::cuda::_thnn_conv2d_forward

- func: thnn_conv2d_backward.grad_input(Tensor grad_output, Tensor self, Tensor weight, int[2] kernel_size, int[2] stride, int[2] padding, Tensor finput, Tensor fgrad_input, *, Tensor(a!) grad_input, Tensor(b!) grad_weight, Tensor(c!) grad_bias) -> (Tensor(a!), Tensor(b!), Tensor(c!))
  use_c10_dispatcher: hacky_wrapper_for_legacy_signatures
  python_module: nn
  dispatch:
    CPU: slow_conv2d_backward_out_cpu
    CUDA: slow_conv2d_backward_out_cuda

- func: thnn_conv2d_backward.output_mask(Tensor grad_output, Tensor self, Tensor weight, int[2] kernel_size, int[2] stride, int[2] padding, Tensor finput, Tensor fgrad_input, bool[3] output_mask) -> (Tensor grad_input, Tensor grad_weight, Tensor grad_bias)
  python_module: nn
  dispatch:
    CPU: slow_conv2d_backward_cpu
    CUDA: slow_conv2d_backward_cuda

- func: thnn_conv_depthwise2d.out(Tensor self, Tensor weight, int[2] kernel_size, Tensor? bias=None, int[2] stride=1, int[2] padding=0, int[2] dilation=1, *, Tensor(a!) out) -> Tensor(a!)
  use_c10_dispatcher: hacky_wrapper_for_legacy_signatures
  python_module: nn

- func: thnn_conv_depthwise2d(Tensor self, Tensor weight, int[2] kernel_size, Tensor? bias=None, int[2] stride=1, int[2] padding=0, int[2] dilation=1) -> Tensor
  use_c10_dispatcher: hacky_wrapper_for_legacy_signatures
  python_module: nn

- func: thnn_conv_depthwise2d_forward.out(Tensor self, Tensor weight, int[2] kernel_size, Tensor? bias, int[2] stride, int[2] padding, int[2] dilation, *, Tensor(a!) out) -> Tensor(a!)
  use_c10_dispatcher: hacky_wrapper_for_legacy_signatures
  python_module: nn
  dispatch:
    CUDA: legacy::cuda::_thnn_conv_depthwise2d_forward_out

- func: thnn_conv_depthwise2d_forward(Tensor self, Tensor weight, int[2] kernel_size, Tensor? bias, int[2] stride, int[2] padding, int[2] dilation) -> Tensor
  use_c10_dispatcher: hacky_wrapper_for_legacy_signatures
  python_module: nn
  dispatch:
    CUDA: legacy::cuda::_thnn_conv_depthwise2d_forward

- func: thnn_conv_depthwise2d_backward.grad_input(Tensor grad_output, Tensor self, Tensor weight, int[2] kernel_size, int[2] stride, int[2] padding, int[2] dilation, *, Tensor(a!) grad_input, Tensor(b!) grad_weight) -> (Tensor(a!), Tensor(b!))
  use_c10_dispatcher: hacky_wrapper_for_legacy_signatures
  python_module: nn
  dispatch:
    CUDA: thnn_conv_depthwise2d_backward_out

- func: thnn_conv_depthwise2d_backward.output_mask(Tensor grad_output, Tensor self, Tensor weight, int[2] kernel_size, int[2] stride, int[2] padding, int[2] dilation, bool[2] output_mask) -> (Tensor grad_input, Tensor grad_weight)
  python_module: nn
  dispatch:
    CUDA: thnn_conv_depthwise2d_backward

- func: slow_conv3d.out(Tensor self, Tensor weight, int[3] kernel_size, Tensor? bias=None, int[3] stride=1, int[3] padding=0, *, Tensor(a!) out) -> Tensor(a!)
  use_c10_dispatcher: hacky_wrapper_for_legacy_signatures
  python_module: nn

- func: slow_conv3d(Tensor self, Tensor weight, int[3] kernel_size, Tensor? bias=None, int[3] stride=1, int[3] padding=0) -> Tensor
  use_c10_dispatcher: hacky_wrapper_for_legacy_signatures
  python_module: nn

- func: slow_conv3d_forward.output(Tensor self, Tensor weight, int[3] kernel_size, Tensor? bias, int[3] stride, int[3] padding, *, Tensor(a!) output, Tensor(b!) finput, Tensor(c!) fgrad_input) -> (Tensor(a!), Tensor(b!), Tensor(c!))
  use_c10_dispatcher: hacky_wrapper_for_legacy_signatures
  python_module: nn
  dispatch:
    CPU: slow_conv3d_forward_out_cpu

- func: slow_conv3d_forward(Tensor self, Tensor weight, int[3] kernel_size, Tensor? bias, int[3] stride, int[3] padding) -> (Tensor output, Tensor finput, Tensor fgrad_input)
  use_c10_dispatcher: hacky_wrapper_for_legacy_signatures
  python_module: nn
  dispatch:
    CPU: slow_conv3d_forward_cpu

- func: slow_conv3d_backward.grad_input(Tensor grad_output, Tensor self, Tensor weight, int[3] kernel_size, int[3] stride, int[3] padding, Tensor finput, Tensor fgrad_input, *, Tensor(a!) grad_input, Tensor(b!) grad_weight, Tensor(c!) grad_bias) -> (Tensor(a!), Tensor(b!), Tensor(c!))
  use_c10_dispatcher: hacky_wrapper_for_legacy_signatures
  python_module: nn
  dispatch:
    CPU: slow_conv3d_backward_out_cpu

- func: slow_conv3d_backward.output_mask(Tensor grad_output, Tensor self, Tensor weight, int[3] kernel_size, int[3] stride, int[3] padding, Tensor finput, Tensor fgrad_input, bool[3] output_mask) -> (Tensor grad_input, Tensor grad_weight, Tensor grad_bias)
  python_module: nn
  dispatch:
    CPU: slow_conv3d_backward_cpu

- func: slow_conv_dilated2d(Tensor self, Tensor weight, int[2] kernel_size, Tensor? bias=None, int[2] stride=1, int[2] padding=0, int[2] dilation=1) -> Tensor
  use_c10_dispatcher: hacky_wrapper_for_legacy_signatures
  python_module: nn
  dispatch:
    CPU: slow_conv_dilated2d_cpu
    CUDA: slow_conv_dilated2d_cuda

- func: slow_conv_dilated2d_backward(Tensor grad_output, Tensor self, Tensor weight, int[2] kernel_size, int[2] stride, int[2] padding, int[2] dilation, bool[3] output_mask) -> (Tensor grad_input, Tensor grad_weight, Tensor grad_bias)
  python_module: nn
  dispatch:
    CPU: slow_conv_dilated2d_backward_cpu
    CUDA: slow_conv_dilated2d_backward_cuda

- func: slow_conv_dilated3d(Tensor self, Tensor weight, int[3] kernel_size, Tensor? bias=None, int[3] stride=1, int[3] padding=0, int[3] dilation=1) -> Tensor
  use_c10_dispatcher: hacky_wrapper_for_legacy_signatures
  python_module: nn
  dispatch:
    CPU: slow_conv_dilated3d_cpu
    CUDA: slow_conv_dilated3d_cuda

- func: slow_conv_dilated3d_backward(Tensor grad_output, Tensor self, Tensor weight, int[3] kernel_size, int[3] stride, int[3] padding, int[3] dilation, bool[3] output_mask) -> (Tensor grad_input, Tensor grad_weight, Tensor grad_bias)
  python_module: nn
  dispatch:
    CPU: slow_conv_dilated3d_backward_cpu
    CUDA: slow_conv_dilated3d_backward_cuda

- func: col2im.out(Tensor self, int[2] output_size, int[2] kernel_size, int[2] dilation, int[2] padding, int[2] stride, *, Tensor(a!) out) -> Tensor(a!)
  use_c10_dispatcher: hacky_wrapper_for_legacy_signatures
  python_module: nn
  dispatch:
    CPU: col2im_out_cpu
    CUDA: col2im_out_cuda

- func: col2im(Tensor self, int[2] output_size, int[2] kernel_size, int[2] dilation, int[2] padding, int[2] stride) -> Tensor
  python_module: nn
  dispatch:
    CPU: col2im_cpu
    CUDA: col2im_cuda

- func: col2im_backward.grad_input(Tensor grad_output, int[2] kernel_size, int[2] dilation, int[2] padding, int[2] stride, *, Tensor(a!) grad_input) -> Tensor(a!)
  use_c10_dispatcher: hacky_wrapper_for_legacy_signatures
  python_module: nn
  dispatch:
    CPU: col2im_backward_out_cpu
    CUDA: col2im_backward_out_cuda

- func: col2im_backward(Tensor grad_output, int[2] kernel_size, int[2] dilation, int[2] padding, int[2] stride) -> Tensor
  python_module: nn
  dispatch:
    CPU: col2im_backward_cpu
    CUDA: col2im_backward_cuda

- func: column_stack(Tensor[] tensors) -> Tensor
  dispatch:
    Math: column_stack

- func: column_stack.out(Tensor[] tensors, *, Tensor(a!) out) -> Tensor(a!)
  use_c10_dispatcher: hacky_wrapper_for_legacy_signatures
  dispatch:
    Math: column_stack_out

- func: im2col.out(Tensor self, int[2] kernel_size, int[2] dilation, int[2] padding, int[2] stride, *, Tensor(a!) out) -> Tensor(a!)
  use_c10_dispatcher: hacky_wrapper_for_legacy_signatures
  python_module: nn
  dispatch:
    CPU: im2col_out_cpu
    CUDA: im2col_out_cuda

- func: im2col(Tensor self, int[2] kernel_size, int[2] dilation, int[2] padding, int[2] stride) -> Tensor
  python_module: nn
  dispatch:
    CPU: im2col_cpu
    CUDA: im2col_cuda

- func: im2col_backward.grad_input(Tensor grad_output, int[2] input_size, int[2] kernel_size, int[2] dilation, int[2] padding, int[2] stride, *, Tensor(a!) grad_input) -> Tensor(a!)
  use_c10_dispatcher: hacky_wrapper_for_legacy_signatures
  python_module: nn
  dispatch:
    CPU: im2col_backward_out_cpu
    CUDA: im2col_backward_out_cuda

- func: im2col_backward(Tensor grad_output, int[2] input_size, int[2] kernel_size, int[2] dilation, int[2] padding, int[2] stride) -> Tensor
  python_module: nn
  dispatch:
    CPU: im2col_backward_cpu
    CUDA: im2col_backward_cuda

- func: isfinite(Tensor self) -> Tensor
  variants: function, method
  device_guard: False

- func: isinf(Tensor self) -> Tensor
  variants: function, method
  device_guard: False

- func: record_stream(Tensor(a!) self, Stream s) -> ()
  variants: method
  dispatch:
    CUDA: record_stream_cuda

- func: isposinf(Tensor self) -> Tensor
  variants: function, method

- func: isposinf.out(Tensor self, *, Tensor(a!) out) -> Tensor(a!)
  use_c10_dispatcher: hacky_wrapper_for_legacy_signatures
  dispatch:
    CPU, CUDA: isposinf_out

- func: isneginf(Tensor self) -> Tensor
  variants: function, method

- func: isneginf.out(Tensor self, *, Tensor(a!) out) -> Tensor(a!)
  use_c10_dispatcher: hacky_wrapper_for_legacy_signatures
  dispatch:
    CPU, CUDA: isneginf_out

# NOTE [_add_batch_dim and _remove_batch_dim]
# _add_batch_dim and _remove_batch_dim are meant to be used in the implementation
# of the vmap frontend API (see torch/_vmap_internals.py). They are not
# user-facing, hence the leading underscore. Please don't use them them anywhere else.
- func: _add_batch_dim(Tensor self, int batch_dim, int level) -> Tensor
  variants: function

# See NOTE [_add_batch_dim and _remove_batch_dim]
- func: _remove_batch_dim(Tensor self, int level, int batch_size, int out_dim) -> Tensor
  variants: function

## Functions related to the fast Fourier transform and the torch.fft namespace
# Note [FFT namespace binding]
# Functions in the fft python module should have their names start with
#   "fft_" underscore and be bound to the desired Python name in
#   torch/fft/__init__.py, and the desired C++ name in torch/csrc/api/include/torch/fft.h.
#   The "fft_" names should be hidden from the user and not documented.
#
# See fft_fft as an example.

# torch.fft.fft
# NOTE: NOT an alias for torch.fft, which has different semantics
- func: fft_fft(Tensor self, int? n=None, int dim=-1, str? norm=None) -> Tensor
  python_module: fft
  variants: function

- func: fft_fft.out(Tensor self, int? n=None, int dim=-1, str? norm=None, *, Tensor(a!) out) -> Tensor(a!)
  use_c10_dispatcher: hacky_wrapper_for_legacy_signatures
  python_module: fft
  variants: function

- func: fft_ifft(Tensor self, int? n=None, int dim=-1, str? norm=None) -> Tensor
  python_module: fft
  variants: function

- func: fft_ifft.out(Tensor self, int? n=None, int dim=-1, str? norm=None, *, Tensor(a!) out) -> Tensor(a!)
  use_c10_dispatcher: hacky_wrapper_for_legacy_signatures
  python_module: fft
  variants: function

- func: fft_rfft(Tensor self, int? n=None, int dim=-1, str? norm=None) -> Tensor
  python_module: fft
  variants: function

- func: fft_rfft.out(Tensor self, int? n=None, int dim=-1, str? norm=None, *, Tensor(a!) out) -> Tensor(a!)
  use_c10_dispatcher: hacky_wrapper_for_legacy_signatures
  python_module: fft
  variants: function

- func: fft_irfft(Tensor self, int? n=None, int dim=-1, str? norm=None) -> Tensor
  python_module: fft
  variants: function

- func: fft_irfft.out(Tensor self, int? n=None, int dim=-1, str? norm=None, *, Tensor(a!) out) -> Tensor(a!)
  use_c10_dispatcher: hacky_wrapper_for_legacy_signatures
  python_module: fft
  variants: function

- func: fft_hfft(Tensor self, int? n=None, int dim=-1, str? norm=None) -> Tensor
  python_module: fft
  variants: function

- func: fft_hfft.out(Tensor self, int? n=None, int dim=-1, str? norm=None, *, Tensor(a!) out) -> Tensor(a!)
  use_c10_dispatcher: hacky_wrapper_for_legacy_signatures
  python_module: fft
  variants: function

- func: fft_ihfft(Tensor self, int? n=None, int dim=-1, str? norm=None) -> Tensor
  python_module: fft
  variants: function

- func: fft_ihfft.out(Tensor self, int? n=None, int dim=-1, str? norm=None, *, Tensor(a!) out) -> Tensor(a!)
  use_c10_dispatcher: hacky_wrapper_for_legacy_signatures
  python_module: fft
  variants: function

- func: fft_fft2(Tensor self, int[1]? s=None, int[1] dim=[-2,-1], str? norm=None) -> Tensor
  python_module: fft
  variants: function

- func: fft_fft2.out(Tensor self, int[1]? s=None, int[1] dim=[-2,-1], str? norm=None, *, Tensor(a!) out) -> Tensor(a!)
  use_c10_dispatcher: hacky_wrapper_for_legacy_signatures
  python_module: fft
  variants: function

- func: fft_ifft2(Tensor self, int[1]? s=None, int[1] dim=[-2,-1], str? norm=None) -> Tensor
  python_module: fft
  variants: function

- func: fft_ifft2.out(Tensor self, int[1]? s=None, int[1] dim=[-2,-1], str? norm=None, *, Tensor(a!) out) -> Tensor(a!)
  use_c10_dispatcher: hacky_wrapper_for_legacy_signatures
  python_module: fft
  variants: function

- func: fft_rfft2(Tensor self, int[1]? s=None, int[1] dim=[-2,-1], str? norm=None) -> Tensor
  python_module: fft
  variants: function

- func: fft_rfft2.out(Tensor self, int[1]? s=None, int[1] dim=[-2,-1], str? norm=None, *, Tensor(a!) out) -> Tensor(a!)
  use_c10_dispatcher: hacky_wrapper_for_legacy_signatures
  python_module: fft
  variants: function

- func: fft_irfft2(Tensor self, int[1]? s=None, int[1] dim=[-2,-1], str? norm=None) -> Tensor
  python_module: fft
  variants: function

- func: fft_irfft2.out(Tensor self, int[1]? s=None, int[1] dim=[-2,-1], str? norm=None, *, Tensor(a!) out) -> Tensor(a!)
  use_c10_dispatcher: hacky_wrapper_for_legacy_signatures
  python_module: fft
  variants: function

- func: fft_fftn(Tensor self, int[1]? s=None, int[1]? dim=None, str? norm=None) -> Tensor
  python_module: fft
  variants: function

- func: fft_fftn.out(Tensor self, int[1]? s=None, int[1]? dim=None, str? norm=None, *, Tensor(a!) out) -> Tensor(a!)
  use_c10_dispatcher: hacky_wrapper_for_legacy_signatures
  python_module: fft
  variants: function

- func: fft_ifftn(Tensor self, int[1]? s=None, int[1]? dim=None, str? norm=None) -> Tensor
  python_module: fft
  variants: function

- func: fft_ifftn.out(Tensor self, int[1]? s=None, int[1]? dim=None, str? norm=None, *, Tensor(a!) out) -> Tensor(a!)
  use_c10_dispatcher: hacky_wrapper_for_legacy_signatures
  python_module: fft
  variants: function

- func: fft_rfftn(Tensor self, int[1]? s=None, int[1]? dim=None, str? norm=None) -> Tensor
  python_module: fft
  variants: function

- func: fft_rfftn.out(Tensor self, int[1]? s=None, int[1]? dim=None, str? norm=None, *, Tensor(a!) out) -> Tensor(a!)
  use_c10_dispatcher: hacky_wrapper_for_legacy_signatures
  python_module: fft
  variants: function

- func: fft_irfftn(Tensor self, int[1]? s=None, int[1]? dim=None, str? norm=None) -> Tensor
  python_module: fft
  variants: function

- func: fft_irfftn.out(Tensor self, int[1]? s=None, int[1]? dim=None, str? norm=None, *, Tensor(a!) out) -> Tensor(a!)
  use_c10_dispatcher: hacky_wrapper_for_legacy_signatures
  python_module: fft
  variants: function

- func: fft_fftfreq(int n, float d=1.0, *, ScalarType? dtype=None, Layout? layout=None, Device? device=None, bool? pin_memory=None) -> Tensor
  use_c10_dispatcher: hacky_wrapper_for_legacy_signatures
  python_module: fft
  variants: function

- func: fft_fftfreq.out(int n, float d=1.0, *, Tensor(a!) out) -> Tensor(a!)
  use_c10_dispatcher: hacky_wrapper_for_legacy_signatures
  python_module: fft
  variants: function

- func: fft_rfftfreq(int n, float d=1.0, *, ScalarType? dtype=None, Layout? layout=None, Device? device=None, bool? pin_memory=None) -> Tensor
  use_c10_dispatcher: hacky_wrapper_for_legacy_signatures
  python_module: fft
  variants: function

- func: fft_rfftfreq.out(int n, float d=1.0, *, Tensor(a!) out) -> Tensor(a!)
  use_c10_dispatcher: hacky_wrapper_for_legacy_signatures
  python_module: fft
  variants: function

- func: fft_fftshift(Tensor self, int[1]? dim=None) -> Tensor
  python_module: fft
  variants: function

- func: fft_ifftshift(Tensor self, int[1]? dim=None) -> Tensor
  python_module: fft
  variants: function

## Functions for linear algebra and the torch.linalg namespace
# Note [linalg namespace binding]
# Functions in the linalg python module should have their names start with
#   "linalg_" and be bound to the desired Python name in
#   torch/linalg/__init__.py, and the desired C++ name in torch/csrc/api/include/torch/linalg.h.
#   The "linalg_" names should be hidden from the user and not documented.
#
# See linalg_det as an example.

- func: linalg_cholesky(Tensor self) -> Tensor
  python_module: linalg
  variants: function
  dispatch:
    DefaultBackend: linalg_cholesky

- func: linalg_cholesky.out(Tensor self, *, Tensor(a!) out) -> Tensor(a!)
  use_c10_dispatcher: hacky_wrapper_for_legacy_signatures
  python_module: linalg
  variants: function
  dispatch:
    DefaultBackend: linalg_cholesky_out

# torch.linalg.det, alias for torch.det
- func: linalg_det(Tensor self) -> Tensor
  python_module: linalg
  variants: function

- func: det(Tensor self) -> Tensor
  variants: function, method
  dispatch:
    DefaultBackend: det

- func: linalg_slogdet(Tensor self) -> (Tensor sign, Tensor logabsdet)
  python_module: linalg
  variants: function
  dispatch:
    CPU, CUDA: linalg_slogdet

- func: linalg_slogdet.out(Tensor self, *, Tensor(a!) sign, Tensor(b!) logabsdet) -> (Tensor(a!) sign, Tensor(b!) logabsdet)
  python_module: linalg
  dispatch:
    CPU, CUDA: linalg_slogdet_out

- func: _syevd_helper(Tensor self, bool compute_eigenvectors, str uplo) -> (Tensor, Tensor)
  variants: function
  dispatch:
    CPU: _syevd_helper_cpu
    CUDA: _syevd_helper_cuda

- func: linalg_eigh(Tensor self, str UPLO="L") -> (Tensor eigenvalues, Tensor eigenvectors)
  python_module: linalg
  variants: function
  dispatch:
    DefaultBackend: linalg_eigh

- func: linalg_eigh.eigvals(Tensor self, str UPLO="L", *, Tensor(a!) eigvals, Tensor(b!) eigvecs) -> (Tensor(a!) eigenvalues, Tensor(b!) eigenvectors)
  use_c10_dispatcher: hacky_wrapper_for_legacy_signatures
  python_module: linalg
  dispatch:
    DefaultBackend: linalg_eigh_out

- func: linalg_eigvalsh(Tensor self, str UPLO="L") -> Tensor
  python_module: linalg
  variants: function
  dispatch:
    DefaultBackend: linalg_eigvalsh

- func: linalg_eigvalsh.out(Tensor self, str UPLO='L', *, Tensor(a!) out) -> Tensor(a!)
  use_c10_dispatcher: hacky_wrapper_for_legacy_signatures
  python_module: linalg
  dispatch:
    DefaultBackend: linalg_eigvalsh_out

- func: _linalg_inv_out_helper_(Tensor(a!) self, Tensor(b!) infos_lu, Tensor(c!) infos_getri) -> Tensor(a!)
  variants: function
  dispatch:
    CPU: _linalg_inv_out_helper_cpu
    CUDA: _linalg_inv_out_helper_cuda

- func: linalg_inv(Tensor self) -> Tensor
  python_module: linalg
  variants: function
  dispatch:
    DefaultBackend: linalg_inv

- func: linalg_inv.out(Tensor self, *, Tensor(a!) out) -> Tensor(a!)
  python_module: linalg
  use_c10_dispatcher: hacky_wrapper_for_legacy_signatures
  variants: function
  dispatch:
    DefaultBackend: linalg_inv_out

- func: inner(Tensor self, Tensor other) -> Tensor
  variants: function, method

- func: inner.out(Tensor self, Tensor other, *, Tensor(a!) out) -> Tensor(a!)
  use_c10_dispatcher: hacky_wrapper_for_legacy_signatures

# torch.outer, alias for torch.ger
- func: outer(Tensor self, Tensor vec2) -> Tensor
  variants: function, method

- func: outer.out(Tensor self, Tensor vec2, *, Tensor(a!) out) -> Tensor(a!)
  use_c10_dispatcher: hacky_wrapper_for_legacy_signatures

- func: ger(Tensor self, Tensor vec2) -> Tensor
  variants: function, method
  dispatch:
    DefaultBackend: ger

- func: ger.out(Tensor self, Tensor vec2, *, Tensor(a!) out) -> Tensor(a!)
  use_c10_dispatcher: hacky_wrapper_for_legacy_signatures
  dispatch:
    DefaultBackend: ger_out

- func: linalg_norm(Tensor self, Scalar? ord=None, int[1]? dim=None, bool keepdim=False, *, ScalarType? dtype=None) -> Tensor
  python_module: linalg
  variants: function

- func: linalg_norm.ord_str(Tensor self, str ord, int[1]? dim=None, bool keepdim=False, *, ScalarType? dtype=None) -> Tensor
  python_module: linalg
  variants: function

- func: linalg_norm.out(Tensor self, Scalar? ord=None, int[1]? dim=None, bool keepdim=False, *, ScalarType? dtype=None, Tensor(a!) out) -> Tensor(a!)
  use_c10_dispatcher: hacky_wrapper_for_legacy_signatures
  python_module: linalg
  variants: function

- func: linalg_norm.ord_str_out(Tensor self, str ord, int[1]? dim=None, bool keepdim=False, *, ScalarType? dtype=None, Tensor(a!) out) -> Tensor(a!)
  use_c10_dispatcher: hacky_wrapper_for_legacy_signatures
  python_module: linalg
  variants: function

- func: linalg_svd.U(Tensor self, bool full_matrices=True, bool compute_uv=True, *, Tensor(a!) U, Tensor(b!) S, Tensor(c!) V) -> (Tensor(a!) U, Tensor(b!) S, Tensor(c!) V)
  use_c10_dispatcher: hacky_wrapper_for_legacy_signatures
  python_module: linalg

- func: linalg_svd(Tensor self, bool full_matrices=True, bool compute_uv=True) -> (Tensor U, Tensor S, Tensor V)
  python_module: linalg
  variants: function

- func: linalg_cond(Tensor self, Scalar? p=None) -> Tensor
  python_module: linalg
  variants: function
  dispatch:
    Math: linalg_cond

- func: linalg_cond.out(Tensor self, Scalar? p=None, *, Tensor(a!) out) -> Tensor(a!)
  use_c10_dispatcher: hacky_wrapper_for_legacy_signatures
  python_module: linalg
  variants: function
  dispatch:
    Math: linalg_cond_out

- func: linalg_cond.p_str(Tensor self, str p) -> Tensor
  python_module: linalg
  variants: function
  dispatch:
    Math: linalg_cond

- func: linalg_cond.p_str_out(Tensor self, str p, *, Tensor(a!) out) -> Tensor(a!)
  use_c10_dispatcher: hacky_wrapper_for_legacy_signatures
  python_module: linalg
  variants: function
  dispatch:
    Math: linalg_cond_out

- func: linalg_pinv(Tensor self, float rcond=1e-15, bool hermitian=False) -> Tensor
  python_module: linalg
  variants: function
  dispatch:
    Math: linalg_pinv

- func: linalg_pinv.rcond_tensor(Tensor self, Tensor rcond, bool hermitian=False) -> Tensor
  python_module: linalg
  variants: function
  dispatch:
    Math: linalg_pinv

- func: linalg_pinv.out(Tensor self, float rcond=1e-15, bool hermitian=False, *, Tensor(a!) out) -> Tensor(a!)
  python_module: linalg
  use_c10_dispatcher: hacky_wrapper_for_legacy_signatures
  variants: function
  dispatch:
    Math: linalg_pinv_out

- func: linalg_pinv.out_rcond_tensor(Tensor self, Tensor rcond, bool hermitian=False, *, Tensor(a!) out) -> Tensor(a!)
  python_module: linalg
  use_c10_dispatcher: hacky_wrapper_for_legacy_signatures
  variants: function
  dispatch:
    Math: linalg_pinv_out

- func: _linalg_solve_out_helper_(Tensor(a!) self, Tensor(b!) other, Tensor(c!) infos) -> Tensor(a!)
  variants: function
  dispatch:
    CPU: _linalg_solve_out_helper_cpu
    CUDA: _linalg_solve_out_helper_cuda

- func: linalg_solve(Tensor input, Tensor other) -> Tensor
  python_module: linalg
  variants: function
  dispatch:
    DefaultBackend: linalg_solve

- func: linalg_solve.out(Tensor input, Tensor other, *, Tensor(a!) out) -> Tensor(a!)
  python_module: linalg
  use_c10_dispatcher: hacky_wrapper_for_legacy_signatures
  dispatch:
    DefaultBackend: linalg_solve_out

- func: linalg_tensorinv(Tensor self, int ind=2) -> Tensor
  use_c10_dispatcher: hacky_wrapper_for_legacy_signatures
  python_module: linalg
  variants: function
  dispatch:
    Math: linalg_tensorinv

- func: linalg_tensorinv.out(Tensor self, int ind=2, *, Tensor(a!) out) -> Tensor(a!)
  use_c10_dispatcher: hacky_wrapper_for_legacy_signatures
  python_module: linalg
  variants: function
  dispatch:
    Math: linalg_tensorinv_out

- func: linalg_tensorsolve(Tensor self, Tensor other, int[]? dims=None) -> Tensor
  python_module: linalg
  variants: function
  dispatch:
    Math: linalg_tensorsolve

- func: linalg_tensorsolve.out(Tensor self, Tensor other, int[]? dims=None, *, Tensor(a!) out) -> Tensor(a!)
  use_c10_dispatcher: hacky_wrapper_for_legacy_signatures
  python_module: linalg
  variants: function
  dispatch:
    Math: linalg_tensorsolve_out

- func: linalg_qr(Tensor self, str mode='reduced') -> (Tensor Q, Tensor R)
  python_module: linalg
  variants: function
  dispatch:
    DefaultBackend: linalg_qr

- func: linalg_qr.out(Tensor self, str mode='reduced', *, Tensor(a!) Q, Tensor(b!) R) -> (Tensor(a!) Q, Tensor(b!) R)
  use_c10_dispatcher: hacky_wrapper_for_legacy_signatures
  python_module: linalg
  variants: function
  dispatch:
    DefaultBackend: linalg_qr_out

- func: _linalg_qr_helper(Tensor self, str mode) -> (Tensor, Tensor)
  variants: function
  dispatch:
    CPU: _linalg_qr_helper_cpu
    CUDA: _linalg_qr_helper_cuda

- func: linalg_matrix_rank(Tensor self, float? tol=None, bool hermitian=False) -> Tensor
  python_module: linalg
  variants: function
  dispatch:
    Math: linalg_matrix_rank

- func: linalg_matrix_rank.out(Tensor self, float? tol=None, bool hermitian=False, *, Tensor(a!) out) -> Tensor(a!)
  use_c10_dispatcher: hacky_wrapper_for_legacy_signatures
  python_module: linalg
  variants: function
  dispatch:
    Math: linalg_matrix_rank_out

## Functions that are only for testing
# It is undocumented and should not be used outside of tests.
- func: _test_serialization_subcmul(Tensor self, Tensor other, Scalar alpha=1) -> Tensor

# Note: this function is only for testing.
- func: _test_optional_intlist(Tensor values, int[]? addends) -> Tensor
  python_module: nn
  dispatch:
    CPU: _test_optional_intlist

# Note: this function is only for testing.
- func: _test_optional_filled_intlist(Tensor values, int[2]? addends) -> Tensor
  python_module: nn
  dispatch:
    CPU: _test_optional_intlist

# Note: this function is only for testing.
- func: _test_optional_floatlist(Tensor values, float[]? addends) -> Tensor
  python_module: nn
  dispatch:
    CPU: _test_optional_floatlist

# Note: this function is only for testing.
- func: _test_string_default(Tensor dummy, str a="\"'\\", str b='"\'\\') -> Tensor
  python_module: nn

# Note: this function is only for testing.
- func: _test_ambiguous_defaults.a(Tensor dummy, int a=1, int b=1) -> Tensor
  python_module: nn

# Note: this function is only for testing.
- func: _test_ambiguous_defaults.b(Tensor dummy, int a=2, str b="2") -> Tensor
  cpp_no_default_args: ['a', 'b']
  python_module: nn<|MERGE_RESOLUTION|>--- conflicted
+++ resolved
@@ -3409,10 +3409,6 @@
   device_guard: False
 
 - func: slice.Tensor(Tensor(a) self, int dim=0, int? start=0, int? end=9223372036854775807, int step=1) -> Tensor(a)
-<<<<<<< HEAD
-  use_c10_dispatcher: full
-=======
->>>>>>> 250c7112
   variants: function, method
   device_guard: False
   dispatch:
