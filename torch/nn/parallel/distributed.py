import copy
import inspect
import itertools
import logging
import os
import warnings
from contextlib import contextmanager
from typing import NamedTuple

import torch
import torch.distributed as dist

from . import comm

_GLOO_AVAILABLE = True
try:
    from torch._C._distributed_c10d import ProcessGroupGloo  # noqa: F401
except ImportError:
    _GLOO_AVAILABLE = False

RPC_AVAILABLE = False
if dist.is_available():
    from torch.distributed.distributed_c10d import ReduceOp
    from torch.distributed.distributed_c10d import _get_default_group
if torch.distributed.rpc.is_available():
    RPC_AVAILABLE = True
    from torch.distributed.rpc import RRef
from torch._utils import _get_device_index, _get_all_device_indices

from ..modules import Module
from ._functions import _get_stream
from .parallel_apply import parallel_apply
from .replicate import replicate
from .scatter_gather import scatter_kwargs, gather, is_namedtuple


def _find_tensors(obj):
    r"""
    Recursively find all tensors contained in the specified object.
    """
    if RPC_AVAILABLE and isinstance(obj, RRef):
        # If the current node is the owner of the RRef, unwrap it and try to
        # find Tensors.
        # TODO: Expand to remote RRefs.
        if obj.is_owner():
            return _find_tensors(obj.local_value())
    if isinstance(obj, torch.Tensor):
        return [obj]
    if isinstance(obj, (list, tuple)):
        return itertools.chain(*map(_find_tensors, obj))
    if isinstance(obj, dict):
        return itertools.chain(*map(_find_tensors, obj.values()))
    return []


def _dump_DDP_relevant_env_vars():
    relevant_env_vars = [
        "RANK",
        "LOCAL_RANK",
        "WORLD_SIZE",
        "MASTER_PORT",
        "MASTER_ADDR",
        "CUDA_VISIBLE_DEVICES",
        "GLOO_SOCKET_IFNAME",
        "GLOO_DEVICE_TRANSPORT",
        "NCCL_SOCKET_IFNAME",
        "NCCL_BLOCKING_WAIT",
        "NCCL_DEBUG",
        "NCCL_DEBUG_SUBSYS",
        "NCCL_IB_DISABLE",
        # More NCCL env vars:
        "NCCL_P2P_DISABLE",
        "NCCL_P2P_LEVEL",
        "NCCL_SHM_DISABLE",
        "NCCL_SOCKET_NTHREADS",
        "NCCL_NSOCKS_PERTHREAD",
        "NCCL_BUFFSIZE",
        "NCCL_NTHREADS",
        "NCCL_RINGS",
        "NCCL_MAX_NCHANNELS",
        "NCCL_MIN_NCHANNELS",
        "NCCL_CHECKS_DISABLE",
        "NCCL_CHECK_POINTERS",
        "NCCL_LAUNCH_MODE",
        "NCCL_IB_HCA",
        "NCCL_IB_TIMEOUT",
        "NCCL_IB_RETRY_CNT",
        "NCCL_IB_GID_INDEX",
        "NCCL_IB_SL",
        "NCCL_IB_TC",
        "NCCL_IB_AR_THRESHOLD",
        "NCCL_IB_CUDA_SUPPORT",
        "NCCL_NET_GDR_LEVEL",
        "NCCL_NET_GDR_READ",
        "NCCL_SINGLE_RING_THRESHOLD",
        "NCCL_LL_THRESHOLD",
        "NCCL_TREE_THRESHOLD",
        "NCCL_ALGO",
        "NCCL_PROTO",
        "NCCL_IGNORE_CPU_AFFINITY",
        "NCCL_DEBUG_FILE",
        "NCCL_COLLNET_ENABLE",
        "NCCL_TOPO_FILE",
        "NCCL_TOPO_DUMP_FILE",
    ]
    formatted_output = ""
    for var in relevant_env_vars:
        value = os.environ[var] if var in os.environ else "N/A"
        formatted_output += "env:%s=%s\n" % (var, value)
    print(formatted_output)


class _DDPUnevenInputsConfig(NamedTuple):
    ddp_join_enabled: bool
    ddp_join_divide_by_initial_world_size: bool


class DistributedDataParallel(Module):
    r"""Implements distributed data parallelism that is based on
    ``torch.distributed`` package at the module level.

    This container parallelizes the application of the given module by
    splitting the input across the specified devices by chunking in the batch
    dimension. The module is replicated on each machine and each device, and
    each such replica handles a portion of the input. During the backwards
    pass, gradients from each node are averaged.

    The batch size should be larger than the number of GPUs used locally.

    See also: :ref:`distributed-basics` and :ref:`cuda-nn-ddp-instead`.
    The same constraints on input as in :class:`torch.nn.DataParallel` apply.

    Creation of this class requires that ``torch.distributed`` to be already
    initialized, by calling :func:`torch.distributed.init_process_group`.

    ``DistributedDataParallel`` is proven to be significantly faster than
    :class:`torch.nn.DataParallel` for single-node multi-GPU data
    parallel training.

    To use ``DistributedDataParallel`` on a host with N GPUs, you should spawn
    up ``N`` processes, ensuring that each process exclusively works on a single
    GPU from 0 to N-1. This can be done by either setting
    ``CUDA_VISIBLE_DEVICES`` for every process or by calling:

        >>> torch.cuda.set_device(i)

    where i is from 0 to N-1. In each process, you should refer the following
    to construct this module:

        >>> torch.distributed.init_process_group(
        >>>     backend='nccl', world_size=N, init_method='...'
        >>> )
        >>> model = DistributedDataParallel(model, device_ids=[i], output_device=i)

    In order to spawn up multiple processes per node, you can use either
    ``torch.distributed.launch`` or ``torch.multiprocessing.spawn``.

    .. note::
        Please refer to `PyTorch Distributed Overview <https://pytorch.org/tutorials/beginner/dist_overview.html>`__
        for a brief introduction to all features related to distributed training.

    .. note::
        ``DistributedDataParallel`` can be used in conjunction with
        :class:`torch.distributed.optim.ZeroRedundancyOptimizer` to reduce
        per-rank optimizer states memory footprint. Please refer to
        `ZeroRedundancyOptimizer recipe <https://pytorch.org/tutorials/recipes/zero_redundancy_optimizer.html>`__
        for more details.

    .. note:: ``nccl`` backend is currently the fastest and highly recommended
        backend when using GPUs. This applies to both single-node and
        multi-node distributed training.

    .. note:: This module also supports mixed-precision distributed training.
        This means that your model can have different types of parameters such
        as mixed types of ``fp16`` and ``fp32``, the gradient reduction on these
        mixed types of parameters will just work fine.

    .. note:: If you use ``torch.save`` on one process to checkpoint the module,
        and ``torch.load`` on some other processes to recover it, make sure that
        ``map_location`` is configured properly for every process. Without
        ``map_location``, ``torch.load`` would recover the module to devices
        where the module was saved from.

    .. note:: When a model is trained on ``M`` nodes with ``batch=N``, the
        gradient will be ``M`` times smaller when compared to the same model
        trained on a single node with ``batch=M*N`` if the loss is summed (NOT
        averaged as usual) across instances in a batch (because the gradients
        between different nodes are averaged). You should take this into
        consideration when you want to obtain a mathematically equivalent
        training process compared to the local training counterpart. But in most
        cases, you can just treat a DistributedDataParallel wrapped model, a
        DataParallel wrapped model and an ordinary model on a single GPU as the
        same (E.g. using the same learning rate for equivalent batch size).

    .. note::
        Parameters are never broadcast between processes. The module performs
        an all-reduce step on gradients and assumes that they will be modified
        by the optimizer in all processes in the same way. Buffers
        (e.g. BatchNorm stats) are broadcast from the module in process of rank
        0, to all other replicas in the system in every iteration.

    .. note::
        If you are using DistributedDataParallel in conjunction with the
        :ref:`distributed-rpc-framework`, you should always use
        :meth:`torch.distributed.autograd.backward` to compute gradients and
        :class:`torch.distributed.optim.DistributedOptimizer` for optimizing
        parameters.

        Example::

            >>> import torch.distributed.autograd as dist_autograd
            >>> from torch.nn.parallel import DistributedDataParallel as DDP
            >>> from torch import optim
            >>> from torch.distributed.optim import DistributedOptimizer
            >>> from torch.distributed.rpc import RRef
            >>>
            >>> t1 = torch.rand((3, 3), requires_grad=True)
            >>> t2 = torch.rand((3, 3), requires_grad=True)
            >>> rref = rpc.remote("worker1", torch.add, args=(t1, t2))
            >>> ddp_model = DDP(my_model)
            >>>
            >>> # Setup optimizer
            >>> optimizer_params = [rref]
            >>> for param in ddp_model.parameters():
            >>>     optimizer_params.append(RRef(param))
            >>>
            >>> dist_optim = DistributedOptimizer(
            >>>     optim.SGD,
            >>>     optimizer_params,
            >>>     lr=0.05,
            >>> )
            >>>
            >>> with dist_autograd.context() as context_id:
            >>>     pred = ddp_model(rref.to_here())
            >>>     loss = loss_func(pred, loss)
            >>>     dist_autograd.backward(context_id, loss)
            >>>     dist_optim.step()

    .. note::
        To let a non-DDP model load a state dict from a DDP model,
        :meth:`~torch.nn.modules.utils.consume_prefix_in_state_dict_if_present`
        needs to be applied to strip the prefix "module." in the DDP state dict before loading.

    .. warning::
        Constructor, forward method, and differentiation of the output (or a
        function of the output of this module) are distributed synchronization
        points. Take that into account in case different processes might be
        executing different code.

    .. warning::
        This module assumes all parameters are registered in the model by the
        time it is created. No parameters should be added nor removed later.
        Same applies to buffers.

    .. warning::
        This module assumes all parameters are registered in the model of each
        distributed processes are in the same order. The module itself will
        conduct gradient ``allreduce`` following the reverse order of the
        registered parameters of the model. In other words, it is users'
        responsibility to ensure that each distributed process has the exact
        same model and thus the exact same parameter registration order.

    .. warning::
        This module allows parameters with non-rowmajor-contiguous strides.
        For example, your model may contain some parameters whose
        :class:`torch.memory_format` is ``torch.contiguous_format``
        and others whose format is ``torch.channels_last``.  However,
        corresponding parameters in different processes must have the
        same strides.

    .. warning::
        This module doesn't work with :func:`torch.autograd.grad` (i.e. it will
        only work if gradients are to be accumulated in ``.grad`` attributes of
        parameters).

    .. warning::
        If you plan on using this module with a ``nccl`` backend or a ``gloo``
        backend (that uses Infiniband), together with a DataLoader that uses
        multiple workers, please change the multiprocessing start method to
        ``forkserver`` (Python 3 only) or ``spawn``. Unfortunately
        Gloo (that uses Infiniband) and NCCL2 are not fork safe, and you will
        likely experience deadlocks if you don't change this setting.

    .. warning::
        Forward and backward hooks defined on :attr:`module` and its submodules
        won't be invoked anymore, unless the hooks are initialized in the
        :meth:`forward` method.

    .. warning::
        You should never try to change your model's parameters after wrapping
        up your model with ``DistributedDataParallel``. Because, when
        wrapping up your model with ``DistributedDataParallel``, the constructor
        of ``DistributedDataParallel`` will register the additional gradient
        reduction functions on all the parameters of the model itself at the
        time of construction. If you change the model's parameters afterwards,
        gradient redunction functions no longer match the correct set of
        parameters.

    .. warning::
        Using ``DistributedDataParallel`` in conjunction with the
        :ref:`distributed-rpc-framework` is experimental and subject to change.

    .. warning::
        The ``gradient_as_bucket_view`` mode  does not yet work with Automatic
        Mixed Precision (AMP). AMP maintains stashed gradients that are used for
        unscaling gradients. With ``gradient_as_bucket_view=True``, these
        stashed gradients will point to communication buckets in the first
        iteration. In the next iteration, the communication buckets are mutated
        and thus these stashed gradients will be unexpectedly mutated as well,
        which might lead to wrong results.

    Args:
        module (Module): module to be parallelized
        device_ids (list of int or torch.device): CUDA devices. This should
                   only be provided when the input module resides on a single
                   CUDA device. For single-device modules, the i'th
                   :attr:`module` replica is placed on ``device_ids[i]``. For
                   multi-device modules and CPU modules, ``device_ids`` must be
                   ``None`` or an empty list, and input data for the forward
                   pass must be placed on the correct device. (default: all
                   visible devices for single-device modules)
        output_device (int or torch.device): Device location of output for
                      single-device CUDA modules. For multi-device modules and
                      CPU modules, it must be ``None``, and the module itself
                      dictates the output location. (default: ``device_ids[0]``
                      for single-device modules)
        broadcast_buffers (bool): Flag that enables syncing (broadcasting)
                          buffers of the module at beginning of the ``forward``
                          function. (default: ``True``)
        process_group: The process group to be used for distributed data
                       all-reduction. If ``None``, the default process group, which
                       is created by :func:`torch.distributed.init_process_group`,
                       will be used. (default: ``None``)
        bucket_cap_mb: ``DistributedDataParallel`` will bucket parameters into
                       multiple buckets so that gradient reduction of each
                       bucket can potentially overlap with backward computation.
                       :attr:`bucket_cap_mb` controls the bucket size in
                       MegaBytes (MB). (default: 25)
        find_unused_parameters (bool): Traverse the autograd graph from all
                               tensors contained in the return value of the
                               wrapped module's ``forward`` function. Parameters
                               that don't receive gradients as part of this
                               graph are preemptively marked as being ready to
                               be reduced. Note that all ``forward`` outputs
                               that are derived from module parameters must
                               participate in calculating loss and later the
                               gradient computation. If they don't, this wrapper
                               will hang waiting for autograd to produce
                               gradients for those parameters. Any outputs
                               derived from module parameters that are otherwise
                               unused can be detached from the autograd graph
                               using ``torch.Tensor.detach``. (default: ``False``)
        check_reduction: This argument is deprecated.
        gradient_as_bucket_view (bool): This is a prototype feature and subject
                      to changes. When set to ``True``, gradients will be views
                      pointing to different offsets of ``allreduce`` communication
                      buckets. This can reduce peak memory usage, where the
                      saved memory size will be equal to the total gradients
                      size. Moreover, it avoids the overhead of copying between
                      gradients and ``allreduce`` communication buckets. When
                      gradients are views, ``detach_()`` cannot be called on the
                      gradients. If hitting such errors, please fix it by
                      referring to the :meth:`~torch.optim.Optimizer.zero_grad`
                      function in ``torch/optim/optimizer.py`` as a solution.


    Attributes:
        module (Module): the module to be parallelized.

    Example::

        >>> torch.distributed.init_process_group(backend='nccl', world_size=4, init_method='...')
        >>> net = torch.nn.parallel.DistributedDataParallel(model, pg)
    """

    def __init__(
        self,
        module,
        device_ids=None,
        output_device=None,
        dim=0,
        broadcast_buffers=True,
        process_group=None,
        bucket_cap_mb=25,
        find_unused_parameters=False,
        check_reduction=False,
        gradient_as_bucket_view=False,
    ):

        super(DistributedDataParallel, self).__init__()

        assert any((p.requires_grad for p in module.parameters())), (
            "DistributedDataParallel is not needed when a module "
            "doesn't have any parameter that requires a gradient."
        )

        self.is_multi_device_module = len({p.device for p in module.parameters()}) > 1
        distinct_device_types = {p.device.type for p in module.parameters()}
        assert len(distinct_device_types) == 1, (
            "DistributedDataParallel's input module must be on "
            "the same type of devices, but input module parameters locate in {}."
        ).format(distinct_device_types)
        self.device_type = list(distinct_device_types)[0]

        if self.device_type == "cpu" or self.is_multi_device_module:
            assert not device_ids and not output_device, (
                "DistributedDataParallel device_ids and output_device arguments "
                "only work with single-device GPU modules, but got "
                "device_ids {}, output_device {}, and module parameters {}."
            ).format(device_ids, output_device, {p.device for p in module.parameters()})

            self.device_ids = None
            self.output_device = None
        else:
            # Use all devices by default for single-device GPU modules
            if device_ids is None:
                device_ids = _get_all_device_indices()

            self.device_ids = [_get_device_index(x, True) for x in device_ids]

            if output_device is None:
                output_device = device_ids[0]

            self.output_device = _get_device_index(output_device, True)

        if process_group is None:
            self.process_group = _get_default_group()
        else:
            self.process_group = process_group

        self.dim = dim
        self.module = module
        self.device = list(self.module.parameters())[0].device
        self.broadcast_buffers = broadcast_buffers
        self.find_unused_parameters = find_unused_parameters
        self.require_backward_grad_sync = True
        self.require_forward_param_sync = True
        self.ddp_uneven_inputs_config = _DDPUnevenInputsConfig(
            ddp_join_enabled=False, ddp_join_divide_by_initial_world_size=False
        )
        self.gradient_as_bucket_view = gradient_as_bucket_view
        if hasattr(module, "_ddp_params_and_buffers_to_ignore"):
            self.parameters_to_ignore = module._ddp_params_and_buffers_to_ignore
        else:
            self.parameters_to_ignore = []

        if check_reduction:
            # This argument is no longer used since the reducer
            # will ensure reduction completes even if some parameters
            # do not receive gradients.
            warnings.warn(
                "The `check_reduction` argument in `DistributedDataParallel` "
                "module is deprecated. Please avoid using it."
            )

        # Check that a module does not have Uninitialized parameters
        for param in module.parameters():
            if isinstance(param, torch.nn.parameter.UninitializedParameter):
                raise RuntimeError(
                    "Modules with uninitialized parameters can't be used with `DistributedDataParallel`. "
                    "Run a dummy forward pass to correctly initialize the modules"
                )
        # used for intra-node param sync and inter-node sync as wel
        self.broadcast_bucket_size = int(250 * 1024 * 1024)

        # reduction bucket size
        self.bucket_bytes_cap = int(bucket_cap_mb * 1024 * 1024)
        # Whether to perform input tensor CPU to GPU copies on a side-stream
        self.use_side_stream_for_tensor_copies = (
            os.environ.get("PYTORCH_DDP_USE_SIDE_STREAM", "1") == "1"
        )

        # CPU-only process group used for debug synchronization in DDP when
        # debug mode is enabled.
        self._cpu_pg = self._create_gloo_pg()
        # Module replication within process (single-process multi device)
        self._module_copies = self._replicate_modules_within_process()
        # Build parameters for reducer.
        parameters, expect_sparse_gradient = self._build_params_for_reducer()
        # Verify model equivalence.
        # Corresponding params' layouts (strides) must match across
        # replicas within this process and across processes.
        # see Note: "Gradient Layout Contract" in Reducer::initialize_buckets).
        if self.device_ids is not None and len(self.device_ids) > 1:
            dist._verify_replicas_within_process(parameters, expect_sparse_gradient)
        dist._verify_model_across_ranks(self.process_group, parameters)
        if _GLOO_AVAILABLE and dist._get_debug_mode() != dist._DistributedDebugLevel.OFF:
            # Run monitored barrier in debug mode. This will ensure all ranks
            # have same model shapes before continuing with init/training.
            dist.monitored_barrier(group=self._cpu_pg, timeout=30)

        # Sync params and buffers. Ensures all DDP models start off at the same value.
        self._sync_params_and_buffers(authoritative_rank=0)
        # Builds reducer.
        self._ddp_init_helper(parameters, expect_sparse_gradient)

    def _sync_params_and_buffers(self, authoritative_rank=0):
        module_states = []
        for name, param in self.module.state_dict().items():
            if name not in self.parameters_to_ignore:
                module_states.append(param)

        if len(module_states) > 0:
            self._distributed_broadcast_coalesced(
                module_states, self.broadcast_bucket_size, authoritative_rank
            )

    def _ddp_init_helper(self, parameters, expect_sparse_gradient):
        """
        Initialization helper function that does the following:
        (1) bucketing the parameters for reductions
        (2) resetting the bucketing states
        (3) registering the grad hooks
        (4) Logging constructin-time DDP logging data
        (5) passing a handle of DDP to SyncBatchNorm Layer
        """
        # The bucket size limit is specified in the constructor.
        # Additionally, we allow for a single small bucket for parameters
        # that are defined first, such that their gradients don't spill into
        # a much larger bucket, adding unnecessary latency after gradient
        # computation finishes. Experiments showed 1MB is a reasonable value.
        bucket_indices = dist._compute_bucket_assignment_by_size(
            parameters[0],
            [dist._DEFAULT_FIRST_BUCKET_BYTES, self.bucket_bytes_cap],
            expect_sparse_gradient[0],
        )

        # Note: reverse list of buckets because we want to approximate the
        # order in which their gradients are produced, and assume they
        # are used in the forward pass in the order they are defined.
        self.reducer = dist.Reducer(
            parameters,
            list(reversed(bucket_indices)),
            self.process_group,
            expect_sparse_gradient,
            self.bucket_bytes_cap,
            self.find_unused_parameters,
            self.gradient_as_bucket_view,
        )

        self.logger = dist.Logger(self.reducer)

        # Set logging data that can be got during construction time.
        self.logger.set_construction_data_and_log(
            self.module.__class__.__name__,
            [] if self.device_ids is None else self.device_ids,
            -1 if self.output_device is None else self.output_device,
            self.broadcast_buffers,
        )

        # passing a handle to torch.nn.SyncBatchNorm layer
        self._passing_sync_batchnorm_handle(self._module_copies)

    def __getstate__(self):
        self._check_default_group()
        attrs = copy.copy(self.__dict__)
<<<<<<< HEAD
        del attrs['process_group']
        del attrs['_cpu_pg']
        del attrs['reducer']
        del attrs['logger']
=======
        del attrs["process_group"]
        del attrs["reducer"]
        del attrs["logger"]
>>>>>>> 2a584523
        return attrs

    def __setstate__(self, state):
        # If serializable, then the process group should be the default one
        self.process_group = _get_default_group()
        self._cpu_pg = self._create_gloo_pg()
        super(DistributedDataParallel, self).__setstate__(state)
        self.__dict__.setdefault("require_forward_param_sync", True)
        self.__dict__.setdefault("require_backward_grad_sync", True)
        parameters, expect_sparse_gradient = self._build_params_for_reducer()
        self._ddp_init_helper(parameters, expect_sparse_gradient)

    def _replicate_modules_within_process(self):
        if self.device_ids and len(self.device_ids) > 1:
            warnings.warn(
                "Single-Process Multi-GPU is not the recommended mode for "
                "DDP. In this mode, each DDP instance operates on multiple "
                "devices and creates multiple module replicas within one "
                "process. The overhead of scatter/gather and GIL contention "
                "in every forward pass can slow down training. "
                "Please consider using one DDP instance per device or per "
                "module replica by explicitly setting device_ids or "
                "CUDA_VISIBLE_DEVICES. "
            )

            # only create replicas for single-device CUDA modules
            #
            # TODO: we don't need to replicate params in here. they're always going to
            # be broadcasted using larger blocks in broadcast_coalesced, so it might be
            # better to not pollute the caches with these small blocks
            module_copies = replicate(self.module, self.device_ids, detach=True)
            module_copies[0] = self.module

            for module_copy in module_copies[1:]:
                for param, copy_param in zip(
                    self.module.parameters(), self._get_parameters(module_copy)
                ):
                    # Reducer requires param copies have the same strides across replicas.
                    # Fixes up copy_param strides in case replicate didn't match param strides.
                    if (
                        param.layout is torch.strided
                        and param.stride() != copy_param.stride()
                    ):
                        with torch.no_grad():
                            copy_param.set_(
                                copy_param.clone()
                                .as_strided(param.size(), param.stride())
                                .copy_(copy_param)
                            )
                    copy_param.requires_grad = param.requires_grad

            return module_copies

        else:
            return [self.module]

    def _build_params_for_reducer(self):
        # Build tuple of (module, parameter) for all parameters that require grads.
        if self.device_ids and len(self.device_ids) > 1:
            # Single-process multi-device mode,does not support self.parameters_to_ignore.
            if self.parameters_to_ignore:
                raise ValueError(
                    "Single-Process multi-device mode does not "
                    "support ignoring parameters upfront. Please consider "
                    "using one DDP instance per device."
                )

            modules_and_parameters = [
                [
                    (module, parameter)
                    for module in replica.modules()
                    for parameter in filter(
                        lambda parameter: parameter.requires_grad,
                        self._get_parameters(module, recurse=False),
                    )
                ]
                for replica in self._module_copies
            ]
        else:
            modules_and_parameters = [
                [
                    (module, parameter)
                    for module_name, module in replica.named_modules()
                    for parameter in [
                        param
                        # Note that we access module.named_parameters instead of
                        # parameters(module). parameters(module) is only needed in the
                        # single-process multi device case, where it accesses replicated
                        # parameters through _former_parameters.
                        for param_name, param in module.named_parameters(recurse=False)
                        if param.requires_grad
                        and f"{module_name}.{param_name}"
                        not in self.parameters_to_ignore
                    ]
                ]
                for replica in self._module_copies
            ]

        # Deduplicate any parameters that might be shared across child modules.
        memo = set()
        modules_and_parameters = [
            # "p not in memo" is the deduplication check.
            # "not memo.add(p)" is always True, and it's only there to cause "add(p)" if needed.
            [(m, p) for m, p in replica_mps if p not in memo and not memo.add(p)]
            for replica_mps in modules_and_parameters
        ]

        # Build list of parameters.
        parameters = [
            list(parameter for _, parameter in replica)
            for replica in modules_and_parameters
        ]

        # Checks if a module will produce a sparse gradient.
        def produces_sparse_gradient(module):
            if isinstance(module, torch.nn.Embedding) or isinstance(
                module, torch.nn.EmbeddingBag
            ):
                return module.sparse
            return False

        # Build list of booleans indicating whether or not to expect sparse
        # gradients for the corresponding parameters.
        expect_sparse_gradient = [
            list(produces_sparse_gradient(module) for module, _ in replica)
            for replica in modules_and_parameters
        ]

        # The following modules_params and modules_buffers are used for
        # param/buffer sync in _sync_params.
        self.modules_params = [
            list(self._get_parameters(m)) for m in self._module_copies
        ]
        # Collect buffers for modules, filtering out buffers that should be ignored.
        named_module_buffers = [
            [(buffer, buffer_name) for buffer_name, buffer in m.named_buffers()]
            for m in self._module_copies
        ]
        self.modules_buffers = [
            [
                buffer
                for (buffer, buffer_name) in module_buffers
                if buffer_name not in self.parameters_to_ignore
            ]
            for module_buffers in named_module_buffers
        ]

        return parameters, expect_sparse_gradient

    def _get_parameters(self, m, recurse=True):
        """
        Returns a generator of module parameters
        """

        def model_parameters(m):
            ps = (
                m._former_parameters.values()
                if hasattr(m, "_former_parameters")
                else m.parameters(recurse=False)
            )
            for p in ps:
                yield p

        for m in m.modules() if recurse else [m]:
            for p in model_parameters(m):
                yield p

    def _check_default_group(self):
        pickle_not_supported = False
        try:
            if self.process_group != _get_default_group():
                pickle_not_supported = True
        except RuntimeError:
            pickle_not_supported = True

        if pickle_not_supported:
            raise RuntimeError(
                "DDP Pickling/Unpickling are only supported "
                "when using DDP with the default process "
                "group. That is, when you have called "
                "init_process_group and have not passed "
                "process_group argument to DDP constructor"
            )

    @contextmanager
    def no_sync(self):
        r"""
        A context manager to disable gradient synchronizations across DDP
        processes. Within this context, gradients will be accumulated on module
        variables, which will later be synchronized in the first
        forward-backward pass exiting the context.

        Example::

            >>> ddp = torch.nn.parallel.DistributedDataParallel(model, pg)
            >>> with ddp.no_sync():
            >>>   for input in inputs:
            >>>     ddp(input).backward()  # no synchronization, accumulate grads
            >>> ddp(another_input).backward()  # synchronize grads
        """
        old_require_backward_grad_sync = self.require_backward_grad_sync
        self.require_backward_grad_sync = False
        try:
            yield
        finally:
            self.require_backward_grad_sync = old_require_backward_grad_sync

    def forward(self, *inputs, **kwargs):
        self.reducer.save_thread_local_state()
        if torch.is_grad_enabled() and self.require_backward_grad_sync:
            self.logger.set_runtime_stats_and_log()
            self.reducer.prepare_for_forward()
        if self.ddp_uneven_inputs_config.ddp_join_enabled:
            ones = torch.ones(1, device=self.device)
            work = dist.all_reduce(ones, group=self.process_group, async_op=True)
            self.reducer._set_forward_pass_work_handle(
                work,
                self.ddp_uneven_inputs_config.ddp_join_divide_by_initial_world_size,
            )

        # Calling _rebuild_buckets before forward compuation,
        # It may allocate new buckets before deallocating old buckets
        # inside _rebuild_buckets. To save peak memory usage,
        # call _rebuild_buckets before the peak memory usage increases
        # during forward computation.
        # This should be called only once during whole training period.
        if torch.is_grad_enabled() and self.reducer._rebuild_buckets():
            logging.info("Reducer buckets have been rebuilt in this iteration.")

        if self.require_forward_param_sync:
            self._sync_params()

        if self.ddp_uneven_inputs_config.ddp_join_enabled:
            # Notify joined ranks whether they should sync in backwards pass or not.
            self._check_global_requires_backward_grad_sync(is_joined_rank=False)

        if self.device_ids:
            if len(self.device_ids) == 1:
                inputs, kwargs = self.to_kwargs(inputs, kwargs, self.device_ids[0])
                output = self.module(*inputs[0], **kwargs[0])
            else:
                inputs, kwargs = self.scatter(inputs, kwargs, self.device_ids)
                outputs = self.parallel_apply(
                    self._module_copies[: len(inputs)], inputs, kwargs
                )
                output = self.gather(outputs, self.output_device)
        else:
            output = self.module(*inputs, **kwargs)

        if torch.is_grad_enabled() and self.require_backward_grad_sync:
            self.require_forward_param_sync = True
            # We'll return the output object verbatim since it is a freeform
            # object. We need to find any tensors in this object, though,
            # because we need to figure out which parameters were used during
            # this forward pass, to ensure we short circuit reduction for any
            # unused parameters. Only if `find_unused_parameters` is set.
            if self.find_unused_parameters:
                self.reducer.prepare_for_backward(list(_find_tensors(output)))
            else:
                self.reducer.prepare_for_backward([])
        else:
            self.require_forward_param_sync = False

        return output

    def scatter(self, inputs, kwargs, device_ids):
        return scatter_kwargs(inputs, kwargs, device_ids, dim=self.dim)

    def _recursive_to(self, inputs, target_gpu):
        r"""
        Recursively moves input to the target_gpu.
        """

        def to_map(obj):
            if isinstance(obj, torch.Tensor):
                if not self.use_side_stream_for_tensor_copies:
                    return (obj.to(target_gpu),)
                else:
                    # Perform CPU -> GPU copies in a background stream. This code is
                    # motivated from similar logic in torch/nn/parallel/_functions.py
                    stream = _get_stream(target_gpu)
                    with torch.cuda.stream(stream):
                        output = obj.to(target_gpu)
                    # synchronize with the copy stream
                    with torch.cuda.device(target_gpu):
                        current_stream = torch.cuda.current_stream()
                        # Sync the current stream with the copy stream
                        current_stream.wait_stream(stream)
                        # Ensure tensor memory is not reused until work on
                        # main stream is complete
                        output.record_stream(current_stream)
                    return (output,)
            if is_namedtuple(obj):
                return [type(obj)(*args) for args in zip(*map(to_map, obj))]
            if isinstance(obj, tuple) and len(obj) > 0:
                return list(zip(*map(to_map, obj)))
            if isinstance(obj, list) and len(obj) > 0:
                return [list(i) for i in zip(*map(to_map, obj))]
            if isinstance(obj, dict) and len(obj) > 0:
                return [type(obj)(i) for i in zip(*map(to_map, obj.items()))]
            return [obj]

        # Avoid reference cycle
        try:
            res = to_map(inputs)
        finally:
            to_map = None
        return res

    def to_kwargs(self, inputs, kwargs, device_id):
        inputs = self._recursive_to(inputs, device_id) if inputs else []
        kwargs = self._recursive_to(kwargs, device_id) if kwargs else []
        if len(inputs) < len(kwargs):
            inputs.extend([() for _ in range(len(kwargs) - len(inputs))])
        elif len(kwargs) < len(inputs):
            kwargs.extend([{} for _ in range(len(inputs) - len(kwargs))])
        inputs = tuple(inputs)
        kwargs = tuple(kwargs)
        return inputs, kwargs

    def parallel_apply(self, replicas, inputs, kwargs):
        return parallel_apply(
            replicas, inputs, kwargs, self.device_ids[: len(replicas)]
        )

    def gather(self, outputs, output_device):
        return gather(outputs, output_device, dim=self.dim)

    def train(self, mode=True):
        super(DistributedDataParallel, self).train(mode)
        for module in self._module_copies[1:]:
            module.train(mode)
        return self

    # When running in join mode, schedules an allreduce to match the one in the
    # forward pass to determine the no. of currently active processes and whether
    # all processes have joined.
    def _schedule_shadow_all_reduce_for_fwd_pass(self):
        all_active_procs = torch.zeros(1, device=self.device)
        dist.all_reduce(all_active_procs, group=self.process_group)
        return all_active_procs.item()

    # When running in join mode, schedules an allreduce to notify joined ranks
    # of whether backwards pass synchronization will run this iteraton or not.
    def _check_global_requires_backward_grad_sync(self, is_joined_rank):
        if not is_joined_rank and self.require_backward_grad_sync:
            requires_sync_tensor = torch.ones(1, device=self.device)
        else:
            requires_sync_tensor = torch.zeros(1, device=self.device)

        work = dist.all_reduce(
            requires_sync_tensor, group=self.process_group, async_op=True
        )
        return work, requires_sync_tensor

    # When running in join mode, checks and performs sync of module buffers if
    # the models have buffers that should be synchronized in the forward pass.
    def _check_and_sync_module_buffers(self):
        if self.will_sync_module_buffers():
            authoritative_rank = self._find_common_rank(self._distributed_rank, False)
            self._distributed_broadcast_coalesced(
                self.modules_buffers[0], self.broadcast_bucket_size, authoritative_rank
            )

    # When running in join model, agrees upon a common rank and broadcast model
    # parameters to all other ranks.
    def _sync_final_model(self, is_last_joiner):
        # Agree upon the process that will be the authoritative model copy.
        # The current rank is a candidate for being the authoritative copy if
        # is_last_joiner=True. We break ties via picking the larger rank.
        self._authoritative_rank = self._find_common_rank(
            self._distributed_rank, is_last_joiner
        )
        self._sync_params_and_buffers(authoritative_rank=self._authoritative_rank)

    # Schedule allreduce ops to match those scheduled in the reducer's backward
    # pass.
    def _match_all_reduce_for_bwd_pass(self):
        allreduce_work = []
        # Schedule allreduce in the same order as Reducer schedules them, i.e.
        # the order of the buckets. Retrieving the bucket order from the reducer
        # ensures that we keep the same order in join mode, such as when bucket
        # order is rebuilt dynamically.
        all_bucket_tensors = self.reducer.get_bucket_tensors()
        for bucket_tensors in all_bucket_tensors:
            # Joined processes contribute zero gradient. In the case that
            # divide_by_initial_world_size=True, we divide grads by the static
            # world size, if not, the dividing factor is reduced by the number
            # of joined processes.
            zero_tensors = [torch.zeros_like(t) for t in bucket_tensors]
            work = self.process_group.allreduce(zero_tensors)
            allreduce_work.append(work)
        for work in allreduce_work:
            work.wait()

    # Allreduces the used parameter mapping across ranks.
    def _match_unused_params_allreduce(self):
        locally_used_param_maps = self.reducer._get_local_used_maps()
        self.process_group.allreduce(locally_used_param_maps)

    @contextmanager
    def join(self, divide_by_initial_world_size=True, enable=True):
        r"""
        A context manager to be used in conjunction with an instance of
        :class:`torch.nn.parallel.DistributedDataParallel` to be
        able to train with uneven inputs across participating processes.

        This context manager will keep track of already-joined DDP processes,
        and "shadow" the forward and backward passes by inserting collective
        communication operations to match with the ones created by non-joined
        DDP processes. This will ensure each collective call has a corresponding
        call by already-joined DDP processes, preventing hangs or errors that
        would otherwise happen when training with uneven inputs across
        processes.

        Once all DDP processes have joined, the context manager will broadcast
        the model corresponding to the last joined process to all processes to
        ensure the model is the same across all processes
        (which is guaranteed by DDP).

        To use this to enable training with uneven inputs across processes,
        simply wrap this context manager around your training loop. No further
        modifications to the model or data loading is required.

        .. warning::
            This module works only with the multi-process, single-device usage
            of :class:`torch.nn.parallel.DistributedDataParallel`,
            which means that a single process works on a single GPU.

        .. warning::
            This module currently does not support custom distributed collective
            operations in the forward pass, such as ``SyncBatchNorm`` or other
            custom defined collectives in the model's forward pass.

        Args:
            divide_by_initial_world_size (bool): If ``True``, will divide
                gradients by the initial ``world_size`` DDP training was launched
                with. If ``False``, will compute the effective world size
                (number of ranks that have not depleted their inputs yet) and
                divide gradients by that during allreduce. Set
                ``divide_by_initial_world_size=True`` to ensure every input
                sample including the uneven inputs have equal weight in terms of
                how much they contribute to the global gradient. This is
                achieved by always dividing the gradient by the initial
                ``world_size`` even when we encounter uneven inputs. If you set
                this to ``False``, we divide the gradient by the remaining
                number of nodes. This ensures parity with training on a smaller
                ``world_size`` although it also means the uneven inputs would
                contribute more towards the global gradient. Typically, you
                would want to set this to ``True`` for cases where the last few
                inputs of your training job are uneven. In extreme cases, where
                there is a large discrepancy in the number of inputs, setting
                this to ``False`` might provide better results.
            enable (bool): Whether to enable uneven input detection or not. Pass
                in ``enable=False`` to disable in cases where you know that
                inputs are even across participating processes. Default is
                ``True``.


        Example::

          >>>  import torch
          >>>  import torch.distributed as dist
          >>>  import os
          >>>  import torch.multiprocessing as mp
          >>>  import torch.nn as nn
          >>>  # On each spawned worker
          >>>  def worker(rank):
          >>>      dist.init_process_group("nccl", rank=rank, world_size=2)
          >>>      torch.cuda.set_device(rank)
          >>>      model = nn.Linear(1, 1, bias=False).to(rank)
          >>>      model = torch.nn.parallel.DistributedDataParallel(
          >>>          model, device_ids=[rank], output_device=rank
          >>>      )
          >>>      # Rank 1 gets one more input than rank 0.
          >>>      inputs = [torch.tensor([1]).float() for _ in range(10 + rank)]
          >>>      with model.join():
          >>>          for _ in range(5):
          >>>              for inp in inputs:
          >>>                  loss = model(inp).sum()
          >>>                  loss.backward()
          >>>  # Without the join() API, the below synchronization will hang
          >>>  # blocking for rank 1's allreduce to complete.
          >>>  torch.cuda.synchronize(device=rank)
        """
        try:
            if self.device_ids and len(self.device_ids) > 1:
                raise ValueError(
                    """DDP join() API does not support Single-Process Multi-GPU
                    mode training. The recommended approach for DDP training is
                    to spawn a single process that works on a single GPU."""
                )
            has_error = False
            self.ddp_uneven_inputs_config = _DDPUnevenInputsConfig(
                ddp_join_enabled=enable,
                ddp_join_divide_by_initial_world_size=divide_by_initial_world_size,
            )
            yield
        except Exception as e:
            # Set to skip any processing in the finally block.
            has_error = True
            raise e
        finally:
            # Skip any processing to let the exception immediately be raised if
            # there was one.
            if enable and not has_error:
                all_procs_joined = False
                is_last_joiner = True
                i = 0
                WARN_THRESHOLD = 1000
                warnings.simplefilter("once")
                while not all_procs_joined:
                    if i > WARN_THRESHOLD:
                        my_rank = self._distributed_rank
                        warnings.warn(
                            "Detected uneven input skew of greater "
                            f"than {WARN_THRESHOLD}. This means that rank {my_rank} "
                            f"has at least {WARN_THRESHOLD} fewer inputs than "
                            "other currently active ranks. This level of skew could "
                            "lead to performance degradation during training."
                        )
                    # Schedules allreduce to match fwd pass allreduce in non-joined procs
                    num_active_procs = self._schedule_shadow_all_reduce_for_fwd_pass()
                    if num_active_procs == 0:
                        all_procs_joined = True
                    else:
                        # Some DDP process still needs to be joined.
                        if is_last_joiner:
                            is_last_joiner = False
                        # It will rebuild buckets only once during training period
                        self.reducer._rebuild_buckets()
                        # Schedule a corresponding broadcast if we are syncing module
                        # buffers in the forward pass.
                        self._check_and_sync_module_buffers()

                        (
                            work,
                            should_sync_backwards_tensor,
                        ) = self._check_global_requires_backward_grad_sync(
                            is_joined_rank=True
                        )
                        work.wait()
                        # If nonzero, then we should sync in the bwd pass.
                        should_sync_backwards = should_sync_backwards_tensor.item() != 0
                        # Forward param sync is disabled in the next iteration
                        # if we are skipping grad sync this iteration. Hence, we
                        # set require_forward_param_sync appropriately here.
                        self.require_forward_param_sync = should_sync_backwards
                        if not should_sync_backwards:
                            continue
                        # Schedules one allreduce per gradient bucket to match
                        # the backwards pass allreduce.
                        self._match_all_reduce_for_bwd_pass()
                        # Check if we need to allreduce locally unused params.
                        if self.find_unused_parameters:
                            self._match_unused_params_allreduce()
                        # It will push rebuilt params only once during training period
                        self.reducer._push_all_rebuilt_params()
                        i += 1

                # All procs joined. Agree on authoritative rank and broadcast the model.
                self._sync_final_model(is_last_joiner)

    def register_comm_hook(self, state: object, hook: callable):
        r"""
        Registers a communication hook which is an enhancement that provides a
        flexible hook to users where they can specify how DDP aggregates gradients
        across multiple workers.

        This hook would be very useful for researchers to try out new ideas. For
        example, this hook can be used to implement several algorithms like GossipGrad
        and gradient compression which involve different communication strategies for
        parameter syncs while running Distributed DataParallel training.

        Args:
            state (object): Passed to the hook to maintain any state information during the training process.
                            Examples include error feedback in gradient compression,
                            peers to communicate with next in GossipGrad, etc.

                            It is locally stored by each worker
                            and shared by all the gradient tensors on the worker.
            hook (callable): Averages gradient tensors across workers and defined as:
                             ``hook(state: object, bucket: dist.GradBucket) -> torch.futures.Future``:

                             This function is called once the bucket is ready. The
                             hook can perform whatever processing is needed and return
                             a Future indicating completion of any async work (ex: allreduce).
                             If the hook doesn't perform any communication, it can also
                             just return a completed Future. The Future should hold the
                             new value of grad bucket's tensors. Once a bucket is ready,
                             c10d reducer would call this hook and use the tensors returned
                             by the Future and copy grads to individual parameters.

                             We also provide an API called ``get_future`` to retrieve a
                             Future associated with the completion of ``c10d.ProcessGroup.work``.

        .. warning ::
            Grad bucket's tensors will not be predivided by world_size. User is responsible
            to divide by the world_size in case of operations like allreduce.

        .. warning ::
            DDP communication hook can only be registered once and should be registered
            before calling backward.

        .. warning ::
            The Future object that hook returns should contain a result that has the same
            shape with the tensors inside grad bucket.

        .. warning ::
            DDP communication hook does not support single-process multiple-device mode.
            Gradbucket tensors should consist of only a single tensor.

        .. warning ::
            ``get_future`` API supports only NCCL backend and will return a ``torch._C.Future``
            which is an internal type and should be used with caution. It can still be used by
            ``register_comm_hook`` API, but it is subject to some subtle differences compared
            to ``torch.futures.Future``.

        .. warning ::
            DDP communication hook is experimental and subject to change.

        Example::
            Below is an example of a noop hook that returns the same tensors.

            >>> def noop(state: object, bucket: dist.GradBucket): -> torch.futures.Future
            >>>     fut = torch.futures.Future()
            >>>     fut.set_result(bucket.get_tensors())
            >>>     return fut

            >>> ddp.register_comm_hook(state = None, hook = noop)

        Example::
            Below is an example of a Parallel SGD algorithm where gradients are encoded before
            allreduce, and then decoded after allreduce.

            >>> def encode_and_decode(state: object, bucket: dist.GradBucket): -> torch.futures.Future
            >>>     tensors = [t / process_group.world_size for t in bucket.get_tensors()]
            >>>     encoded_tensors = encode(tensors) # encode gradients
            >>>     fut = process_group.allreduce(encoded_tensors).get_future()
            >>>     # Define the then callback to decode.
            >>>     def decode(fut):
            >>>         decoded_tensors = decode(fut.value()) # decode gradients
            >>>         return decoded_tensors
            >>>     return fut.then(decode)

            >>> ddp.register_comm_hook(state = None, hook = encode_and_decode)
        """
        self._check_comm_hook(hook)
        self.logger._set_comm_hook_name(hook.__qualname__)
        dist._register_comm_hook(self.reducer, state, hook)

    def _register_builtin_comm_hook(self, comm_hook_type):
        r"""
        Registers a built-in communication hook that specifies how DDP
        aggregates gradients across multiple workers.
        The built-in hooks aim to provide efficient C++ implementations for certain hooks,
        which might not be as efficient if implemented in Python using a Python communication hook.

        Args:
            comm_hook_type (dist.BuiltinCommHookType): type of communication hook, such as
            ALLREDUCE, FP16_COMPRESS, etc.

        .. warning ::
            DDP communication hook can only be registered once and should be registered
            before calling backward.

        .. warning ::
            DDP communication hook does not support single-process multiple-device mode.
            Gradbucket tensors should consist of only a single tensor.

        .. warning ::
            DDP communication hook is experimental and subject to change.

        Example::
            Below is an example of a FP16 compression where gradients are
            compressed into 16-bit floating-point numbers before allreduce, and
            then decompressed after allreduce.

            >>> ddp._register_builtin_comm_hook(dist.BuiltinCommHookType.FP16_COMPRESS)

        """
        self.logger._set_comm_hook_name(str(comm_hook_type))
        dist._register_builtin_comm_hook(self.reducer, comm_hook_type)

    def _distributed_broadcast_coalesced(
        self, tensors, buffer_size, authoritative_rank=0
    ):
        dist._broadcast_coalesced(
            self.process_group, tensors, buffer_size, authoritative_rank
        )

    def will_sync_module_buffers(self):
        return (
            self.require_forward_param_sync
            and self.broadcast_buffers
            and len(self.modules_buffers[0]) > 0
        )

    def _find_common_rank(self, input_rank, rank_cond):
        # -1 indicates that this rank is not under consideration to be the
        # common_rank
        rank_to_use = torch.tensor(
            [input_rank if rank_cond else -1],
            device=self.device,
        )
        dist.all_reduce(rank_to_use, op=ReduceOp.MAX, group=self.process_group)
        if rank_to_use.item() == -1:
            raise ValueError(
                "BUG! Expected rank_cond to be true for at least one process."
            )
        return rank_to_use.item()

    def _sync_params(self):
        with torch.no_grad():
            # only do intra-node parameters sync for replicated single-device
            # CUDA modules
            if self.device_ids and len(self.device_ids) > 1:
                # intra-node parameter sync
                result = comm.broadcast_coalesced(
                    self.modules_params[0], self.device_ids, self.broadcast_bucket_size
                )
                for tensors, module_params in zip(result[1:], self.modules_params[1:]):
                    for tensor, param in zip(tensors, module_params):
                        # Formerly, this spot used param.set_(tensor) to steal tensor's
                        # data without a deep copy.  Unfortunately, that wiped out the
                        # allreduce hook attached to param's AccumulateGrad function,
                        # likely causing https://github.com/pytorch/pytorch/issues/37079.
                        # TODO:  If set_ becomes safe to use here, use set_.
                        # Otherwise, find another way to steal tensor's data.
                        param.copy_(tensor)
                        # Assume we have just run the optimizer and zeroed the
                        # grads of the parameters on the root model. We need
                        # to zero the grads on all model replicas as well.
                        # This snippet is copied from torch.optim.Optimizer.
                        if param.grad is not None:
                            if param.grad.grad_fn is not None:
                                param.grad.detach_()
                            else:
                                param.grad.requires_grad_(False)
                            param.grad.zero_()

            # module buffer sync
            if self.will_sync_module_buffers():
                # Synchronize buffers across processes.
                # If we are running DDP with the join manager, we have to agree
                # upon a rank to sync module buffers from, since rank 0 may
                # already have been joined and have stale module buffers.
                if self.ddp_uneven_inputs_config.ddp_join_enabled:
                    authoritative_rank = self._find_common_rank(
                        self._distributed_rank, True
                    )
                else:
                    # The process with rank 0 is considered the authoritative copy.
                    authoritative_rank = 0
                self._distributed_broadcast_coalesced(
                    self.modules_buffers[0],
                    self.broadcast_bucket_size,
                    authoritative_rank,
                )
                # only do intra-node buffer sync for replicated single-device
                # CUDA modules
                if self.device_ids and len(self.device_ids) > 1:
                    # intra-node buffer sync
                    result = comm.broadcast_coalesced(
                        self.modules_buffers[0],
                        self.device_ids,
                        self.broadcast_bucket_size,
                    )
                    for tensors, module_buffers in zip(
                        result[1:], self.modules_buffers[1:]
                    ):
                        for tensor, buffer in zip(tensors, module_buffers):
                            buffer.set_(tensor)

    def _passing_sync_batchnorm_handle(self, module_copies):
        for dev_idx, module in enumerate(module_copies):
            for layer in module.modules():
                if isinstance(layer, torch.nn.modules.SyncBatchNorm):
                    assert (
                        self.device_type != "cpu"
                    ), "SyncBatchNorm layers only work with GPU modules"
                    layer._specify_ddp_gpu_num(
                        len(self.device_ids) if self.device_ids else 1
                    )

    def _check_comm_hook(self, hook):
        if not callable(hook):
            raise TypeError("Communication hook must be callable.")

        sig = inspect.signature(hook)
        if (
            sig.parameters["bucket"].annotation != inspect._empty
            and sig.parameters["bucket"].annotation != dist.GradBucket
        ):
            raise ValueError(
                "Communication hook: bucket annotation should be dist.GradBucket."
            )

        if sig.return_annotation != inspect._empty and (
            sig.return_annotation != torch.futures.Future
            and sig.return_annotation != torch._C.Future
        ):
            raise ValueError(
                "Communication hook: return annotation should be torch.futures.Future or torch._C.Future."
            )

    @property
    def _distributed_rank(self):
        return dist.get_rank(self.process_group)

    def _create_gloo_pg(self):
        """
        Creates a gloo process group with same ranks as self.process_group to be
        used for debugability such as monitored_barrier().
        """
        if _GLOO_AVAILABLE and dist._get_debug_mode() != dist._DistributedDebugLevel.OFF:
            ranks = list(range(dist.get_world_size(self.process_group)))
            cpu_pg = dist.new_group(
                ranks=ranks,
                backend=dist.Backend.GLOO,
            )
        else:
            cpu_pg = None

        return cpu_pg

    @staticmethod
    def _set_params_and_buffers_to_ignore_for_model(
        module, params_and_buffers_to_ignore
    ):
        # This is a workaround to set parameters and buffers DDP should ignore
        # during synchronization. It will be removed when the API is finalized
        # as part of addressing https://github.com/pytorch/pytorch/issues/43690.
        module._ddp_params_and_buffers_to_ignore = params_and_buffers_to_ignore

    def get_ddp_logging_data(self):
        r"""
        This interface can be called after DistributedDataParallel() is
        constructed. It returns DDPLoggingData for debugging and analysis.
        More detailed explanation of the fields in DDPLoggingData are in
        ``torch/c10/util/Logging.h``.
        """
        return self.logger._get_ddp_logging_data()

    def set_ddp_runtime_logging_sample_rate(self, sample_rate):
        r"""
        This interface allows users to set sample_rate of collecting
        runtime stats. The runtime stats will be recorded for the
        first 10 iterations, after 10 iteratons runtime stats will be
        recorded once every "sample_rate" training iterations. In
        default, runtime stats are recorded for the first 10 iterations,
        after 10 iterations runtime stats are recorded once every
        "kDDPRuntimeLoggingSampleRate=100" training iterations.
        """
        if sample_rate < 1:
            raise ValueError(
                "DDP runtime logging sample rate should be equal or greater than 1"
            )
        self.reducer._set_ddp_runtime_logging_sample_rate(sample_rate)<|MERGE_RESOLUTION|>--- conflicted
+++ resolved
@@ -5,6 +5,7 @@
 import os
 import warnings
 from contextlib import contextmanager
+from datetime import timedelta
 from typing import NamedTuple
 
 import torch
@@ -33,6 +34,7 @@
 from .replicate import replicate
 from .scatter_gather import scatter_kwargs, gather, is_namedtuple
 
+_MONITORED_BARRIER_TIMEOUT = timedelta(seconds=30)
 
 def _find_tensors(obj):
     r"""
@@ -471,8 +473,11 @@
         )
 
         # CPU-only process group used for debug synchronization in DDP when
-        # debug mode is enabled.
-        self._cpu_pg = self._create_gloo_pg()
+        # debug mode is enabled. Note: need to call this before it is possible
+        # that some ranks crash during comm. such as in _verify_model_across_ranks,
+        # otherwise other ranks will hang at creating pg.
+        if _GLOO_AVAILABLE and dist._get_debug_mode() != dist._DistributedDebugLevel.OFF:
+            self._cpu_pg = self._create_gloo_pg()
         # Module replication within process (single-process multi device)
         self._module_copies = self._replicate_modules_within_process()
         # Build parameters for reducer.
@@ -487,7 +492,10 @@
         if _GLOO_AVAILABLE and dist._get_debug_mode() != dist._DistributedDebugLevel.OFF:
             # Run monitored barrier in debug mode. This will ensure all ranks
             # have same model shapes before continuing with init/training.
-            dist.monitored_barrier(group=self._cpu_pg, timeout=30)
+            logging.info(
+                f"Rank {self._distributed_rank} calling monitored_barrier after verifying model consistency."
+            )
+            dist.monitored_barrier(group=self._cpu_pg, timeout=_MONITORED_BARRIER_TIMEOUT)
 
         # Sync params and buffers. Ensures all DDP models start off at the same value.
         self._sync_params_and_buffers(authoritative_rank=0)
@@ -554,22 +562,18 @@
     def __getstate__(self):
         self._check_default_group()
         attrs = copy.copy(self.__dict__)
-<<<<<<< HEAD
         del attrs['process_group']
         del attrs['_cpu_pg']
         del attrs['reducer']
         del attrs['logger']
-=======
-        del attrs["process_group"]
-        del attrs["reducer"]
-        del attrs["logger"]
->>>>>>> 2a584523
         return attrs
 
     def __setstate__(self, state):
         # If serializable, then the process group should be the default one
         self.process_group = _get_default_group()
-        self._cpu_pg = self._create_gloo_pg()
+        if dist._get_debug_mode() != dist._DistributedDebugLevel.OFF:
+            self._cpu_pg = self._create_gloo_pg()
+
         super(DistributedDataParallel, self).__setstate__(state)
         self.__dict__.setdefault("require_forward_param_sync", True)
         self.__dict__.setdefault("require_backward_grad_sync", True)
@@ -1376,16 +1380,18 @@
 
     def _create_gloo_pg(self):
         """
-        Creates a gloo process group with same ranks as self.process_group to be
-        used for debugability such as monitored_barrier().
+        Creates a gloo process group with same ranks as self.process_group.
         """
-        if _GLOO_AVAILABLE and dist._get_debug_mode() != dist._DistributedDebugLevel.OFF:
+        if _GLOO_AVAILABLE:
             ranks = list(range(dist.get_world_size(self.process_group)))
             cpu_pg = dist.new_group(
                 ranks=ranks,
                 backend=dist.Backend.GLOO,
             )
         else:
+            logging.info(
+                "DDP could not create gloo process group since PyTorch was not built with gloo."
+            )
             cpu_pg = None
 
         return cpu_pg
