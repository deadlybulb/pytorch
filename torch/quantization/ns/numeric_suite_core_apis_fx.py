import collections

import torch
import torch.nn as nn
import torch.nn.functional as F
toq = torch.ops.quantized
from torch.fx import GraphModule
from torch.fx.graph import Node
from torch.fx.symbolic_trace import Tracer
from torch.quantization.ns.graph_matcher import (
    get_matching_subgraph_pairs,
    get_base_name_to_sets_of_related_ops,
    get_type_a_related_to_b,
)

from .utils import (
    getattr_from_fqn,
)

from .weight_utils import (
    get_conv_mod_weight,
    get_linear_mod_weight,
    get_lstm_mod_weights,
    get_linear_fun_weight,
)

from .graph_passes import (
    remove_observers_add_loggers,
    create_a_shadows_b,
)

from .ns_types import (
    NSSingleResultValuesType,
)

from typing import Dict, Tuple, Callable, List, Any


class OutputLogger(nn.Module):
    stats: List[torch.Tensor]

    def __init__(
        self,
        ref_node_name: str,
        prev_node_name: str,
        model_name: str,
        ref_name: str,
        prev_node_target_type: str,
        results_type: str,
        index_within_arg: int,
    ):
        super().__init__()
        self.stats: List[torch.Tensor] = []

        # name of the node which was responsible for adding this logger
        # Note:
        # - if we are logging node outputs, this is the same as prev_node_name
        # - if we are logging node inputs, this is the name of the node
        #   whose input this logger is logging.
        #
        # example, where logger1 is logging input of op1 and logger2 is logging
        #    the output of op1:
        #
        #  x1 -> logger1 -> op1 -> logger2 -> x2
        #
        # in this example,
        #   - logger1's prev_node_name is x1 and ref_node_name is op1
        #   - logger2's prev_node_name is op1 and ref_node_name is op1
        self.ref_node_name = ref_node_name
        # name of the node whose output this Logger is capturing
        self.prev_node_name = prev_node_name

        # name of the model from which the node originated from
        self.model_name = model_name
        # reference name, used to match loggers from separate models
        # to each other
        self.ref_name = ref_name
        # type of the target of the node whose output this logger is logging
        self.prev_node_target_type = prev_node_target_type
        # what kind of values are inside of stats
        self.results_type = results_type
        # index of this node within the arg of the input/output node
        # for example, in cat([x1, x2, x3], dim=0), x2 would have index_within_arg == 1
        self.index_within_arg = index_within_arg

    def forward(self, x: torch.Tensor):
        self.stats.append(x.detach())
        return x

    def __repr__(self):
        return f"""OutputLogger(ref_name={self.ref_name}, model_name={self.model_name},
prev_node_name={self.prev_node_name}, ref_node_name={self.ref_node_name},
results_type={self.results_type}, index_within_arg={self.index_within_arg})"""


# TODO(future PR): see if we can use typing_extensions's TypedDict instead
# to properly type the various keys
# {
#   'logger_name_1': {
#     'model_name_a': {
#       # one of NSSingleResultValuesType
#       'type': 'weight',
#       # the values of type specified above
<<<<<<< HEAD
#       'values': [torch.Tensor(...), ...],
=======
#       'values': [torch.tensor(...), ...],
>>>>>>> fee470d8
#       # name of the node directly before the logger
#       'prev_node_name': 'linear1',
#       # type of the underlying function or module
#       'prev_node_target_type': torch.nn.functional.linear  # or torch.nn.Linear, etc
#       # name of the node responsible for adding this logger
#       # Note: this may differ from prev_node_name if we are logging inputs
#       'ref_node_name': 'linear1',
#       # index of this node within the arg of the input/output node
#       # for example, in cat([x1, x2, x3], dim=0), x2 would have index_within_arg == 1
#       'index_within_arg': 0,
#     },
#   },
# }
NSSingleResultType = Dict[str, Any]

# {
#   'layer_name_1': {  # subgraph name
#     'node_output': {  # results type (node_output, node_input, weight)
#       'model_name_a':  # model name
#          [NSSingleResultType, ...],  # results, ordered by index_within_arg
#       'model_name_b':
#          [NSSingleResultType, ...],
#     },
#   },
# }
#
NSResultsType = Dict[str, Dict[str, Dict[str, List[NSSingleResultType]]]]


class NSTracer(Tracer):
    """
    Just like a regular tracer, but treats observers and fake_quantize
    modules as leaf modules.
    """
    def is_leaf_module(self, m: torch.nn.Module, module_qualified_name : str) -> bool:
        if isinstance(m, torch.quantization.ObserverBase):
            return True
        elif isinstance(m, torch.quantization.FakeQuantizeBase):
            return True
        return super().is_leaf_module(m, module_qualified_name)


def _extract_weights_one_model(
    model_name: str,
    model: GraphModule,
    nodes_and_names_to_instrument: List[Tuple[Node, str]],
    results: NSResultsType,
) -> None:
    base_name_to_sets_of_related_ops = get_base_name_to_sets_of_related_ops()
    type_a_related_to_b = \
        get_type_a_related_to_b(base_name_to_sets_of_related_ops)

    for node, ref_name in nodes_and_names_to_instrument:

        res_type = NSSingleResultValuesType.WEIGHT.value
        if ref_name not in results:
            results[ref_name] = {res_type: {}}

        if node.op == 'call_function':

            # linear
            # TODO(future PR): other function types
            related_to_linear = node.target in (F.linear,) or \
                (node.target, F.linear) in type_a_related_to_b

            if related_to_linear:
                weight = get_linear_fun_weight(node, model)
                results[ref_name][res_type][model_name] = [{
                    'type': res_type,
                    'values': [weight],
                    'prev_node_name': node.name,
                    'prev_node_target_type': str(node.target),
                    'ref_node_name': node.name,
                    'index_within_arg': 0,
                }]

        else:  # call_module
            # for call_module, we need to look up the modules to do the type check
            assert isinstance(node.target, str)
            mod = getattr_from_fqn(model, node.target)

            # check that A is one the modules we need
            # assume B is related (this is done by graph matcher)
            # TODO(future PR): 1d and 3d convs
            related_to_conv2d_mod = isinstance(mod, nn.Conv2d) or \
                (type(mod), nn.Conv2d) in type_a_related_to_b
            related_to_linear_mod = isinstance(mod, nn.Linear) or \
                (type(mod), nn.Linear) in type_a_related_to_b
            related_to_lstm_mod = isinstance(mod, nn.LSTM) or \
                (type(mod), nn.LSTM) in type_a_related_to_b

            # TODO(future PR): other module types
            if related_to_conv2d_mod:
                weights = [get_conv_mod_weight(mod)]
            elif related_to_lstm_mod:
                weights = get_lstm_mod_weights(mod)
            else:
                assert related_to_linear_mod, f"module type {type(mod)} not handled yet"
                weights = [get_linear_mod_weight(mod)]
            results[ref_name][res_type][model_name] = [{
                'type': res_type,
                'values': weights,
                'prev_node_name': node.name,
                'prev_node_target_type': str(type(mod)),
                'ref_node_name': node.name,
                'index_within_arg': 0,
            }]


def _extract_weights_impl(
    model_name_a: str,
    gm_a: GraphModule,
    model_name_b: str,
    gm_b: GraphModule,
) -> NSResultsType:
    matched_subgraph_pairs = get_matching_subgraph_pairs(gm_a, gm_b)

    # split the subgraph pairs into one data structure for each model
    nodes_and_names_to_instrument_a: List[Tuple[Node, str]] = []
    nodes_and_names_to_instrument_b: List[Tuple[Node, str]] = []
    for match_name, match in matched_subgraph_pairs.items():
        (node_start_a, node_end_a), (node_start_b, node_end_b) = match
        nodes_and_names_to_instrument_a.append((node_start_a, match_name))
        nodes_and_names_to_instrument_b.append((node_start_b, match_name))

    # populate the results, one model at a time
    results: NSResultsType = {}
    _extract_weights_one_model(
        model_name_a, gm_a, nodes_and_names_to_instrument_a, results)
    _extract_weights_one_model(
        model_name_b, gm_b, nodes_and_names_to_instrument_b, results)

    return results


def extract_weights(
    model_name_a: str,
    model_a: nn.Module,
    model_name_b: str,
    model_b: nn.Module,
) -> NSResultsType:
    base_name_to_sets_of_related_ops = get_base_name_to_sets_of_related_ops()
    type_a_related_to_b = \
        get_type_a_related_to_b(base_name_to_sets_of_related_ops)

    tracer_a, tracer_b = NSTracer(), NSTracer()
    gm_a = GraphModule(model_a, tracer_a.trace(model_a))
    gm_b = GraphModule(model_b, tracer_b.trace(model_b))
    return _extract_weights_impl(model_name_a, gm_a, model_name_b, gm_b)


def _add_loggers_one_model(
    model_name: str,
    model: GraphModule,
    nodes_and_names_to_instrument: List[Tuple[Node, str]],
    logger_cls: Callable,
    should_log_inputs: bool,
) -> nn.Module:

    # TODO(future PR): do not observe nodes we do not care
    #   about (both fp32, denylist, etc)
    node_to_instrument_to_ref_name: Dict[Node, str] = {}
    for node, ref_name in nodes_and_names_to_instrument:
        node_to_instrument_to_ref_name[node] = ref_name

    model = remove_observers_add_loggers(
        model, node_to_instrument_to_ref_name, logger_cls, model_name,
        should_log_inputs=should_log_inputs)
    return model


def _add_loggers_impl(
    name_a: str,
    gm_a: GraphModule,
    name_b: str,
    gm_b: GraphModule,
    logger_cls: Callable,
    should_log_inputs: bool,
) -> Tuple[nn.Module, nn.Module]:
    matched_subgraph_pairs = get_matching_subgraph_pairs(gm_a, gm_b)
    nodes_and_names_to_instrument_a = []
    nodes_and_names_to_instrument_b = []
    for match_name, (subgraph_a, subgraph_b) in matched_subgraph_pairs.items():
        node_start_a, node_end_a = subgraph_a
        node_start_b, node_end_b = subgraph_b
        # Note: for matching activations we always use the end nodes,
        # such as observing the output of relu in linear-relu
        nodes_and_names_to_instrument_a.append((node_end_a, match_name))
        nodes_and_names_to_instrument_b.append((node_end_b, match_name))

    new_model_a = _add_loggers_one_model(
        name_a, gm_a, nodes_and_names_to_instrument_a, logger_cls,
        should_log_inputs=should_log_inputs)
    new_model_b = _add_loggers_one_model(
        name_b, gm_b, nodes_and_names_to_instrument_b, logger_cls,
        should_log_inputs=should_log_inputs)
    return (new_model_a, new_model_b)


def add_loggers(
    name_a: str,
    model_a: nn.Module,
    name_b: str,
    model_b: nn.Module,
    logger_cls: Callable,
    should_log_inputs : bool = False,
) -> Tuple[nn.Module, nn.Module]:
    tracer_a, tracer_b = NSTracer(), NSTracer()
    gm_a = GraphModule(model_a, tracer_a.trace(model_a))
    gm_b = GraphModule(model_b, tracer_b.trace(model_b))
    return _add_loggers_impl(
        name_a, gm_a, name_b, gm_b, logger_cls,
        should_log_inputs=should_log_inputs)


def _extract_logger_info_one_model(
    model: nn.Module,
    results: NSResultsType,
    logger_cls: Callable,
) -> None:
    for gm_name, mod in model.named_modules():
        # TODO(future PR): better check when scripted
        is_logger = (
            isinstance(mod, logger_cls)  # type: ignore
            or (
                isinstance(mod, torch.jit.RecursiveScriptModule)
                and mod.original_name == 'OutputLogger'
            )
        )
        if is_logger:
            key = mod.ref_name
            if key not in results:
                results[key] = {}
            assert mod.model_name not in results[key], \
                f"{mod.model_name} is already present in results"
            if mod.results_type not in results[key]:
                results[key][mod.results_type] = {}
            if mod.model_name not in results[key][mod.results_type]:
                results[key][mod.results_type][mod.model_name] = []
            results[key][mod.results_type][mod.model_name].append({
                'type': mod.results_type,
                'values': mod.stats,
                'ref_node_name': mod.ref_node_name,
                'prev_node_name': mod.prev_node_name,
                'prev_node_target_type': mod.prev_node_target_type,
                'index_within_arg': mod.index_within_arg,
            })
            # ensure the list stays sorted
            results[key][mod.results_type][mod.model_name].sort(
                key=lambda res: res['index_within_arg']
            )


# TODO(future PR): align on naming
# this is equivalent of just the comparison extraction part of `ns.compare_model_outputs`
def extract_logger_info(
    model_a: nn.Module,
    model_b: nn.Module,
    logger_cls: Callable,
) -> NSResultsType:
    """
    Same thing as ns.extract_logger_info, but for models prepared with
    this module.

    TODO(future PR): real docblock

    Output format: NSResultsType
    """
    results: NSResultsType = {}
    for model in (model_a, model_b):
        _extract_logger_info_one_model(model, results, logger_cls)
    return results


def _add_shadow_loggers_impl(
    name_a: str,
    gm_a: GraphModule,
    name_b: str,
    gm_b: GraphModule,
    logger_cls: Callable,
    should_log_inputs: bool,
) -> nn.Module:
    matched_subgraph_pairs = get_matching_subgraph_pairs(gm_a, gm_b)
    gm_a_shadows_b = create_a_shadows_b(
        name_a, gm_a, name_b, gm_b, matched_subgraph_pairs, logger_cls,
        should_log_inputs=should_log_inputs)
    return gm_a_shadows_b


def add_shadow_loggers(
    name_a: str,
    model_a: nn.Module,
    name_b: str,
    model_b: nn.Module,
    logger_cls: Callable,
    should_log_inputs: bool = False,
) -> nn.Module:
    """
    Same thing as add_loggers, but for an `a_shadows_b` model.
    TODO(future PR): real docblock
    """
    tracer_a, tracer_b = NSTracer(), NSTracer()
    gm_a = GraphModule(model_a, tracer_a.trace(model_a))
    gm_b = GraphModule(model_b, tracer_b.trace(model_b))
    return _add_shadow_loggers_impl(
        name_a, gm_a, name_b, gm_b, logger_cls,
        should_log_inputs=should_log_inputs)


def extract_shadow_logger_info(
    model_a_shadows_b: nn.Module,
    logger_cls: Callable,
) -> NSResultsType:
    """
    Same thing as extract_logger_info, but for an `a_shadows_b` model.
    TODO(future PR): real docblock
    """
    results: NSResultsType = collections.defaultdict(dict)
    _extract_logger_info_one_model(model_a_shadows_b, results, logger_cls)
    return dict(results)<|MERGE_RESOLUTION|>--- conflicted
+++ resolved
@@ -101,11 +101,7 @@
 #       # one of NSSingleResultValuesType
 #       'type': 'weight',
 #       # the values of type specified above
-<<<<<<< HEAD
-#       'values': [torch.Tensor(...), ...],
-=======
 #       'values': [torch.tensor(...), ...],
->>>>>>> fee470d8
 #       # name of the node directly before the logger
 #       'prev_node_name': 'linear1',
 #       # type of the underlying function or module
