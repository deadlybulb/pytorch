#!/bin/bash
set -eux

##############################################################################
# Master script to build PyTorch Android library with Java bindings.
##############################################################################
# Example usage:
# - Build default AARs:
#   scipts/build_pytorch_androis.sh
#
# - Build for specific ABI(s):
#   scipts/build_pytorch_androis.sh armeabi-v7a
#   scipts/build_pytorch_androis.sh arm64-v8a,x86,x86_64
#
# Script's workflow:
# 1. Builds libtorch for android for specified android abisi (by default for all 4).
# Custom list of android abis can be specified as a bash argument as comma separated list.
# For example just for testing on android x86 emulator we need only x86 build.
# ./scipts/build_pytorch_androis.sh x86
# 2. Creates symbolic links to android/pytorch_android/src/main/jniLibs/${abi} for libtorch build output,
# android/pytorch_android/src/main/cpp/libtorch_include/${abi} for headers.
# 3. Runs pyotrch_android gradle build:
# gradle assembleRelease

PYTORCH_DIR="$(cd $(dirname $0)/..; pwd -P)"
PYTORCH_ANDROID_DIR=$PYTORCH_DIR/android

echo "PYTORCH_DIR:$PYTORCH_DIR"
<<<<<<< HEAD
echo "WORK_DIR:$WORK_DIR"

echo "ANDROID_HOME:$ANDROID_HOME"
if [ -z "$ANDROID_HOME" ]; then
  echo "ANDROID_HOME not set; please set it to Android sdk directory"
fi

if [ ! -d $ANDROID_HOME ]; then
  echo "ANDROID_HOME not a directory; did you install it under $ANDROID_HOME?"
  exit 1
fi

GRADLE_PATH=gradle
GRADLE_NOT_FOUND_MSG="Unable to find gradle, please add it to PATH or set GRADLE_HOME"

if [ ! -x "$(command -v gradle)" ]; then
  if [ -z "$GRADLE_HOME" ]; then
    echo GRADLE_NOT_FOUND_MSG
    exit 1
  fi
  GRADLE_PATH=$GRADLE_HOME/bin/gradle
  if [ ! -f "$GRADLE_PATH" ]; then
    echo GRADLE_NOT_FOUND_MSG
    exit 1
  fi
fi
echo "GRADLE_PATH:$GRADLE_PATH"

ABIS_LIST="armeabi-v7a,arm64-v8a,x86,x86_64"
CUSTOM_ABIS_LIST=false
if [ $# -gt 0 ]; then
  ABIS_LIST=$1
  CUSTOM_ABIS_LIST=true
fi

echo "ABIS_LIST:$ABIS_LIST"

LIB_DIR=$PYTORCH_ANDROID_DIR/pytorch_android/src/main/jniLibs
INCLUDE_DIR=$PYTORCH_ANDROID_DIR/pytorch_android/src/main/cpp/libtorch_include
mkdir -p $LIB_DIR
mkdir -p $INCLUDE_DIR

IFS=', ' read -r -a abis_array <<< "$ABIS_LIST"
for abi in arm64-v8a armeabi-v7a x86_64 x86
do
  if [[ ! ${abis_array[*]} =~ $abi ]]
  then
    rm -f $LIB_DIR/$abi
    rm -f $INCLUDE_DIR/$abi
  fi
done

for abi in "${abis_array[@]}"
do

OUT_DIR=$WORK_DIR/build_android_$abi

rm -rf $OUT_DIR
mkdir -p $OUT_DIR

pushd $PYTORCH_DIR
python $PYTORCH_DIR/setup.py clean

ANDROID_ABI=$abi ANDROID_STL_SHARED=1 $PYTORCH_DIR/scripts/build_android.sh -DANDROID_CCACHE=$(which ccache)

cp -R $PYTORCH_DIR/build_android/install/lib $OUT_DIR/
cp -R $PYTORCH_DIR/build_android/install/include $OUT_DIR/

echo "$abi build output lib,include copied to $OUT_DIR"

LIB_LINK_PATH=$LIB_DIR/$abi
INCLUDE_LINK_PATH=$INCLUDE_DIR/$abi

rm -f $LIB_LINK_PATH
rm -f $INCLUDE_LINK_PATH
=======
>>>>>>> 1e16409f

source "$PYTORCH_ANDROID_DIR/common.sh"

check_android_sdk
check_gradle
parse_abis_list "$@"
build_android

# To set proxy for gradle add following lines to ./gradle/gradle.properties:
# systemProp.http.proxyHost=...
# systemProp.http.proxyPort=8080
# systemProp.https.proxyHost=...
# systemProp.https.proxyPort=8080

if [ "$CUSTOM_ABIS_LIST" = true ]; then
  $GRADLE_PATH -PABI_FILTERS=$ABIS_LIST -p $PYTORCH_ANDROID_DIR clean assembleRelease
else
  $GRADLE_PATH -p $PYTORCH_ANDROID_DIR clean assembleRelease
fi

find $PYTORCH_ANDROID_DIR -type f -name *aar | xargs ls -lah<|MERGE_RESOLUTION|>--- conflicted
+++ resolved
@@ -26,84 +26,6 @@
 PYTORCH_ANDROID_DIR=$PYTORCH_DIR/android
 
 echo "PYTORCH_DIR:$PYTORCH_DIR"
-<<<<<<< HEAD
-echo "WORK_DIR:$WORK_DIR"
-
-echo "ANDROID_HOME:$ANDROID_HOME"
-if [ -z "$ANDROID_HOME" ]; then
-  echo "ANDROID_HOME not set; please set it to Android sdk directory"
-fi
-
-if [ ! -d $ANDROID_HOME ]; then
-  echo "ANDROID_HOME not a directory; did you install it under $ANDROID_HOME?"
-  exit 1
-fi
-
-GRADLE_PATH=gradle
-GRADLE_NOT_FOUND_MSG="Unable to find gradle, please add it to PATH or set GRADLE_HOME"
-
-if [ ! -x "$(command -v gradle)" ]; then
-  if [ -z "$GRADLE_HOME" ]; then
-    echo GRADLE_NOT_FOUND_MSG
-    exit 1
-  fi
-  GRADLE_PATH=$GRADLE_HOME/bin/gradle
-  if [ ! -f "$GRADLE_PATH" ]; then
-    echo GRADLE_NOT_FOUND_MSG
-    exit 1
-  fi
-fi
-echo "GRADLE_PATH:$GRADLE_PATH"
-
-ABIS_LIST="armeabi-v7a,arm64-v8a,x86,x86_64"
-CUSTOM_ABIS_LIST=false
-if [ $# -gt 0 ]; then
-  ABIS_LIST=$1
-  CUSTOM_ABIS_LIST=true
-fi
-
-echo "ABIS_LIST:$ABIS_LIST"
-
-LIB_DIR=$PYTORCH_ANDROID_DIR/pytorch_android/src/main/jniLibs
-INCLUDE_DIR=$PYTORCH_ANDROID_DIR/pytorch_android/src/main/cpp/libtorch_include
-mkdir -p $LIB_DIR
-mkdir -p $INCLUDE_DIR
-
-IFS=', ' read -r -a abis_array <<< "$ABIS_LIST"
-for abi in arm64-v8a armeabi-v7a x86_64 x86
-do
-  if [[ ! ${abis_array[*]} =~ $abi ]]
-  then
-    rm -f $LIB_DIR/$abi
-    rm -f $INCLUDE_DIR/$abi
-  fi
-done
-
-for abi in "${abis_array[@]}"
-do
-
-OUT_DIR=$WORK_DIR/build_android_$abi
-
-rm -rf $OUT_DIR
-mkdir -p $OUT_DIR
-
-pushd $PYTORCH_DIR
-python $PYTORCH_DIR/setup.py clean
-
-ANDROID_ABI=$abi ANDROID_STL_SHARED=1 $PYTORCH_DIR/scripts/build_android.sh -DANDROID_CCACHE=$(which ccache)
-
-cp -R $PYTORCH_DIR/build_android/install/lib $OUT_DIR/
-cp -R $PYTORCH_DIR/build_android/install/include $OUT_DIR/
-
-echo "$abi build output lib,include copied to $OUT_DIR"
-
-LIB_LINK_PATH=$LIB_DIR/$abi
-INCLUDE_LINK_PATH=$INCLUDE_DIR/$abi
-
-rm -f $LIB_LINK_PATH
-rm -f $INCLUDE_LINK_PATH
-=======
->>>>>>> 1e16409f
 
 source "$PYTORCH_ANDROID_DIR/common.sh"
 
