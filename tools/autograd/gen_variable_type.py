--- conflicted
+++ resolved
@@ -726,19 +726,6 @@
                     if base_name in MULTI_OUTPUT_SAFE_FUNCTIONS:
                         creation_meta = 'CreationMeta::MULTI_OUTPUT_SAFE'
                     else:
-<<<<<<< HEAD
-                        creation_meta = "CreationMeta::MULTI_OUTPUT_NODE"
-                    call += ("as_view(/* base */ {}, /* output */ {}, /* is_bw_differentiable */ true, "
-                             "/* is_fw_differentiable */ true, "
-                             "/* creation_meta */ {});").format(view_info, var, creation_meta)
-                    rhs_value = 'std::move({})'.format(var)
-                else:
-                    call += emit_view_lambda()
-                    creation_meta = "GradMode::is_enabled() ? CreationMeta::DEFAULT: CreationMeta::NO_GRAD_MODE"
-                    rhs_value = ("as_view(/* base */ {}, /* output */ {}, /* is_bw_differentiable */ true, "
-                                 "/* is_fw_differentiable */ true, "
-                                 "/* view_func */ func, /* creation_meta */ {})").format(view_info, var, creation_meta)
-=======
                         creation_meta = 'CreationMeta::MULTI_OUTPUT_NODE'
                     call += (f'as_view(/* base */ {view_info}, /* output */ {var}, /* is_bw_differentiable */ true, '
                              '/* is_fw_differentiable */ true, '
@@ -750,7 +737,6 @@
                     rhs_value = (f'as_view(/* base */ {view_info}, /* output */ {var}, /* is_bw_differentiable */ true, '
                                  '/* is_fw_differentiable */ true, '
                                  f'/* view_func */ func, /* creation_meta */ {creation_meta})')
->>>>>>> ec6d29d6
             else:
                 # This could be supported but we don't need it at the moment, so keeping things simple.
                 raise RuntimeError('Function that return multiple differentiable output '
