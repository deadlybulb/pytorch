#include <gtest/gtest.h>
#include <torch/csrc/jit/runtime/static/fusion.h>
#include <torch/csrc/jit/runtime/static/impl.h>
#include "deep_wide_pt.h"
#include "test_scripts.h"

using namespace caffe2;
using namespace torch;
using namespace torch::jit;
using c10::IValue;

namespace {
static at::Tensor getTensor(const at::IValue& ival) {
  if (ival.isTensor()) {
    return ival.toTensor();
  } else if (ival.isTensorList()) {
    auto tensor_vec = ival.toTensorVector();
    TORCH_CHECK(tensor_vec.size() == 1);
    return tensor_vec[0];
  } else if (ival.isTuple()) {
    auto tuple = ival.toTuple();
    auto ivalue_vec = tuple->elements();
    TORCH_CHECK(ivalue_vec.size() == 1);
    return ivalue_vec[0].toTensor();
  } else {
    CAFFE_THROW("Unknown input IValue");
  }
}

void compareTensorLists(
    const std::vector<IValue>& l, /* expects */
    const std::vector<IValue>& r /* values */) {
  EXPECT_TRUE(l.size() == r.size());
  for (int i = 0; i < l.size(); ++i) {
    ASSERT_TRUE(l[i].isTensor());
    ASSERT_TRUE(r[i].isTensor());
<<<<<<< HEAD
    LOG(INFO) << "expect " << i << ": \n" << l[i] << std::endl;
    LOG(INFO) << "output " << i << ": \n" << r[i] << std::endl;
=======
    VLOG(2) << "expect " << i << ": \n" << l[i] << std::endl;
    VLOG(2) << "output " << i << ": \n" << r[i] << std::endl;
>>>>>>> fee470d8
    if (! l[i].toTensor().defined()) {
      EXPECT_TRUE(! r[i].toTensor().defined());
    } else {
      EXPECT_TRUE(l[i].toTensor().equal(r[i].toTensor()));
    }
  }
}

void compareTensorLists(
    const std::vector<at::Tensor>& l, /* expects */
    const std::vector<at::Tensor>& r /* values */) {
  EXPECT_TRUE(l.size() == r.size());
  for (int i = 0; i < l.size(); ++i) {
<<<<<<< HEAD
    LOG(INFO) << "expect " << i << ": \n" << l[i] << std::endl;
    LOG(INFO) << "output " << i << ": \n" << r[i] << std::endl;
=======
    VLOG(2) << "expect " << i << ": \n" << l[i] << std::endl;
    VLOG(2) << "output " << i << ": \n" << r[i] << std::endl;
>>>>>>> fee470d8
    if (! l[i].defined()) {
      EXPECT_TRUE(! r[i].defined());
    } else {
      EXPECT_TRUE(l[i].equal(r[i]));
    }
  }
}

// Given a model/function in jit script, run the model/function
// with the jit interpreter and static runtime, and compare the results
void testStaticRuntime(
    const std::string& jit_script,
    const std::vector<IValue>& args) {
  script::Module module("module");
  module.define(jit_script);

  std::vector<IValue> args_tensors, args_copy;
  for (const auto& ival : args) {
    if (ival.isTensor()) {
      args_tensors.emplace_back(ival);
      const at::Tensor& t = ival.toTensor();
      args_copy.emplace_back(t.clone());
    }
  }

  auto expect = module.forward(args);

  torch::jit::StaticModule smodule(module);
  auto actual = smodule(args, {});
  smodule.runtime().check_for_memory_leak();

  if (expect.isTuple()) {
    compareTensorLists(
        expect.toTuple()->elements(), actual.toTuple()->elements());
  } else if (expect.isList()) {
    compareTensorLists(expect.toTensorVector(), actual.toTensorVector());
  } else {
    EXPECT_TRUE(expect.toTensor().equal(actual.toTensor()));
  }
  // make sure inputs were not modified
  compareTensorLists(args_tensors, args_copy);
}
} // namespace

TEST(StaticRuntime, UnaryOps) {
  auto a = at::ones({2, 3});

  std::vector<IValue> args{a};

  testStaticRuntime(aten_sum, args);
  testStaticRuntime(aten_sum_0, args);
  testStaticRuntime(aten_sum_1, args);
  testStaticRuntime(aten_sum_0_true, args);
  testStaticRuntime(aten_sum_1_true, args);
}

TEST(StaticRuntime, EmbeddingBag) {
  at::Tensor weight = torch::ones({3, 11}, at::ScalarType::Float);
  at::Tensor input = torch::tensor({0, 1, 0, 2});
  at::Tensor offset = torch::tensor({0, 2, 4});

  std::vector<IValue> args{weight, input, offset};

  testStaticRuntime(embedding_bag_default, args);
  testStaticRuntime(embedding_bag_mean, args);
  testStaticRuntime(embedding_bag_max, args);
  testStaticRuntime(embedding_bag_sum_last_offset, args);
  testStaticRuntime(embedding_bag_mean_last_offset, args);
  testStaticRuntime(embedding_bag_max_last_offset, args);
}

TEST(StaticRuntime, IndividualOps_Binary) {
  auto a = at::randn({2, 3});
  auto b = at::ones({2, 3});

  std::vector<IValue> args{a, b};

  testStaticRuntime(add_script, args);
  testStaticRuntime(list_construct_script, args);
  testStaticRuntime(list_construct_script_2, args);
  testStaticRuntime(list_construct_script_3, args);
  testStaticRuntime(list_unpack_script, args);
  testStaticRuntime(list_unpack_script_2, args);
  testStaticRuntime(tuple_construct_script, args);
  testStaticRuntime(tuple_construct_script_2, args);
}

TEST(StaticRuntime, IndividualOps_Reshape) {
  auto a = at::randn({2, 3});
  auto b = std::vector<int64_t>({3, 2});
  std::vector<IValue> args{a, b};

  testStaticRuntime(reshape_script_1, args);
  testStaticRuntime(reshape_script_2, args);
  testStaticRuntime(reshape_script_3, args);
  testStaticRuntime(reshape_script_4, args);
  testStaticRuntime(reshape_script_5, args);
  testStaticRuntime(reshape_inplace_script, args);
  testStaticRuntime(reshape_incontiguous_script, args);
}

TEST(StaticRuntime, IndividualOps_flatten) {
  auto test_flatten =
      [](std::vector<int64_t> shape, int64_t start_dim, int64_t end_dim) {
        auto a = at::randn(shape);
        std::vector<IValue> args{a, start_dim, end_dim};
        testStaticRuntime(flatten_script_1, args);
        if (shape.size() > 2) {
          testStaticRuntime(flatten_script_2, args);
        }
      };

  test_flatten({2, 3}, 0, 1);
  test_flatten({2, 1, 3}, 1, 2);
  test_flatten({0, 1, 3, 0}, 1, 2);
  test_flatten({2, 3}, 1, 1);
  test_flatten({}, 0, 0);
}

TEST(StaticRuntime, IndividualOps_pow) {
  auto a = at::randn({2, 3});
  auto b = at::randn({2, 3});

  std::vector<IValue> args0{a, 4};
  testStaticRuntime(pow_script_ten_sca, args0);

  std::vector<IValue> args1{at::abs(a), b};
  testStaticRuntime(pow_script_ten_ten, args1);

  std::vector<IValue> args2{5, b};
  testStaticRuntime(pow_script_sca_ten, args2);
}

TEST(StaticRuntime, IndividualOps_to) {
  auto test_to =
      [](at::ScalarType b, bool c, bool d, c10::MemoryFormat e) {
        auto a = at::randn({2, 3});
        std::vector<IValue> args0{a, b, c, d, e};
        std::vector<IValue> args1{a, b, c, d};
        testStaticRuntime(to_script_0, args0);
        testStaticRuntime(to_script_1, args1);
      };

  test_to(at::ScalarType::Float, true, true, c10::MemoryFormat::Contiguous);
  test_to(at::ScalarType::Half, true, false, c10::MemoryFormat::Preserve);
  test_to(at::ScalarType::Float, false, false, c10::MemoryFormat::Contiguous);
  test_to(at::ScalarType::Half, false, true, c10::MemoryFormat::Preserve);
}

TEST(StaticRuntime, LongModel) {
  torch::jit::Module mod = getLongScriptModel();
  auto a = torch::randn({2, 2});
  auto b = torch::randn({2, 2});
  auto c = torch::randn({2, 2});

  // run jit graph executor
  std::vector<at::IValue> input_ivalues({a, b, c});
  at::Tensor output_1 = mod.forward(input_ivalues).toTensor();

  // run static runtime
  std::vector<at::Tensor> input_tensors({a, b, c});
  torch::jit::StaticModule smod(mod);
  at::Tensor output_2 = smod(input_tensors)[0];
  smod.runtime().check_for_memory_leak();
  EXPECT_TRUE(torch::allclose(output_1, output_2, 1e-6));
}

TEST(StaticRuntime, TrivialModel) {
  torch::jit::Module mod = getTrivialScriptModel();
  auto a = torch::randn({2, 2});
  auto b = torch::randn({2, 2});
  auto c = torch::randn({2, 2});

  // run jit graph executor
  std::vector<at::IValue> input_ivalues({a, b, c});
  at::Tensor output_1 = mod.forward(input_ivalues).toTensor();

  // run static runtime
  std::vector<at::Tensor> input_tensors({a, b, c});
  torch::jit::StaticModule smod(mod);
  at::Tensor output_2 = smod(input_tensors)[0];
  smod.runtime().check_for_memory_leak();
  EXPECT_TRUE(torch::allclose(output_1, output_2, 1e-6));
}

TEST(StaticRuntime, LeakyReLU) {
  torch::jit::Module mod = getLeakyReLUConstScriptModel();
  auto inputs = torch::randn({2, 2});

  // run jit graph executor
  std::vector<at::IValue> input_ivalues({inputs});
  at::Tensor output_1 = mod.forward(input_ivalues).toTensor();

  // run static runtime
  std::vector<at::Tensor> input_tensors({inputs});
  torch::jit::StaticModule smod(mod);
  at::Tensor output_2 = smod(input_tensors)[0];
  smod.runtime().check_for_memory_leak();
  EXPECT_TRUE(torch::allclose(output_1, output_2, 1e-6));
}

TEST(StaticRuntime, DeepWide) {
  const int embedding_size = 32;
  const int num_features = 50;
  torch::jit::Module mod = getDeepAndWideSciptModel();
  torch::jit::StaticModule smod(mod);

  for (int batch_size : {1, 8, 32}) {
    for (int i = 0; i < 2; ++i) {
      auto ad_emb_packed = torch::randn({batch_size, 1, embedding_size});
      auto user_emb = torch::randn({batch_size, 1, embedding_size});
      auto wide = torch::randn({batch_size, num_features});

      // run jit graph executor
      std::vector<at::IValue> inputs({ad_emb_packed, user_emb, wide});
      auto output_1 = getTensor(mod.forward(inputs));

      // run static runtime
      std::vector<at::Tensor> input_tensors({ad_emb_packed, user_emb, wide});
      at::Tensor output_2 = smod(input_tensors)[0];
      smod.runtime().check_for_memory_leak();
      EXPECT_TRUE(torch::allclose(output_1, output_2, 1e-6));
    }
  }
}

TEST(StaticRuntime, KWargsAPI_1) {
  const int embedding_size = 32;
  const int num_features = 50;
  auto module = getDeepAndWideSciptModel();
  torch::jit::StaticModule smod(module);

  for (int batch_size : {1, 8, 32}) {
    for (int i = 0; i < 2; ++i) {
      auto ad_emb_packed = torch::randn({batch_size, 1, embedding_size});
      auto user_emb = torch::randn({batch_size, 1, embedding_size});
      auto wide = torch::randn({batch_size, num_features});
      {
        std::vector<at::IValue> inputs({ad_emb_packed, user_emb, wide});

        // run jit graph executor
        at::Tensor output_1 = getTensor(module.forward(inputs));

        // run static runtime
        c10::IValue output_ivalue = smod(inputs, {});
        smod.runtime().check_for_memory_leak();

        at::Tensor output_2 = getTensor(output_ivalue);
        EXPECT_TRUE(torch::allclose(output_1, output_2, 1e-6));

        // check for output aliasing
        EXPECT_EQ(output_ivalue.use_count(), 1);
        output_ivalue = IValue();

        EXPECT_EQ(output_2.getIntrusivePtr().use_count(), 1);
      }

      // check for input aliasing (deep & wide does not have ops
      // that create aliases of input tensors)
      EXPECT_EQ(ad_emb_packed.getIntrusivePtr().use_count(), 1);
      EXPECT_EQ(user_emb.getIntrusivePtr().use_count(), 1);
      EXPECT_EQ(wide.getIntrusivePtr().use_count(), 1);
    }
  }
}

TEST(StaticRuntime, KWargsAPI_2) {
  const int embedding_size = 32;
  const int num_features = 50;
  auto module = getDeepAndWideSciptModel();
  torch::jit::StaticModule smod(module);

  for (int batch_size : {1, 8, 32}) {
    for (int i = 0; i < 2; ++i) {
      auto ad_emb_packed = torch::randn({batch_size, 1, embedding_size});
      auto user_emb = torch::randn({batch_size, 1, embedding_size});
      auto wide = torch::randn({batch_size, num_features});
      {
        // run jit graph executor
        std::vector<at::IValue> args({ad_emb_packed, user_emb, wide});
        at::Tensor output_1 = getTensor(module.forward(args));

        std::unordered_map<std::string, c10::IValue> kwargs(
            {{"ad_emb_packed", ad_emb_packed},
             {"user_emb", user_emb},
             {"wide", wide}});

        // run static runtime
        c10::IValue output_ivalue = smod({}, kwargs);
        smod.runtime().check_for_memory_leak();

        at::Tensor output_2 = getTensor(output_ivalue);
        EXPECT_TRUE(torch::allclose(output_1, output_2, 1e-6));

        // check for output aliasing
        EXPECT_EQ(output_ivalue.use_count(), 1);
        output_ivalue = IValue();

        EXPECT_EQ(output_2.getIntrusivePtr().use_count(), 1);
      }

      EXPECT_EQ(ad_emb_packed.getIntrusivePtr().use_count(), 1);
      EXPECT_EQ(user_emb.getIntrusivePtr().use_count(), 1);
      EXPECT_EQ(wide.getIntrusivePtr().use_count(), 1);
    }
  }
}

TEST(StaticRuntime, CleanUpMemory) {
  const int embedding_size = 32;
  const int num_features = 50;
  torch::jit::Module mod = getDeepAndWideSciptModel();
  torch::jit::StaticModule smod(mod);

  for (auto cleanup_memory : {true, false}) {
    for (auto enable_out_variant : {true, false}) {
      VLOG(1) << "cleanup_memory: " << cleanup_memory
              << ", enable_out_variant: " << enable_out_variant;
      torch::jit::StaticModuleOptions opts{cleanup_memory, enable_out_variant};
      torch::jit::StaticModule smod(mod, opts);

      for (int batch_size : {1, 8, 32}) {
        for (int i = 0; i < 2; ++i) {
          auto ad_emb_packed = torch::randn({batch_size, 1, embedding_size});
          auto user_emb = torch::randn({batch_size, 1, embedding_size});
          auto wide = torch::randn({batch_size, num_features});

          // run jit graph executor
          std::vector<at::IValue> inputs({ad_emb_packed, user_emb, wide});
          auto output_1 = getTensor(mod.forward(inputs));

          // run static runtime
          std::vector<at::Tensor> input_tensors(
              {ad_emb_packed, user_emb, wide});
          at::Tensor output_2 = smod(input_tensors)[0];
          smod.runtime().check_for_memory_leak();
          EXPECT_TRUE(torch::allclose(output_1, output_2, 1e-6));
        }
      }
    }
  }
}

TEST(StaticRuntime, FusionPass) {
  const int embedding_size = 32;
  const int num_features = 50;
  for (int batch_size : {1, 8, 32}) {
    for (int i = 0; i < 2; ++i) {
      torch::jit::Module module = getDeepAndWideSciptModel();
      auto ad_emb_packed = torch::randn({batch_size, 1, embedding_size});
      auto user_emb = torch::randn({batch_size, 1, embedding_size});
      auto wide = torch::randn({batch_size, num_features});

      // run jit graph executor
      std::vector<at::IValue> inputs({ad_emb_packed, user_emb, wide});
      auto output_1 = getTensor(module.forward(inputs));

      Method method = module.get_method("forward");
      auto graph = method.graph();
      fuseStaticSubgraphs(graph, 2);
      bool hit = false;
      for (const auto& n : module.get_method("forward").graph()->nodes()) {
        if (n->kind() == torch::jit::prim::StaticSubgraph) {
          hit = true;
        }
      }
      EXPECT_TRUE(hit);
      auto output_2 = getTensor(module.forward(inputs));
      EXPECT_TRUE(torch::allclose(output_1, output_2, 1e-6));
    }
  }
}<|MERGE_RESOLUTION|>--- conflicted
+++ resolved
@@ -34,13 +34,8 @@
   for (int i = 0; i < l.size(); ++i) {
     ASSERT_TRUE(l[i].isTensor());
     ASSERT_TRUE(r[i].isTensor());
-<<<<<<< HEAD
-    LOG(INFO) << "expect " << i << ": \n" << l[i] << std::endl;
-    LOG(INFO) << "output " << i << ": \n" << r[i] << std::endl;
-=======
     VLOG(2) << "expect " << i << ": \n" << l[i] << std::endl;
     VLOG(2) << "output " << i << ": \n" << r[i] << std::endl;
->>>>>>> fee470d8
     if (! l[i].toTensor().defined()) {
       EXPECT_TRUE(! r[i].toTensor().defined());
     } else {
@@ -54,13 +49,8 @@
     const std::vector<at::Tensor>& r /* values */) {
   EXPECT_TRUE(l.size() == r.size());
   for (int i = 0; i < l.size(); ++i) {
-<<<<<<< HEAD
-    LOG(INFO) << "expect " << i << ": \n" << l[i] << std::endl;
-    LOG(INFO) << "output " << i << ": \n" << r[i] << std::endl;
-=======
     VLOG(2) << "expect " << i << ": \n" << l[i] << std::endl;
     VLOG(2) << "output " << i << ": \n" << r[i] << std::endl;
->>>>>>> fee470d8
     if (! l[i].defined()) {
       EXPECT_TRUE(! r[i].defined());
     } else {
